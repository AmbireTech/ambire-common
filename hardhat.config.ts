<<<<<<< HEAD
import { HardhatUserConfig } from "hardhat/config"
import "@nomicfoundation/hardhat-ethers"
import "hardhat-gas-reporter"
=======
import { HardhatUserConfig } from 'hardhat/config'
import 'hardhat-gas-reporter'
>>>>>>> 57dbd133

const config: HardhatUserConfig = {
  defaultNetwork: 'localhost',
  solidity: {
    version: '0.8.19',
    settings: {
      viaIR: true,
      optimizer: {
        enabled: true,
        runs: 1000
      }
    }
  },
  gasReporter: {
    enabled: true,
    currency: 'USD',
    coinmarketcap: 'c47b3b52-863b-4ffe-8673-955a09a393c2',
    token: 'ETH'
  }
}

export default config<|MERGE_RESOLUTION|>--- conflicted
+++ resolved
@@ -1,30 +1,24 @@
-<<<<<<< HEAD
-import { HardhatUserConfig } from "hardhat/config"
-import "@nomicfoundation/hardhat-ethers"
+import { HardhatUserConfig } from "hardhat/config";
 import "hardhat-gas-reporter"
-=======
-import { HardhatUserConfig } from 'hardhat/config'
-import 'hardhat-gas-reporter'
->>>>>>> 57dbd133
 
 const config: HardhatUserConfig = {
-  defaultNetwork: 'localhost',
+  defaultNetwork: "localhost",
   solidity: {
-    version: '0.8.19',
+    version: "0.8.19",
     settings: {
       viaIR: true,
       optimizer: {
         enabled: true,
-        runs: 1000
-      }
-    }
+        runs: 1000,
+      },
+    },
   },
   gasReporter: {
     enabled: true,
-    currency: 'USD',
+    currency: "USD",
     coinmarketcap: 'c47b3b52-863b-4ffe-8673-955a09a393c2',
     token: 'ETH'
   }
-}
+};
 
-export default config+export default config;