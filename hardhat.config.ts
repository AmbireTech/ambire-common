/* eslint-disable import/no-extraneous-dependencies */
import '@nomicfoundation/hardhat-chai-matchers'
import '@nomicfoundation/hardhat-ethers'
import '@nomicfoundation/hardhat-verify'
import 'hardhat-gas-reporter'

import { HardhatUserConfig } from 'hardhat/config'

require('dotenv').config()

const config: HardhatUserConfig = {
  solidity: {
    version: '0.8.19',
    settings: {
      viaIR: true,
      optimizer: {
        enabled: true,
        runs: 1000
      }
    }
  },
  gasReporter: {
    enabled: true,
    currency: 'USD',
    coinmarketcap: 'c47b3b52-863b-4ffe-8673-955a09a393c2',
    token: 'ETH'
  },
  networks: {
    base: {
      url: 'https://mainnet.base.org',
      accounts: process.env.PRIVATE_KEY ? [process.env.PRIVATE_KEY] : undefined
    },
<<<<<<< HEAD
=======
    polygon: {
      url: 'https://invictus.ambire.com/polygon',
      accounts: process.env.PRIVATE_KEY ? [process.env.PRIVATE_KEY] : undefined
    },
    ink: {
      url: 'https://rpc-gel.inkonchain.com',
      accounts: process.env.PRIVATE_KEY ? [process.env.PRIVATE_KEY] : undefined
    },
    hyperEvm: {
      url: 'https://invictus.ambire.com/hyperevm',
      accounts: process.env.PRIVATE_KEY ? [process.env.PRIVATE_KEY] : undefined
    },
>>>>>>> 96ba094c
    baseSepolia: {
      url: 'https://sepolia.base.org',
      accounts: process.env.PRIVATE_KEY ? [process.env.PRIVATE_KEY] : undefined
    },
    opSepolia: {
      url: 'https://sepolia.optimism.io',
      accounts: process.env.PRIVATE_KEY ? [process.env.PRIVATE_KEY] : undefined
    },
    optimism: {
      url: 'https://invictus.ambire.com/optimism',
      accounts: process.env.PRIVATE_KEY ? [process.env.PRIVATE_KEY] : undefined
    },
    odyssey: {
      url: 'https://odyssey.ithaca.xyz',
      accounts: process.env.PRIVATE_KEY ? [process.env.PRIVATE_KEY] : undefined
    },
    ethereum: {
      url: 'https://invictus.ambire.com/ethereum',
      accounts: process.env.PRIVATE_KEY ? [process.env.PRIVATE_KEY] : undefined
    },
    sepolia: {
      url: 'https://eth-sepolia.public.blastapi.io',
      accounts: process.env.PRIVATE_KEY ? [process.env.PRIVATE_KEY] : undefined
    },
    binance: {
      url: 'https://invictus.ambire.com/binance-smart-chain',
      accounts: process.env.PRIVATE_KEY ? [process.env.PRIVATE_KEY] : undefined
    },
    gnosis: {
      url: 'https://rpc.gnosischain.com',
      accounts: process.env.PRIVATE_KEY ? [process.env.PRIVATE_KEY] : undefined
    },
    unichain: {
      url: 'https://unichain-rpc.publicnode.com',
      accounts: process.env.PRIVATE_KEY ? [process.env.PRIVATE_KEY] : undefined
    },
    berachain: {
      url: 'https://berachain-rpc.publicnode.com',
      accounts: process.env.PRIVATE_KEY ? [process.env.PRIVATE_KEY] : undefined
    },
    arbitrum: {
      url: 'https://invictus.ambire.com/arbitrum',
      accounts: process.env.PRIVATE_KEY ? [process.env.PRIVATE_KEY] : undefined
    },
    berachainBepolia: {
      url: 'https://bepolia.rpc.berachain.com',
      accounts: process.env.PRIVATE_KEY ? [process.env.PRIVATE_KEY] : undefined
    },
    katana: {
      url: 'https://rpc.katana.network',
      accounts: process.env.PRIVATE_KEY ? [process.env.PRIVATE_KEY] : undefined
    },
    celo: {
      url: 'https://forno.celo.org',
      accounts: process.env.PRIVATE_KEY ? [process.env.PRIVATE_KEY] : undefined
    },
    arbitrum: {
      url: 'https://invictus.ambire.com/arbitrum',
      accounts: process.env.PRIVATE_KEY ? [process.env.PRIVATE_KEY] : undefined
    },
    berachainBepolia: {
      url: 'https://bepolia.rpc.berachain.com',
      accounts: process.env.PRIVATE_KEY ? [process.env.PRIVATE_KEY] : undefined
    },
    katana: {
      url: 'https://rpc.katana.network',
      accounts: process.env.PRIVATE_KEY ? [process.env.PRIVATE_KEY] : undefined
    },
    celo: {
      url: 'https://forno.celo.org',
      accounts: process.env.PRIVATE_KEY ? [process.env.PRIVATE_KEY] : undefined
    }
  },
  etherscan: {
    // apiKey: {
    //   base: process.env.ETHERSCAN_API_KEY,
    //   optimism: process.env.ETHERSCAN_API_KEY,
    //   odyssey: process.env.ETHERSCAN_API_KEY,
    //   ethereum: process.env.ETHERSCAN_API_KEY,
    //   sepolia: process.env.ETHERSCAN_API_KEY,
    //   binance: process.env.BNB_API_KEY,
    //   gnosis: process.env.GNOSIS_API_KEY,
    //   unichain: process.env.BASESCAN_API_KEY,
    //   berachain: process.env.BERACHAIN_API_KEY,
    //   arbitrum: process.env.ARBITRUM_API_KEY,
    //   berachainBepolia: process.env.ETHERSCAN_API_KEY,
    //   katana: process.env.ETHERSCAN_API_KEY,
    //   celo: process.env.MULTICHAIN_KEY
    // },
    apiKey: process.env.MULTICHAIN_KEY,
    customChains: [
      {
        network: 'base',
        chainId: 8453,
        urls: {
          apiURL: 'https://api.basescan.org/api',
          browserURL: 'https://api.basescan.org/api'
        }
      },
      {
<<<<<<< HEAD
=======
        network: 'polygon',
        chainId: 137,
        urls: {
          apiURL: 'https://api.polygonscan.org/api',
          browserURL: 'https://api.polygonscan.org/api'
        }
      },
      {
        network: 'ink',
        chainId: 57073,
        urls: {
          apiURL: 'https://explorer.inkonchain.com/api',
          browserURL: 'https://explorer.inkonchain.com'
        }
      },
      {
>>>>>>> 96ba094c
        network: 'baseSepolia',
        chainId: 84532,
        urls: {
          apiURL: 'https://api.sepolia.basescan.org/api',
          browserURL: 'https://api.sepolia.basescan.org/api'
        }
      },
      {
        network: 'opSepolia',
        chainId: 11155420,
        urls: {
          apiURL: 'https://api-sepolia-optimistic.etherscan.io/api',
          browserURL: 'https://api-sepolia-optimistic.etherscan.io/api'
        }
      },
      {
        network: 'optimism',
        chainId: 10,
        urls: {
          apiURL: 'https://api-optimistic.etherscan.io/api',
          browserURL: 'https://optimistic.etherscan.io/'
        }
      },
      {
        network: 'ethereum',
        chainId: 1,
        urls: {
          apiURL: 'https://api.etherscan.io/api',
          browserURL: 'https://etherscan.io/'
        }
      },
      {
        network: 'odyssey',
        chainId: 911867,
        urls: {
          apiURL: 'https://explorer-odyssey.t.conduit.xyz/api',
          browserURL: 'https://explorer-odyssey.t.conduit.xyz:443'
        }
      },
      {
        network: 'sepolia',
        chainId: 11155111,
        urls: {
          apiURL: 'https://api-sepolia.etherscan.io/api',
          browserURL: 'https://api-sepolia.etherscan.io/'
        }
      },
      {
        network: 'binance',
        chainId: 56,
        urls: {
          apiURL: 'https://api.bscscan.com/api',
          browserURL: 'https://api.bscscan.com/'
        }
      },
      {
        network: 'gnosis',
        chainId: 100,
        urls: {
          apiURL: 'https://api.gnosisscan.io/api',
          browserURL: 'https://api.gnosisscan.io/'
        }
      },
      {
        network: 'unichain',
        chainId: 130,
        urls: {
          apiURL: 'https://unichain.blockscout.com/api',
          browserURL: 'https://unichain.blockscout.com/'
        }
      },
      {
        network: 'berachain',
        chainId: 80094,
        urls: {
          apiURL: 'https://api.berascan.com/api',
          browserURL: 'https://api.berascan.com'
        }
      },
      {
        network: 'arbitrum',
        chainId: 42161,
        urls: {
          apiURL: 'https://api.arbiscan.io/api',
          browserURL: 'https://api.arbiscan.io'
        }
      },
      {
<<<<<<< HEAD
=======
        network: 'hyperEvm',
        chainId: 999,
        urls: {
          apiURL: 'https://api.hyperevmscan.io/api',
          browserURL: 'https://api.hyperevmscan.io'
        }
      },
      {
>>>>>>> 96ba094c
        network: 'berachainBepolia',
        chainId: 80069,
        urls: {
          // these aren't correct, it's a testnet afterall
          apiURL: 'https://api.testnet.berascan.com/api',
          browserURL: 'https://api.testnet.berascan.com'
        }
      },
      {
        network: 'katana',
        chainId: 747474,
        urls: {
          apiURL: 'https://explorer.katanarpc.com/api',
          browserURL: 'https://explorer.katanarpc.com'
        }
      },
      {
        network: 'celo',
        chainId: 42220,
        urls: {
          apiURL: 'https://api.celoscan.io/api',
          browserURL: 'https://celoscan.io'
        }
      }
    ]
  }
} as any

export default config<|MERGE_RESOLUTION|>--- conflicted
+++ resolved
@@ -30,8 +30,6 @@
       url: 'https://mainnet.base.org',
       accounts: process.env.PRIVATE_KEY ? [process.env.PRIVATE_KEY] : undefined
     },
-<<<<<<< HEAD
-=======
     polygon: {
       url: 'https://invictus.ambire.com/polygon',
       accounts: process.env.PRIVATE_KEY ? [process.env.PRIVATE_KEY] : undefined
@@ -44,7 +42,6 @@
       url: 'https://invictus.ambire.com/hyperevm',
       accounts: process.env.PRIVATE_KEY ? [process.env.PRIVATE_KEY] : undefined
     },
->>>>>>> 96ba094c
     baseSepolia: {
       url: 'https://sepolia.base.org',
       accounts: process.env.PRIVATE_KEY ? [process.env.PRIVATE_KEY] : undefined
@@ -83,22 +80,6 @@
     },
     berachain: {
       url: 'https://berachain-rpc.publicnode.com',
-      accounts: process.env.PRIVATE_KEY ? [process.env.PRIVATE_KEY] : undefined
-    },
-    arbitrum: {
-      url: 'https://invictus.ambire.com/arbitrum',
-      accounts: process.env.PRIVATE_KEY ? [process.env.PRIVATE_KEY] : undefined
-    },
-    berachainBepolia: {
-      url: 'https://bepolia.rpc.berachain.com',
-      accounts: process.env.PRIVATE_KEY ? [process.env.PRIVATE_KEY] : undefined
-    },
-    katana: {
-      url: 'https://rpc.katana.network',
-      accounts: process.env.PRIVATE_KEY ? [process.env.PRIVATE_KEY] : undefined
-    },
-    celo: {
-      url: 'https://forno.celo.org',
       accounts: process.env.PRIVATE_KEY ? [process.env.PRIVATE_KEY] : undefined
     },
     arbitrum: {
@@ -145,8 +126,6 @@
         }
       },
       {
-<<<<<<< HEAD
-=======
         network: 'polygon',
         chainId: 137,
         urls: {
@@ -163,7 +142,6 @@
         }
       },
       {
->>>>>>> 96ba094c
         network: 'baseSepolia',
         chainId: 84532,
         urls: {
@@ -252,8 +230,6 @@
         }
       },
       {
-<<<<<<< HEAD
-=======
         network: 'hyperEvm',
         chainId: 999,
         urls: {
@@ -262,7 +238,6 @@
         }
       },
       {
->>>>>>> 96ba094c
         network: 'berachainBepolia',
         chainId: 80069,
         urls: {
