// TODO: fill in the collectibles types

import { Account } from 'ambire-common/src/hooks/useAccounts'

import { NETWORKS } from '../../constants/networks'
import { SupportedProtocolType } from '../../constants/supportedProtocols'
import { ConstantsType } from '../useConstants'
import { UseRelayerDataProps, UseRelayerDataReturnType } from '../useRelayerData'
import { UseStorageType } from '../useStorage'
import { UseToastsReturnType } from '../useToasts'

export type Token = {
  type: 'token'
  address: string
<<<<<<< HEAD
  balance: string
  balanceRaw: string
  balanceUSD: number
=======
>>>>>>> 12f47321
  decimals: number
  symbol: string
  name: string
  coingeckoId: string | null
  tokenImageUrl: string | null
  tokenImageUrls: {
    thumb: string
    small: string
    large: string
  } | null
  balance: number
  balanceRaw: string
  price: number
  balanceUSD: number
  priceUpdate: number
  balanceUpdate: number
  balanceOracleUpdate: number
  network: string
  latest: { balance: number; balanceUSD: number; balanceRaw: string }
  unconfirmed?: { balanceIncrease: number; balance: number; balanceUSD: number; difference: number }
  pending?: { balanceIncrease: number; balance: number; balanceUSD: number; difference: number }
}

export type Collectible = {
  type: 'nft'
  address: string
  decimals: number
  symbol: string
  price: number
  balance: string
  balanceUSD: number
  shouldDisplay: boolean
  collectionId: string
  collectionName: string
  collectionHidden: boolean
  collection: {
    id: string
    name: string
    hidden: boolean
  }
  assets: {
    tokenId: string
    balance: string
    original_owner: string
    token_url: string
    data: {
      name: string
      description: string
      image: string
      image_256: string
      image_512: string
      image_1024: string
      attributes?: {
        trait_type: string
        value: string
      }[]
    }
  }[]
}

export interface CollectibleWithIsHiddenFlag extends Collectible {
  assets: (Collectible['assets'][0] & { isHidden: boolean })[]
}
// TODO: Temporary type. Token doesn't always have this flag.
// Figure out in which use-cases it's needed.
export interface TokenWithIsHiddenFlag extends Token {
  isHidden: boolean
}

export type Network = keyof typeof NETWORKS

export type Balance = {
  network: Network | ''
  total: {
    decimals: string
    full: number
    truncated: string
  }
}

export type UsePortfolioProps = {
  useConstants: () => ConstantsType
  currentNetwork: Network
  account: string
  useStorage: UseStorageType
  isVisible: boolean
  useToasts: () => UseToastsReturnType
  getBalances: (
    network: Network,
    address: Account['id'],
    provider?: SupportedProtocolType['balancesProvider'] | undefined,
    quickResponse?: boolean | undefined
  ) => Promise<any> | null
  getCoingeckoPrices: (ids: string[], vs_currencies: string[]) => Promise<any>
  getCoingeckoPriceByContract: (
    contractAddress: string,
    vs_currencies: string[]
  ) => Promise<{ [key: string]: number }>
  getCoingeckoCoin: (id: string, vs_currencies: string[]) => Promise<{ [key: string]: number }>
  relayerURL: string
  useRelayerData: (props: Omit<UseRelayerDataProps, 'fetch'>) => UseRelayerDataReturnType
  eligibleRequests: any[]
  requests: any[]
  selectedAccount: {} | Account
  sentTxn: any
  useCacheStorage: UseStorageType
  accounts: Account[]
  requestPendingState: React.MutableRefObject<boolean>
}

export type UseExtraTokensProps = {
  checkIsTokenEligibleForAddingAsExtraToken: (
    extraToken: Token,
    extraTokens: Token[]
  ) => {
    isEligible: boolean
    reason?: string
  }
  tokens: Token[]
  useStorage: UseStorageType
  useToasts: () => UseToastsReturnType
}

export type UsePortfolioReturnType = {
  balance: Balance
  allBalances: Balance[]
  tokens: Token[]
  extraTokens: Token[]
  hiddenTokens: Token[]
  collectibles: Collectible[]
  hiddenCollectibles: Collectible[]
  onAddExtraToken: (extraToken: Token) => void
<<<<<<< HEAD
  onRemoveExtraToken: (address: Token['address']) => void
  checkIsTokenEligibleForAddingAsExtraToken: (
    extraToken: Token,
    extraTokens: Token[]
  ) => {
    isEligible: boolean
    reason?: string
  }
  onAddHiddenToken: (hiddenTokens: Token[]) => void
  onRemoveHiddenToken: (addresses: Token['address'][]) => void
=======
  onRemoveExtraToken: (address: Token['address'] | Token['address'][]) => void
  checkIsTokenEligibleForAddingAsExtraToken: UseExtraTokensProps['checkIsTokenEligibleForAddingAsExtraToken']
  onAddHiddenToken: (hiddenToken: Token | Token[]) => void
  onAddHiddenCollectible: (
    hiddenCollectible: Collectible | Collectible[],
    tokenId: Collectible['assets'][0]['tokenId'] | Collectible['assets'][0]['tokenId'][]
  ) => void
  onRemoveHiddenToken: (address: Token['address'] | Token['address'][]) => void
  onRemoveHiddenCollectible: (
    address: Collectible['address'] | Collectible['address'][],
    tokenId: Collectible['assets'][0]['tokenId'] | Collectible['assets'][0]['tokenId'][]
  ) => void
>>>>>>> 12f47321
  balancesByNetworksLoading: Partial<{
    [key in Network]: boolean
  }>
  isCurrNetworkBalanceLoading: boolean
  loadBalance: () => void
  resultTime: number
}<|MERGE_RESOLUTION|>--- conflicted
+++ resolved
@@ -12,12 +12,6 @@
 export type Token = {
   type: 'token'
   address: string
-<<<<<<< HEAD
-  balance: string
-  balanceRaw: string
-  balanceUSD: number
-=======
->>>>>>> 12f47321
   decimals: number
   symbol: string
   name: string
@@ -143,25 +137,13 @@
 
 export type UsePortfolioReturnType = {
   balance: Balance
-  allBalances: Balance[]
+  otherBalances: Balance[]
   tokens: Token[]
   extraTokens: Token[]
   hiddenTokens: Token[]
   collectibles: Collectible[]
   hiddenCollectibles: Collectible[]
   onAddExtraToken: (extraToken: Token) => void
-<<<<<<< HEAD
-  onRemoveExtraToken: (address: Token['address']) => void
-  checkIsTokenEligibleForAddingAsExtraToken: (
-    extraToken: Token,
-    extraTokens: Token[]
-  ) => {
-    isEligible: boolean
-    reason?: string
-  }
-  onAddHiddenToken: (hiddenTokens: Token[]) => void
-  onRemoveHiddenToken: (addresses: Token['address'][]) => void
-=======
   onRemoveExtraToken: (address: Token['address'] | Token['address'][]) => void
   checkIsTokenEligibleForAddingAsExtraToken: UseExtraTokensProps['checkIsTokenEligibleForAddingAsExtraToken']
   onAddHiddenToken: (hiddenToken: Token | Token[]) => void
@@ -174,7 +156,6 @@
     address: Collectible['address'] | Collectible['address'][],
     tokenId: Collectible['assets'][0]['tokenId'] | Collectible['assets'][0]['tokenId'][]
   ) => void
->>>>>>> 12f47321
   balancesByNetworksLoading: Partial<{
     [key in Network]: boolean
   }>
