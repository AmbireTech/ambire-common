// TODO: fill in the collectibles types

import { Account } from 'ambire-common/src/hooks/useAccounts'

import { NETWORKS } from '../../constants/networks'
import { SupportedProtocolType } from '../../constants/supportedProtocols'
import { ConstantsType } from '../useConstants'
import { UseRelayerDataProps, UseRelayerDataReturnType } from '../useRelayerData'
import { UseStorageType } from '../useStorage'
import { UseToastsReturnType } from '../useToasts'

export type Token = {
  type: 'token'
  address: string
<<<<<<< HEAD
=======
  balance: string
  balanceRaw: string
  balanceUSD: number
>>>>>>> 9dd08697
  decimals: number
  symbol: string
  name: string
  coingeckoId: string | null
  tokenImageUrl: string | null
  tokenImageUrls: {
    thumb: string
    small: string
    large: string
  } | null
  balance: number
  balanceRaw: string
  price: number
  balanceUSD: number
  priceUpdate: number
  balanceUpdate: number
  balanceOracleUpdate: number
  network: string
  latest: { balance: number; balanceUSD: number; balanceRaw: string }
  unconfirmed?: { balanceIncrease: number; balance: number; balanceUSD: number; difference: number }
  pending?: { balanceIncrease: number; balance: number; balanceUSD: number; difference: number }
}

export type Collectible = {
  type: 'nft'
  address: string
  decimals: number
  symbol: string
  price: number
  balance: string
  balanceUSD: number
  shouldDisplay: boolean
  collectionId: string
  collectionName: string
  collectionHidden: boolean
  collection: {
    id: string
    name: string
    hidden: boolean
  }
  assets: {
    tokenId: string
    balance: string
    original_owner: string
    token_url: string
    data: {
      name: string
      description: string
      image: string
      image_256: string
      image_512: string
      image_1024: string
      attributes?: {
        trait_type: string
        value: string
      }[]
    }
  }[]
}

export interface CollectibleWithIsHiddenFlag extends Collectible {
  assets: (Collectible['assets'][0] & { isHidden: boolean })[]
}
// TODO: Temporary type. Token doesn't always have this flag.
// Figure out in which use-cases it's needed.
export interface TokenWithIsHiddenFlag extends Token {
  isHidden: boolean
}

export type Network = keyof typeof NETWORKS

export type Balance = {
  network: Network | ''
  total: {
    decimals: string
    full: number
    truncated: string
  }
}

export type UsePortfolioProps = {
  useConstants: () => ConstantsType
  currentNetwork: Network
  account: string
  useStorage: UseStorageType
  isVisible: boolean
  useToasts: () => UseToastsReturnType
  getBalances: (
    network: Network,
    address: Account['id'],
    provider?: SupportedProtocolType['balancesProvider'] | undefined,
    quickResponse?: boolean | undefined
  ) => Promise<any> | null
  getCoingeckoPrices: (ids: string[], vs_currencies: string[]) => Promise<any>
  getCoingeckoPriceByContract: (
    contractAddress: string,
    vs_currencies: string[]
  ) => Promise<{ [key: string]: number }>
  getCoingeckoCoin: (id: string, vs_currencies: string[]) => Promise<{ [key: string]: number }>
  relayerURL: string
  useRelayerData: (props: Omit<UseRelayerDataProps, 'fetch'>) => UseRelayerDataReturnType
  eligibleRequests: any[]
  requests: any[]
  selectedAccount: {} | Account
  sentTxn: any
  useCacheStorage: UseStorageType
  accounts: Account[]
  requestPendingState: React.MutableRefObject<boolean>
}

export type UseExtraTokensProps = {
  checkIsTokenEligibleForAddingAsExtraToken: (
    extraToken: Token,
    extraTokens: Token[]
  ) => {
    isEligible: boolean
    reason?: string
  }
  tokens: Token[]
  useStorage: UseStorageType
  useToasts: () => UseToastsReturnType
}

export type UsePortfolioReturnType = {
  balance: Balance
  allBalances: Balance[]
  tokens: Token[]
  extraTokens: Token[]
  hiddenTokens: Token[]
  collectibles: Collectible[]
  hiddenCollectibles: Collectible[]
  onAddExtraToken: (extraToken: Token) => void
<<<<<<< HEAD
  onRemoveExtraToken: (address: Token['address'] | Token['address'][]) => void
  checkIsTokenEligibleForAddingAsExtraToken: UseExtraTokensProps['checkIsTokenEligibleForAddingAsExtraToken']
  onAddHiddenToken: (hiddenToken: Token | Token[]) => void
  onAddHiddenCollectible: (
    hiddenCollectible: Collectible | Collectible[],
    tokenId: Collectible['assets'][0]['tokenId'] | Collectible['assets'][0]['tokenId'][]
  ) => void
  onRemoveHiddenToken: (address: Token['address'] | Token['address'][]) => void
  onRemoveHiddenCollectible: (
    address: Collectible['address'] | Collectible['address'][],
    tokenId: Collectible['assets'][0]['tokenId'] | Collectible['assets'][0]['tokenId'][]
  ) => void
=======
  onRemoveExtraToken: (address: Token['address']) => void
  checkIsTokenEligibleForAddingAsExtraToken: (
    extraToken: Token,
    extraTokens: Token[]
  ) => {
    isEligible: boolean
    reason?: string
  }
  onAddHiddenToken: (hiddenTokens: Token[]) => void
  onRemoveHiddenToken: (addresses: Token['address'][]) => void
>>>>>>> 9dd08697
  balancesByNetworksLoading: Partial<{
    [key in Network]: boolean
  }>
  isCurrNetworkBalanceLoading: boolean
  loadBalance: () => void
  resultTime: number
}<|MERGE_RESOLUTION|>--- conflicted
+++ resolved
@@ -12,12 +12,6 @@
 export type Token = {
   type: 'token'
   address: string
-<<<<<<< HEAD
-=======
-  balance: string
-  balanceRaw: string
-  balanceUSD: number
->>>>>>> 9dd08697
   decimals: number
   symbol: string
   name: string
@@ -150,7 +144,6 @@
   collectibles: Collectible[]
   hiddenCollectibles: Collectible[]
   onAddExtraToken: (extraToken: Token) => void
-<<<<<<< HEAD
   onRemoveExtraToken: (address: Token['address'] | Token['address'][]) => void
   checkIsTokenEligibleForAddingAsExtraToken: UseExtraTokensProps['checkIsTokenEligibleForAddingAsExtraToken']
   onAddHiddenToken: (hiddenToken: Token | Token[]) => void
@@ -163,18 +156,6 @@
     address: Collectible['address'] | Collectible['address'][],
     tokenId: Collectible['assets'][0]['tokenId'] | Collectible['assets'][0]['tokenId'][]
   ) => void
-=======
-  onRemoveExtraToken: (address: Token['address']) => void
-  checkIsTokenEligibleForAddingAsExtraToken: (
-    extraToken: Token,
-    extraTokens: Token[]
-  ) => {
-    isEligible: boolean
-    reason?: string
-  }
-  onAddHiddenToken: (hiddenTokens: Token[]) => void
-  onRemoveHiddenToken: (addresses: Token['address'][]) => void
->>>>>>> 9dd08697
   balancesByNetworksLoading: Partial<{
     [key in Network]: boolean
   }>
