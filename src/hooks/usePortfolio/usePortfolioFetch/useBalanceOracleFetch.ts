/* eslint-disable import/extensions */
// @ts-nocheck TODO: Fill in all missing types before enabling the TS check again

import networks from '../../../constants/networks'
import { getTransactionSummary } from '../../../services/humanReadableTransactions/transactionSummary'
import { toBundleTxn } from '../../../services/requestToBundleTxn'
import { ConstantsType } from '../../hooks/useConstants'
import { Token, Network } from '../hooks/usePortfolio/types'

// use Balance Oracle
function paginateArray(input: any[], limit: number) {
  const pages = []
  let from = 0
  for (let i = 1; i <= Math.ceil(input.length / limit); i++) {
    pages.push(input.slice(from, i * limit))
    from += limit
  }
  return pages
}

async function supplementTokensDataFromNetwork({
  tokenList = {},
  walletAddr,
  network,
  tokensData,
  extraTokens,
  updateBalance,
  pendingTransactions,
  selectedAccount,
  state,
  getTokenListBalance,
  checkTokenList
}: {
  tokenList: ConstantsType['tokenList']
  walletAddr: string
  network: Network
  tokensData: Token[]
  extraTokens: Token[]
  updateBalance?: (token: Token | {}) => any
  pendingTransactions: []
  selectedAccount: {}
  state: string
}) {
  if (!walletAddr || walletAddr === '' || !network) return []
  // eslint-disable-next-line no-param-reassign
  if (!tokensData || !tokensData[0]) tokensData = checkTokenList(tokensData || []) // tokensData check and populate for test if undefind
  // eslint-disable-next-line no-param-reassign
  if (!extraTokens || !extraTokens[0]) extraTokens = checkTokenList(extraTokens || []) // extraTokens check and populate for test if undefind

  function getNativeAsset() {
    const net = networks.find(({ id }) => id === network)
    return net && net.nativeAsset ? [net.nativeAsset] : []
  }

  // concat predefined token list with extraTokens list (extraTokens are certainly ERC20)
  const fullTokenList = [
    // @ts-ignore figure out how to add types for the `tokenList`
    ...new Set(
      tokenList[network]
        ? tokenList[network].concat(extraTokens)
        : [...extraTokens, ...getNativeAsset(extraTokens)]
    )
  ]
  const tokens = fullTokenList.map((t: any) => {
    return tokensData.find((td) => td.address === t.address) || t
  })
  const tokensNotInList = tokensData.filter((td) => {
    return !tokens.some((t) => t.address === td.address)
  })

  // tokensNotInList: call separately to prevent errors from non-erc20 tokens
  // NOTE about err handling: errors are caught for each call in balanceOracle, and we retain the original token entry, which contains the balance
  const calls = paginateArray([...new Set(tokens)], 100).concat(paginateArray(tokensNotInList, 100))

  const tokenBalances = (
    await Promise.all(
      calls.map((callTokens) => {
        return getTokenListBalance({
          walletAddr,
          tokens: callTokens,
          network,
          updateBalance,
          pendingTransactions,
          selectedAccount,
          state
        })
      })
    )
  )
    .flat()
    .filter((t) => {
      if (extraTokens.some((et: Token) => t.address === et.address)) {
        return true
      }
      if (state === 'latest') {
        return !!(tokensData.find((token) => t.address === token.address) || t.balanceRaw > 0)
      }
      return true
    })
  return { tokens: tokenBalances, state }
}

// Make humanizer 'learn' about new tokens and aliases
const updateHumanizerData = (_tokensList: Token[], setKnownAddresses, setKnownTokens) => {
  const knownAliases = _tokensList.map(({ address, symbol }) => ({ address, name: symbol }))
  setKnownAddresses(knownAliases)
  setKnownTokens(_tokensList)
}

export default function useBalanceOracleFetch({
  account,
  selectedAccount,
  currentNetwork,
  setAssetsByAccount,
  eligibleRequests,
  pendingTransactions,
  extraTokensAssets,
  hiddenTokens,
  constants,
  fetchCoingeckoPricesByContractAddress,
  fetchCoingeckoPrices,
  fetchingAssets,
  setFetchingAssets,
  removeDuplicatedAssets,
  setKnownAddresses,
  setKnownTokens,
  getTokenListBalance,
  checkTokenList
}) {
  const fetchSupplementTokenData = async (
    updatedTokens: any,
    resolve,
    _pendingTransactions = [],
    state = 'latest'
  ) => {
    if (!updatedTokens?.tokens?.length) {
      setAssetsByAccount((prev) => ({
        ...prev,
        [`${account}-${currentNetwork}`]: {
          ...prev[`${account}-${currentNetwork}`],
          loading: true
        }
      }))
    }

    try {
      const rcpTokenData = await supplementTokensDataFromNetwork({
        tokenList: constants?.tokenList,
        walletAddr: account,
        network: currentNetwork,
        tokensData: updatedTokens?.tokens?.length
          ? updatedTokens.tokens.filter(
              ({ isExtraToken }: { isExtraToken: boolean }) => !isExtraToken
            )
          : [], // Filter out extraTokens
        extraTokens: extraTokensAssets,
        hiddenTokens,
        pendingTransactions: _pendingTransactions,
        selectedAccount,
        state,
        removeDuplicatedAssets,
        setKnownAddresses,
        getTokenListBalance,
        checkTokenList
      })

      resolve && resolve(rcpTokenData)
    } catch (e) {
      console.error('supplementTokensDataFromNetwork failed', e)
      resolve([])
      // In case of error set loading indicator to false
      setAssetsByAccount((prev) => ({
        ...prev,
        [`${account}-${currentNetwork}`]: {
          ...prev[`${account}-${currentNetwork}`],
          loading: false,
          error: e.message
        }
      }))
      setFetchingAssets((prev) => ({
        ...prev,
        [`${account}-${currentNetwork}`]: {
          ...prev[`${account}-${currentNetwork}`],
          rpc: false
        }
      }))
    }
  }

  const fetchAllSupplementTokenData = async (updatedTokens: any, _resolve: () => {}) => {
    setFetchingAssets((prev) => ({
      ...prev,
      [`${account}-${currentNetwork}`]: {
        ...prev[`${account}-${currentNetwork}`],
        rpc: true
      }
    }))
    const unsignedRequests = eligibleRequests
      .map((t) => ({ ...t, txns: [t.txn.to, t.txn.value, t.txn.data] }))
      .map((t) => t.txns)

    const extendedSummary =
      eligibleRequests?.length &&
      eligibleRequests
        .map((req) => {
          const txn = toBundleTxn(req.txn, account)
          return getTransactionSummary(constants.humanizerInfo, txn, currentNetwork, account, {
            extended: true
          })
        })
        .flat()

    const tokensList = [
      ...(constants?.tokenList && constants?.tokenList[currentNetwork]
        ? constants.tokenList[currentNetwork]
        : []),
      ...((updatedTokens && updatedTokens.tokens?.length && updatedTokens.tokens) || [])
    ]

    // Remove unconfirmed and pending tokens from latest request,
    // оnly tokens which should be fetched with the latest state
    // If the token has a latest state - leave it as main one for balance oracle
    const latestTokens = removeDuplicatedAssets(
      updatedTokens?.tokens?.length &&
        updatedTokens.tokens
          .filter(
            (t) =>
              (!t.unconfirmed || !t.pending) &&
              !(t.unconfirmed && !t.latest) &&
              !(t.pending && !t.latest)
          )
          .map((t) => ({ ...(t.latest ? { ...t, ...t.latest } : { ...t }) }))
    )

    const tokensToFetchPrices = []
    // Check if not signed request contains tokens from swap which arent in portfolio yet
    extendedSummary.length &&
      extendedSummary.map(
        (s) =>
          s &&
          Array.isArray(s) &&
          s.length &&
          s.map((el) => {
            if (el?.type === 'token') {
              const tokenInPortfolio = latestTokens?.find((token) => token.address === el.address)

              if (!tokenInPortfolio || !tokenInPortfolio.price) {
                tokensToFetchPrices.push(el)
                if (!tokenInPortfolio) {
                  tokensList.push({ ...el, balance: 0 })
                }
              }
            }

            return el
          })
      )

    // 1. Fetch latest balance data from balanceOracle
    const balanceOracleLatest = new Promise((resolve) => {
      fetchSupplementTokenData({ tokens: latestTokens }, resolve, [], 'latest')
    })

    // 2. Fetch pending balance data from balanceOracle
    const balanceOraclePending =
      pendingTransactions?.length &&
      new Promise((resolve) => {
        fetchSupplementTokenData(
          { tokens: removeDuplicatedAssets(tokensList) },
          resolve,
          [],
          'pending'
        )
      })

    // 3. Fetching of unconfirmed/unsigned token data from balanceOracle
    const balanceOracleUnconfirmed =
      unsignedRequests?.length &&
      new Promise((resolve) => {
        fetchSupplementTokenData(
          { tokens: removeDuplicatedAssets(tokensList) },
          resolve,
          unsignedRequests,
          'unconfirmed'
        )
      })
    // Fetch coingecko prices for newly acquired tokens from swap transaction
    const coingeckoPrices =
      tokensToFetchPrices?.length &&
      new Promise((resolve) => {
        fetchCoingeckoPricesByContractAddress(tokensToFetchPrices, resolve)
      })

    const promises = [
      balanceOracleLatest,
      pendingTransactions?.length ? balanceOraclePending : [],
      unsignedRequests?.length ? balanceOracleUnconfirmed : [],
      tokensToFetchPrices?.length ? coingeckoPrices : []
    ]
    Promise.all([...promises]).then((results) => {
      // Fetched prices from coingecko
      const prices = results && results.length && results.find((el) => el.state === 'coingecko')
      if (prices) results.pop()

      const latestResponse = results.find(({ state }) => state === 'latest')
      // Remove empty array for not send promises
      const res = results.flat()
      const response =
        res.map((_res) => {
          return (
            _res &&
            _res.tokens &&
            _res.tokens.length &&
            _res.tokens
              .map((_t: Token) => {
                const priceUpdate =
                  prices &&
                  prices?.tokens?.length &&
                  prices.tokens.find((pt) => pt.address.toLowerCase() === _t.address.toLowerCase())
                const currTokenInPortfolio =
                  updatedTokens?.tokens?.length &&
                  updatedTokens?.tokens?.find(
                    (tk) => tk.address.toLowerCase() === _t.address.toLowerCase()
                  )

                const { unconfirmed, latest, pending, ...newToken } = _t

<<<<<<< HEAD
    const fetchAndSetSupplementTokenData = async (assets) => {
        if (!account) return
        await new Promise((resolve) => fetchAllSupplementTokenData(assets, resolve))
        .then(oracleResponse => {
          setFetchingAssets(prev => ({
            ...prev,
            [`${account}-${currentNetwork}`]: {
              ...prev[`${account}-${currentNetwork}`],
              rpc: false,
            }
          }))
          setAssetsByAccount(prev => ({
            ...prev,
            [`${account}-${currentNetwork}`]: {
              ...prev[`${account}-${currentNetwork}`],
              collectibles: assets?.collectibles,
              tokens: oracleResponse?.length ? oracleResponse : assets?.tokens,
              loading: false,
              resultTime: new Date().valueOf()
            }
          }))
    })}
    
    const updateCoingeckoAndSupplementData = async (assets, minutes) => {
        if (fetchingAssets[`${account}-${currentNetwork}`]?.rpc || !account) return
        const tokens = assets?.tokens || []

        const minutesToCheckForUpdate = minutes ? 5*60*1000 : 2*60*1000
        // Check for not updated prices from coingecko in the last 2 minutes
        const coingeckoTokensToUpdate = tokens.filter(token => token.coingeckoId).filter(token => { 
          if (!token?.priceUpdate || ((new Date().valueOf() - token.priceUpdate) >= minutesToCheckForUpdate)) {
            return token
          }
        })
=======
                const latestBalance = latestResponse?.tokens.find(
                  (token) => token.address === _t.address
                )

                const difference = Math.abs(
                  Number(latestBalance?.balance).toFixed(4) - Number(_t?.balance).toFixed(4)
                ).toFixed(4)

                const isAaveToken = _t?.coingeckoId?.startsWith('aave-')

                const shouldDisplayState =
                  (latestBalance?.balance !== _t.balance || !latestBalance) &&
                  (isAaveToken ? !!(isAaveToken && difference > 0) : true)

                const shouldDisplayToken = latestBalance || _t.balance > 0
                if (!shouldDisplayToken) return

                let tokenPrice = {}
                if (priceUpdate) {
                  tokenPrice = {
                    ...priceUpdate,
                    balanceUSD: Number(parseFloat(_t.balance * priceUpdate.price || 0).toFixed(2))
                  }
                } else if (currTokenInPortfolio?.price) {
                  tokenPrice = {
                    price: currTokenInPortfolio?.price
                  }
                }
>>>>>>> dc3f8f54

                return {
                  ...newToken,
                  network: currentNetwork,
                  ...tokenPrice,
                  ...(latestBalance && {
                    latest: {
                      balanceUSD: Number(
                        parseFloat(latestBalance.balance * latestBalance.price || 0).toFixed(2)
                      ),
                      balance: latestBalance.balance,
                      balanceRaw: latestBalance.balanceRaw
                    }
                  }),
                  ...(shouldDisplayState && {
                    [_res.state]: {
                      balanceUSD: priceUpdate
                        ? Number(parseFloat(_t.balance * priceUpdate.price || 0).toFixed(2))
                        : Number(parseFloat(_t.balance * _t.price || 0).toFixed(2)),
                      balance: _t.balance,
                      difference: Number(
                        Math.abs(_t.balance - (latestBalance?.balance || 0)).toFixed(10)
                      ),
                      balanceIncrease: !!(_t.balance > (latestBalance?.balance || 0))
                    }
                  })
                }
<<<<<<< HEAD
              } else return t
            })
            updatedBalance.length && updateHumanizerData(updatedBalance)
            setAssetsByAccount(prev => ({
              ...prev,
              [`${account}-${currentNetwork}`]: {
                ...prev[`${account}-${currentNetwork}`],
                ...assets,
                collectibles: assets?.collectibles,
                tokens: updatedBalance?.length ? updatedBalance : assets?.tokens,
                loading: false,
                resultTime: new Date().valueOf()
              }
            }))
            setFetchingAssets(prev => ({
              ...prev,
              [`${account}-${currentNetwork}`]: {
                ...prev[`${account}-${currentNetwork}`],
                rpc: false,
              }
            }))
            
          
          })  
        } else {
          // Update only balance from balance oracle
          new Promise((resolve) => {
            fetchAllSupplementTokenData({ tokens: tokens }, resolve)
          }).then(oracleResponse => {
            oracleResponse.length && updateHumanizerData(oracleResponse)
            setFetchingAssets(prev => ({
              ...prev,
              [`${account}-${currentNetwork}`]: {
                ...prev[`${account}-${currentNetwork}`],
                rpc: false,
              }
            }))
            setAssetsByAccount(prev => ({
              ...prev,
              [`${account}-${currentNetwork}`]: {
                ...prev[`${account}-${currentNetwork}`],
                ...assets,
                collectibles: assets?.collectibles,
                tokens: oracleResponse?.length ? oracleResponse : assets?.tokens,
                loading: false,
                resultTime: new Date().valueOf()
              }
            }))
          }) 
=======
              })
              .filter((t) => t)
          )
        })[res.length - 1] || []

      _resolve && _resolve(response)
    })
  }

  const fetchAndSetSupplementTokenData = async (assets) => {
    if (!account) return
    await new Promise((resolve) => {
      fetchAllSupplementTokenData(assets, resolve)
    }).then((oracleResponse) => {
      setFetchingAssets((prev) => ({
        ...prev,
        [`${account}-${currentNetwork}`]: {
          ...prev[`${account}-${currentNetwork}`],
          rpc: false
>>>>>>> dc3f8f54
        }
      }))
      setAssetsByAccount((prev) => ({
        ...prev,
        [`${account}-${currentNetwork}`]: {
          ...prev[`${account}-${currentNetwork}`],
          collectibles: assets?.nfts,
          tokens: oracleResponse?.length ? oracleResponse : assets?.tokens,
          loading: false,
          resultTime: new Date().valueOf()
        }
      }))
    })
  }

  const updateCoingeckoAndSupplementData = async (assets, minutes) => {
    if (fetchingAssets[`${account}-${currentNetwork}`]?.rpc || !account) return
    const tokens = assets?.tokens || []

    const minutesToCheckForUpdate = minutes ? 5 * 60 * 1000 : 2 * 60 * 1000
    // Check for not updated prices from coingecko in the last 2 minutes
    const coingeckoTokensToUpdate = tokens
      .filter((token) => token.coingeckoId)
      .filter(
        (token) =>
          !token?.priceUpdate || new Date().valueOf() - token.priceUpdate >= minutesToCheckForUpdate
      )

    // Update prices from coingecko and balance from balance oracle
    if (coingeckoTokensToUpdate?.length) {
      const coingeckoPrices = new Promise((resolve) => {
        fetchCoingeckoPrices(coingeckoTokensToUpdate, resolve)
      })
      const balanceOracle = new Promise((resolve) => {
        fetchAllSupplementTokenData({ tokens }, resolve)
      })

      Promise.all([coingeckoPrices, balanceOracle]).then((results) => {
        const coingeckoResponse = results[0]
        const balanceOracleResponse = results[1]

        const updatedBalance = balanceOracleResponse.map((t) => {
          // eslint-disable-next-line no-prototype-builtins
          if (coingeckoResponse.hasOwnProperty(t.coingeckoId)) {
            return {
              ...t,
              price: coingeckoResponse[t.coingeckoId].usd,
              balanceUSD: Number(
                parseFloat(t.balance * coingeckoResponse[t.coingeckoId].usd || 0).toFixed(2)
              ),
              priceUpdate: new Date().valueOf(),
              ...(t.latest && {
                latest: {
                  balanceUSD: Number(
                    parseFloat(
                      t.latest.balance * coingeckoResponse[t.coingeckoId].usd || 0
                    ).toFixed(2)
                  ),
                  balance: t.latest.balance,
                  balanceRaw: t.latest.balanceRaw
                }
              })
            }
          }
          return t
        })
        updatedBalance.length &&
          updateHumanizerData(updatedBalance, setKnownAddresses, setKnownTokens)
        setAssetsByAccount((prev) => ({
          ...prev,
          [`${account}-${currentNetwork}`]: {
            ...prev[`${account}-${currentNetwork}`],
            ...assets,
            collectibles: assets?.nfts,
            tokens: updatedBalance?.length ? updatedBalance : assets?.tokens,
            loading: false,
            resultTime: new Date().valueOf()
          }
        }))
        setFetchingAssets((prev) => ({
          ...prev,
          [`${account}-${currentNetwork}`]: {
            ...prev[`${account}-${currentNetwork}`],
            rpc: false
          }
        }))
      })
    } else {
      // Update only balance from balance oracle
      new Promise((resolve) => {
        fetchAllSupplementTokenData({ tokens }, resolve)
      }).then((oracleResponse) => {
        oracleResponse.length &&
          updateHumanizerData(oracleResponse, setKnownAddresses, setKnownTokens)
        setFetchingAssets((prev) => ({
          ...prev,
          [`${account}-${currentNetwork}`]: {
            ...prev[`${account}-${currentNetwork}`],
            rpc: false
          }
        }))
        setAssetsByAccount((prev) => ({
          ...prev,
          [`${account}-${currentNetwork}`]: {
            ...prev[`${account}-${currentNetwork}`],
            ...assets,
            collectibles: assets?.nfts,
            tokens: oracleResponse?.length ? oracleResponse : assets?.tokens,
            loading: false,
            resultTime: new Date().valueOf()
          }
        }))
      })
    }
  }

  return {
    fetchAllSupplementTokenData,
    fetchSupplementTokenData,
    fetchAndSetSupplementTokenData,
    updateCoingeckoAndSupplementData
  }
}<|MERGE_RESOLUTION|>--- conflicted
+++ resolved
@@ -325,42 +325,6 @@
 
                 const { unconfirmed, latest, pending, ...newToken } = _t
 
-<<<<<<< HEAD
-    const fetchAndSetSupplementTokenData = async (assets) => {
-        if (!account) return
-        await new Promise((resolve) => fetchAllSupplementTokenData(assets, resolve))
-        .then(oracleResponse => {
-          setFetchingAssets(prev => ({
-            ...prev,
-            [`${account}-${currentNetwork}`]: {
-              ...prev[`${account}-${currentNetwork}`],
-              rpc: false,
-            }
-          }))
-          setAssetsByAccount(prev => ({
-            ...prev,
-            [`${account}-${currentNetwork}`]: {
-              ...prev[`${account}-${currentNetwork}`],
-              collectibles: assets?.collectibles,
-              tokens: oracleResponse?.length ? oracleResponse : assets?.tokens,
-              loading: false,
-              resultTime: new Date().valueOf()
-            }
-          }))
-    })}
-    
-    const updateCoingeckoAndSupplementData = async (assets, minutes) => {
-        if (fetchingAssets[`${account}-${currentNetwork}`]?.rpc || !account) return
-        const tokens = assets?.tokens || []
-
-        const minutesToCheckForUpdate = minutes ? 5*60*1000 : 2*60*1000
-        // Check for not updated prices from coingecko in the last 2 minutes
-        const coingeckoTokensToUpdate = tokens.filter(token => token.coingeckoId).filter(token => { 
-          if (!token?.priceUpdate || ((new Date().valueOf() - token.priceUpdate) >= minutesToCheckForUpdate)) {
-            return token
-          }
-        })
-=======
                 const latestBalance = latestResponse?.tokens.find(
                   (token) => token.address === _t.address
                 )
@@ -389,7 +353,6 @@
                     price: currTokenInPortfolio?.price
                   }
                 }
->>>>>>> dc3f8f54
 
                 return {
                   ...newToken,
@@ -417,57 +380,6 @@
                     }
                   })
                 }
-<<<<<<< HEAD
-              } else return t
-            })
-            updatedBalance.length && updateHumanizerData(updatedBalance)
-            setAssetsByAccount(prev => ({
-              ...prev,
-              [`${account}-${currentNetwork}`]: {
-                ...prev[`${account}-${currentNetwork}`],
-                ...assets,
-                collectibles: assets?.collectibles,
-                tokens: updatedBalance?.length ? updatedBalance : assets?.tokens,
-                loading: false,
-                resultTime: new Date().valueOf()
-              }
-            }))
-            setFetchingAssets(prev => ({
-              ...prev,
-              [`${account}-${currentNetwork}`]: {
-                ...prev[`${account}-${currentNetwork}`],
-                rpc: false,
-              }
-            }))
-            
-          
-          })  
-        } else {
-          // Update only balance from balance oracle
-          new Promise((resolve) => {
-            fetchAllSupplementTokenData({ tokens: tokens }, resolve)
-          }).then(oracleResponse => {
-            oracleResponse.length && updateHumanizerData(oracleResponse)
-            setFetchingAssets(prev => ({
-              ...prev,
-              [`${account}-${currentNetwork}`]: {
-                ...prev[`${account}-${currentNetwork}`],
-                rpc: false,
-              }
-            }))
-            setAssetsByAccount(prev => ({
-              ...prev,
-              [`${account}-${currentNetwork}`]: {
-                ...prev[`${account}-${currentNetwork}`],
-                ...assets,
-                collectibles: assets?.collectibles,
-                tokens: oracleResponse?.length ? oracleResponse : assets?.tokens,
-                loading: false,
-                resultTime: new Date().valueOf()
-              }
-            }))
-          }) 
-=======
               })
               .filter((t) => t)
           )
@@ -487,7 +399,6 @@
         [`${account}-${currentNetwork}`]: {
           ...prev[`${account}-${currentNetwork}`],
           rpc: false
->>>>>>> dc3f8f54
         }
       }))
       setAssetsByAccount((prev) => ({
