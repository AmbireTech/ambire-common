--- conflicted
+++ resolved
@@ -1,104 +1,14 @@
 // @ts-nocheck TODO: Fill in all missing types before enabling the TS check again
 
-import { useCallback, useEffect, useMemo, useState, useRef } from 'react'
-
+import { useCallback, useEffect, useMemo, useRef, useState } from 'react'
+
+import { UsePortfolioProps, UsePortfolioReturnType } from './types'
 import useBalance from './useBalance'
 import useExtraTokens from './useExtraTokens'
+import useHiddenTokens from './useHiddenTokens'
 // eslint-disable-next-line import/no-cycle
 import usePortfolioFetch from './usePortfolioFetch'
-import useHiddenTokens from './useHiddenTokens'
 import useTransactions from './useTransactions'
-
-<<<<<<< HEAD
-// use Balance Oracle
-function paginateArray(input: any[], limit: number) {
-  const pages = []
-  let from = 0
-  for (let i = 1; i <= Math.ceil(input.length / limit); i++) {
-    pages.push(input.slice(from, i * limit))
-    from += limit
-  }
-  return pages
-}
-
-const filterByHiddenTokens = (tokens: Token[], hiddenTokens: TokenWithIsHiddenFlag[]) => {
-  return tokens
-    .map((t) => {
-      return hiddenTokens.find((ht) => t.address === ht.address) || { ...t, isHidden: false }
-    })
-    .filter((t) => !t.isHidden)
-}
-
-async function supplementTokensDataFromNetwork({
-  tokenList = {},
-  walletAddr,
-  network,
-  tokensData,
-  extraTokens,
-  updateBalance,
-  hiddenTokens
-}: {
-  tokenList: ConstantsType['tokenList']
-  walletAddr: string
-  network: Network
-  tokensData: Token[]
-  extraTokens: Token[]
-  updateBalance?: string
-  hiddenTokens: TokenWithIsHiddenFlag[]
-}) {
-  if (!walletAddr || walletAddr === '' || !network) return []
-  // eslint-disable-next-line no-param-reassign
-  if (!tokensData || !tokensData[0]) tokensData = checkTokenList(tokensData || []) // tokensData check and populate for test if undefind
-  // eslint-disable-next-line no-param-reassign
-  if (!extraTokens || !extraTokens[0]) extraTokens = checkTokenList(extraTokens || []) // extraTokens check and populate for test if undefind
-
-  function getNativeAsset() {
-    const net = networks.find(({ id }) => id === network)
-    return net && net.nativeAsset ? [net.nativeAsset] : []
-  }
-
-  // concat predefined token list with extraTokens list (extraTokens are certainly ERC20)
-  const fullTokenList = [
-    // @ts-ignore figure out how to add types for the `tokenList`
-    ...new Set(
-      tokenList[network]
-        ? tokenList[network].concat(extraTokens)
-        : [...extraTokens, ...getNativeAsset(extraTokens)]
-    )
-  ]
-
-  const tokens = fullTokenList.map((t: any) => {
-    return tokensData.find((td) => td.address === t.address) || t
-  })
-
-  const tokensNotInList = tokensData.filter((td) => {
-    return !tokens.some((t) => t.address === td.address)
-  })
-
-  const filteredByHiddenTokensInList = filterByHiddenTokens(tokens, hiddenTokens)
-  const filteredByHiddenTokensNotInList = filterByHiddenTokens(tokensNotInList, hiddenTokens)
-  // tokensNotInList: call separately to prevent errors from non-erc20 tokens
-  // NOTE about err handling: errors are caught for each call in balanceOracle, and we retain the original token entry, which contains the balance
-  const calls = paginateArray([...new Set(filteredByHiddenTokensInList)], 100).concat(
-    paginateArray(filteredByHiddenTokensNotInList, 100)
-  )
-
-  const tokenBalances = (
-    await Promise.all(
-      calls.map((callTokens) => {
-        return getTokenListBalance({ walletAddr, tokens: callTokens, network, updateBalance })
-      })
-    )
-  )
-    .flat()
-    .filter((t) => {
-      return extraTokens.some((et: Token) => t.address === et.address) ? true : t.balanceRaw > 0
-    })
-  return tokenBalances
-}
-=======
-import { UsePortfolioProps, UsePortfolioReturnType } from './types'
->>>>>>> a560faa1
 
 export default function usePortfolio({
   useConstants,
@@ -180,141 +90,9 @@
     [filterByHiddenCollectibles, currentAssets]
   )
 
-<<<<<<< HEAD
-  const fetchTokens = useCallback(
-    // eslint-disable-next-line default-param-last
-    async (
-      account: string,
-      currentNetwork: NetworkId,
-      showLoadingState = false,
-      tokensByNetworks = []
-    ) => {
-      // Prevent race conditions
-      if (currentAccount.current !== account) return
-
-      try {
-        const networksForBalance = currentNetwork
-          ? [supportedProtocols.find(({ network }) => network === currentNetwork)]
-          : supportedProtocols.filter(
-              ({ network }) => !networks.find(({ id }) => id === network)?.relayerlessOnly
-            )
-
-        let failedRequests = 0
-        const requestsCount = networksForBalance.length
-        const updatedTokens = (
-          await Promise.all(
-            networksForBalance.map(async ({ network, balancesProvider }) => {
-              // Show loading state only on network change, initial fetch and account change
-              if (showLoadingState || !tokensByNetworks.length) {
-                setBalancesByNetworksLoading((prev) => ({ ...prev, [network]: true }))
-              }
-
-              try {
-                const balance = await getBalances(network, 'tokens', account, balancesProvider)
-                if (!balance) return null
-
-                const { meta, products, systemInfo } = Object.values(balance)[0]
-
-                // We should skip the tokens update for the current network,
-                // in the case Velcro returns a cached data, which is more outdated than the already fetched RPC data.
-                // source 1 means Zapper, 2 means Covalent, 2.1 means Covalent from Velcro cache.
-                const isCurrentNetwork = network === currentNetwork
-                const shouldSkipUpdate =
-                  isCurrentNetwork &&
-                  systemInfo.source > 2 &&
-                  systemInfo.updateAt < rpcTokensLastUpdated.current
-
-                if (shouldSkipUpdate) return null
-
-                const extraTokensAssets = getExtraTokensAssets(account, network) // Add user added extra token to handle
-                let assets = [
-                  ...products
-                    .map(({ assets }: any) =>
-                      assets.map(({ tokens }: any) =>
-                        tokens.map((token: any) => ({
-                          ...token,
-                          // balanceOracle fixes the number to the 10 decimal places, so here we should also fix it
-                          balance: Number(token.balance.toFixed(10)),
-                          // balanceOracle rounds to the second decimal places, so here we should also round it
-                          balanceUSD: roundFloatingNumber(token.balanceUSD)
-                        }))
-                      )
-                    )
-                    .flat(2),
-                  ...extraTokensAssets
-                ]
-
-                assets = filterByHiddenTokens(assets, hiddenTokens)
-                const updatedNetwork = network
-
-                setTokensByNetworks((tokensByNetworks) => [
-                  ...tokensByNetworks.filter(({ network }) => network !== updatedNetwork),
-                  { network, meta, assets }
-                ])
-
-                if (showLoadingState || !tokensByNetworks.length) {
-                  setBalancesByNetworksLoading((prev) => ({ ...prev, [network]: false }))
-                }
-
-                return {
-                  network,
-                  meta,
-                  assets,
-                  systemInfo
-                }
-              } catch (e) {
-                console.error('Balances API error', e)
-                failedRequests++
-              }
-            })
-          )
-        ).filter((data) => data)
-
-        const outdatedBalancesByNetworks = updatedTokens.filter(
-          ({ systemInfo }) => systemInfo.cache
-        )
-        setCachedBalancesByNetworks(outdatedBalancesByNetworks)
-
-        updatedTokens.map((networkTokens) => {
-          return (networkTokens.assets = filterByHiddenTokens(networkTokens.assets, hiddenTokens))
-        })
-
-        const updatedNetworks = updatedTokens.map(({ network }: any) => network)
-
-        // Prevent race conditions
-        if (currentAccount.current !== account) return
-
-        setTokensByNetworks((tokensByNetworks) => [
-          ...tokensByNetworks.filter(({ network }) => !updatedNetworks.includes(network)),
-          ...updatedTokens
-        ])
-
-        if (!currentNetwork) fetchSupplementTokenData(updatedTokens)
-
-        supportedProtocols.map(
-          async (network) =>
-            await setBalancesByNetworksLoading((prev) => ({ ...prev, [network]: false }))
-        )
-
-        if (failedRequests >= requestsCount) throw new Error('Failed to fetch Tokens from API')
-        return true
-      } catch (error: any) {
-        console.error(error)
-        addToast(error.message, { error: true })
-        // In case of error set all loading indicators to false
-        supportedProtocols.map(
-          async (network) =>
-            await setBalancesByNetworksLoading((prev) => ({ ...prev, [network]: false }))
-        )
-        return false
-      }
-    },
-    [fetchSupplementTokenData, getExtraTokensAssets, hiddenTokens, addToast]
-=======
   const tokens = useMemo(
     () => filterByHiddenTokens(currentAssets?.tokens || []) || [],
     [filterByHiddenTokens, currentAssets]
->>>>>>> a560faa1
   )
 
   // All fetching logic required in our portfolio
@@ -362,137 +140,6 @@
   const refreshTokensIfVisible = useCallback(() => {
     if (!account || isInitializing) return
     if (
-<<<<<<< HEAD
-      Date.now() - lastOtherProtocolsRefresh > 30000 &&
-      !otherProtocolsByNetworksLoading[currentNetwork]
-    )
-      await fetchOtherProtocols(account, currentNetwork, otherProtocolsByNetworks)
-  }
-
-  // Make humanizer 'learn' about new tokens and aliases
-  const updateHumanizerData = (tokensByNetworks) => {
-    const tokensList = Object.values(tokensByNetworks)
-      .map(({ assets }) => assets)
-      .flat(1)
-    const knownAliases = tokensList.map(({ address, symbol }) => ({ address, name: symbol }))
-    setKnownAddresses(knownAliases)
-    setKnownTokens(tokensList)
-  }
-
-  const checkIsTokenEligibleForAddingAsExtraToken = useCallback<
-    UsePortfolioReturnType['checkIsTokenEligibleForAddingAsExtraToken']
-  >(
-    (extraToken) => {
-      const { address, name, symbol } = extraToken
-
-      if (extraTokens.map((t) => t.address).includes(address))
-        return {
-          isEligible: false,
-          reason: `${name} (${symbol}) is already added to your wallet.`
-        }
-
-      if (
-        constants?.tokenList &&
-        Object.values(constants.tokenList)
-          .flat(1)
-          .map((t) => t.address)
-          .includes(address)
-      )
-        return {
-          isEligible: false,
-          reason: `${name} (${symbol}) is already handled by your wallet.`
-        }
-
-      if (tokens.map((t) => t.address).includes(address))
-        return {
-          isEligible: false,
-          reason: `You already have ${name} (${symbol}) in your wallet.`
-        }
-
-      return {
-        isEligible: true
-      }
-    },
-    [extraTokens, constants.tokenList, tokens]
-  )
-
-  const onAddExtraToken = useCallback(
-    (extraToken) => {
-      const eligibleStatus = checkIsTokenEligibleForAddingAsExtraToken(extraToken)
-
-      if (!eligibleStatus.isEligible) {
-        return addToast(eligibleStatus.reason)
-      }
-
-      const updatedExtraTokens = [
-        ...extraTokens,
-        {
-          ...extraToken,
-          coingeckoId: null
-        }
-      ]
-
-      setExtraTokens(updatedExtraTokens)
-      addToast(`${extraToken.name} (${extraToken.symbol}) token added to your wallet!`)
-    },
-    [checkIsTokenEligibleForAddingAsExtraToken, extraTokens, setExtraTokens, addToast]
-  )
-
-  const onAddHiddenToken = useCallback(
-    (hiddenToken) => {
-      const { symbol } = hiddenToken
-      const updatedHiddenTokens = [
-        ...hiddenTokens,
-        {
-          ...hiddenToken,
-          isHidden: true
-        }
-      ]
-
-      setHiddenTokens(updatedHiddenTokens)
-      addToast(`${symbol} token is hidden from your assets list!`)
-    },
-    [hiddenTokens, setHiddenTokens]
-  )
-
-  const onRemoveHiddenToken = useCallback(
-    (address) => {
-      const token = hiddenTokens.find((t) => t.address === address)
-      if (!token) return addToast(`${address} is not present in your assets list.`)
-
-      const updatedHiddenTokens = hiddenTokens.filter((t) => t.address !== address)
-
-      setHiddenTokens(updatedHiddenTokens)
-      addToast(`${token.symbol} is shown to your assets list.`)
-    },
-    [hiddenTokens, setHiddenTokens]
-  )
-
-  const onRemoveExtraToken = useCallback(
-    (address) => {
-      const token = extraTokens.find((t) => t.address === address)
-      if (!token) return addToast(`${address} is not present in your wallet.`)
-
-      const updatedExtraTokens = extraTokens.filter((t) => t.address !== address)
-
-      setExtraTokens(updatedExtraTokens)
-      addToast(`${token.name} (${token.symbol}) was removed from your wallet.`)
-    },
-    [extraTokens, setExtraTokens]
-  )
-
-  const removeDuplicatedAssets = (tokens) => {
-    const lookup = tokens.reduce((a, e) => {
-      a[e.address] = ++a[e.address] || 0
-      return a
-    }, {})
-
-    // filters by non duplicated objects or takes the one of dup but with a price greater than 0
-    tokens = tokens.filter((e) => !lookup[e.address] || (lookup[e.address] && e.price))
-
-    return tokens
-  }
-=======
       isVisible &&
       !currentAssets?.loading &&
       !fetchingAssets[`${account}-${currentNetwork}`]?.velcro
@@ -512,7 +159,6 @@
     extraTokens,
     pendingTokens
   ])
->>>>>>> a560faa1
 
   const loadBalance = async () => {
     if (!account || isInitializing) return
@@ -631,14 +277,9 @@
     ...currentAssets,
     tokens,
     collectibles,
-<<<<<<< HEAD
-    requestOtherProtocolsRefresh,
-    checkIsTokenEligibleForAddingAsExtraToken,
-=======
     isCurrNetworkBalanceLoading: isInitializing || currentAssets?.loading,
     balancesByNetworksLoading: оtherNetworksFetching,
     extraTokens,
->>>>>>> a560faa1
     onAddExtraToken,
     onRemoveExtraToken,
     onAddHiddenToken,
