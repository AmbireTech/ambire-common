// @ts-nocheck TODO: Fill in all missing types before enabling the TS check again

import { useCallback, useEffect, useMemo, useState, useRef } from 'react'

import useBalance from './useBalance'
import useExtraTokens from './useExtraTokens'
// eslint-disable-next-line import/no-cycle
import usePortfolioFetch from './usePortfolioFetch'
import useHiddenTokens from './useHiddenTokens'
import useTransactions from './useTransactions'

import { UsePortfolioProps, UsePortfolioReturnType } from './types'

export default function usePortfolio({
  useConstants,
  currentNetwork,
  account,
  useStorage,
  isVisible,
  useToasts,
  getBalances,
  getCoingeckoPrices,
  getCoingeckoPriceByContract,
  getCoingeckoCoin,
  relayerURL,
  useRelayerData,
  eligibleRequests,
  requests,
  selectedAccount,
  sentTxn,
  useCacheStorage,
  accounts,
  requestPendingState
}: UsePortfolioProps): UsePortfolioReturnType {
  const { constants } = useConstants()
  const { addToast } = useToasts()
  const currentAccount = useRef<string>()
  const isInitialMount = useRef(true)

  // Implementation of structure that contains all assets by account and network
  const [assets, setAssetsByAccount, isInitializing] = useCacheStorage({
    key: 'ambire-assets',
    data: { accounts }
  })
  const [fetchingAssets, setFetchingAssets] = useState({})
  const [оtherNetworksFetching, setOtherNetworksFetching] = useState(false)

  const currentAssets = useMemo(
    () => assets[`${account}-${currentNetwork}`],
    [assets, account, currentNetwork]
  )

  // Handle logic for extra tokens
  const { extraTokens, getExtraTokensAssets, onAddExtraToken, onRemoveExtraToken } = useExtraTokens(
    {
      useStorage,
      useToasts,
      tokens: currentAssets?.tokens || [],
      constants
    }
  )

  const { pendingTransactions } = useTransactions({
    account,
    currentNetwork,
    relayerURL,
    useRelayerData,
    requests,
    sentTxn
  })

  const {
    onAddHiddenToken,
    onRemoveHiddenToken,
    setHiddenTokens,
    hiddenTokens,
    filterByHiddenTokens,
    onAddHiddenCollectible,
    onRemoveHiddenCollectible,
    setHiddenCollectibles,
    hiddenCollectibles,
    filterByHiddenCollectibles
  } = useHiddenTokens({
    useToasts,
    useStorage
  })

  const collectibles = useMemo(
    () => filterByHiddenCollectibles(currentAssets?.collectibles || []) || [],
    [filterByHiddenCollectibles, currentAssets]
  )

  const tokens = useMemo(
    () => filterByHiddenTokens(currentAssets?.tokens || []) || [],
    [filterByHiddenTokens, currentAssets]
  )

  // All fetching logic required in our portfolio
  const {
    updateCoingeckoAndSupplementData,
    fetchOtherNetworksBalances,
    fetchAndSetSupplementTokenData,
    fetchTokens
  } = usePortfolioFetch({
    account,
    currentAccount,
    currentNetwork,
    hiddenTokens,
    getExtraTokensAssets,
    getBalances,
    addToast,
    setAssetsByAccount,
    getCoingeckoPrices,
    getCoingeckoPriceByContract,
    getCoingeckoCoin,
    filterByHiddenTokens,
    extraTokens,
    pendingTransactions,
    eligibleRequests,
    selectedAccount,
    constants,
    fetchingAssets,
    setFetchingAssets,
    оtherNetworksFetching,
    setOtherNetworksFetching,
    requestPendingState
  })

  // Implementation of balances calculation
  const { balance, otherBalances } = useBalance(
    account,
    assets,
    currentAssets,
    currentNetwork,
    filterByHiddenTokens
  )
  // TODO: Should optimize extraTokens in dependencies
  const refreshTokensIfVisible = useCallback(() => {
    if (!account || isInitializing) return
    if (
      isVisible &&
      !currentAssets?.loading &&
      !fetchingAssets[`${account}-${currentNetwork}`]?.velcro
    ) {
      fetchTokens(account, currentNetwork, false, currentAssets)
    }
    // eslint-disable-next-line react-hooks/exhaustive-deps
<<<<<<< HEAD
  }, [
    account,
    currentNetwork,
    isVisible,
    isInitializing,
    // eslint-disable-next-line react-hooks/exhaustive-deps
    `${eligibleRequests}`,
    // eslint-disable-next-line react-hooks/exhaustive-deps
    `${pendingTransactions}`
  ])
=======
  }, [account, currentNetwork, eligibleRequests, isVisible, isInitializing, extraTokens])
>>>>>>> ee4754b5

  const loadBalance = async () => {
    if (!account || isInitializing) return
    await fetchTokens(account, currentNetwork, false, currentAssets)
  }

  const loadOtherNetworksBalances = async () => {
    if (!account || isInitializing) return
    await fetchOtherNetworksBalances(account, assets)
  }

  // Fetch balances on account change
  // Fetch other networks balances on account change
  useEffect(() => {
    currentAccount.current = account
    loadBalance()
    loadOtherNetworksBalances()
    // eslint-disable-next-line react-hooks/exhaustive-deps
  }, [account, isInitializing])

  // Refresh tokens on network change or when the window (app) is considered to be visible to the user
  useEffect(() => {
    if (isInitialMount.current) {
      if (!isInitializing) {
        isInitialMount.current = false
      }
    } else {
      refreshTokensIfVisible()
    }
    // eslint-disable-next-line react-hooks/exhaustive-deps
  }, [currentNetwork, isVisible, isInitializing])

  // Refresh balance every 90s if visible
  // NOTE: this must be synced (a multiple of) supplementing, otherwise we can end up with weird inconsistencies
  useEffect(() => {
    const refreshInterval = setInterval(refreshTokensIfVisible, 90000)
    return () => clearInterval(refreshInterval)
    // eslint-disable-next-line react-hooks/exhaustive-deps
  }, [])

  // Fetch other networks assets every 60 seconds
  useEffect(() => {
    const refreshInterval = setInterval(loadOtherNetworksBalances, 60000)
    return () => clearInterval(refreshInterval)
    // eslint-disable-next-line react-hooks/exhaustive-deps
  }, [account, currentNetwork, isInitializing])

  // Refresh balance every 150s if hidden
  useEffect(() => {
    const refreshIfHidden = () =>
      !isVisible && !currentAssets?.loading && !isInitializing
        ? fetchTokens(account, currentNetwork, false, currentAssets)
        : null
    const refreshInterval = setInterval(refreshIfHidden, 150000)
    return () => clearInterval(refreshInterval)
    // eslint-disable-next-line react-hooks/exhaustive-deps
  }, [account, currentNetwork, isVisible, isInitializing, extraTokens])

  const refreshPricesAndBalance = useCallback(() => {
    updateCoingeckoAndSupplementData(currentAssets, false, requestPendingState)
  }, [
    currentAssets,
    requestPendingState,
    // eslint-disable-next-line react-hooks/exhaustive-deps
    `${eligibleRequests}`,
    // eslint-disable-next-line react-hooks/exhaustive-deps
    `${pendingTransactions}`,
    updateCoingeckoAndSupplementData
  ])

  // Get supplement tokens data every 20s and check if prices are 2 min old and fetch new ones
  useEffect(() => {
    const refreshInterval =
      !isInitializing &&
      setInterval(() => {
        refreshPricesAndBalance(currentAssets)
      }, 20000)
    return () => clearInterval(refreshInterval)
<<<<<<< HEAD
  }, [currentAssets, currentNetwork, isInitializing, refreshPricesAndBalance])
=======
  }, [currentAssets, currentNetwork, isInitializing, updateCoingeckoAndSupplementData, extraTokens])
>>>>>>> ee4754b5

  useEffect(() => {
    if (isInitialMount.current) {
      if (!isInitializing) {
        isInitialMount.current = false
      }
    } else {
      // Your useEffect code here to be run on update
      fetchAndSetSupplementTokenData(currentAssets, requestPendingState)
    }
    // In order to have an array in dependency we need to stringify it,
    // so we can be subscribed to changes of objects inside our arrays.
    // https://stackoverflow.com/a/65728647/8335898
    // eslint-disable-next-line react-hooks/exhaustive-deps
<<<<<<< HEAD
  }, [`${eligibleRequests}`, `${pendingTransactions}`, requestPendingState, isInitializing])
=======
  }, [`${eligibleRequests}`, `${pendingTransactions}`, isInitializing, extraTokens])
>>>>>>> ee4754b5

  return {
    balance,
    otherBalances,
    ...currentAssets,
    tokens,
    collectibles,
    isCurrNetworkBalanceLoading: isInitializing || currentAssets?.loading,
    balancesByNetworksLoading: оtherNetworksFetching,
    extraTokens,
    onAddExtraToken,
    onRemoveExtraToken,
    onAddHiddenToken,
    onRemoveHiddenToken,
    setHiddenTokens,
    hiddenTokens,
    onAddHiddenCollectible,
    onRemoveHiddenCollectible,
    setHiddenCollectibles,
    hiddenCollectibles
  }
}<|MERGE_RESOLUTION|>--- conflicted
+++ resolved
@@ -145,7 +145,6 @@
       fetchTokens(account, currentNetwork, false, currentAssets)
     }
     // eslint-disable-next-line react-hooks/exhaustive-deps
-<<<<<<< HEAD
   }, [
     account,
     currentNetwork,
@@ -154,11 +153,9 @@
     // eslint-disable-next-line react-hooks/exhaustive-deps
     `${eligibleRequests}`,
     // eslint-disable-next-line react-hooks/exhaustive-deps
-    `${pendingTransactions}`
+    `${pendingTransactions}`,
+    extraTokens
   ])
-=======
-  }, [account, currentNetwork, eligibleRequests, isVisible, isInitializing, extraTokens])
->>>>>>> ee4754b5
 
   const loadBalance = async () => {
     if (!account || isInitializing) return
@@ -237,11 +234,7 @@
         refreshPricesAndBalance(currentAssets)
       }, 20000)
     return () => clearInterval(refreshInterval)
-<<<<<<< HEAD
-  }, [currentAssets, currentNetwork, isInitializing, refreshPricesAndBalance])
-=======
-  }, [currentAssets, currentNetwork, isInitializing, updateCoingeckoAndSupplementData, extraTokens])
->>>>>>> ee4754b5
+  }, [currentAssets, currentNetwork, isInitializing, refreshPricesAndBalance, extraTokens])
 
   useEffect(() => {
     if (isInitialMount.current) {
@@ -256,11 +249,13 @@
     // so we can be subscribed to changes of objects inside our arrays.
     // https://stackoverflow.com/a/65728647/8335898
     // eslint-disable-next-line react-hooks/exhaustive-deps
-<<<<<<< HEAD
-  }, [`${eligibleRequests}`, `${pendingTransactions}`, requestPendingState, isInitializing])
-=======
-  }, [`${eligibleRequests}`, `${pendingTransactions}`, isInitializing, extraTokens])
->>>>>>> ee4754b5
+  }, [
+    `${eligibleRequests}`,
+    `${pendingTransactions}`,
+    requestPendingState,
+    extraTokens,
+    isInitializing
+  ])
 
   return {
     balance,
