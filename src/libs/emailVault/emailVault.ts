import { relayerCall } from '../relayerCall/relayerCall'
<<<<<<< HEAD
import { EmailVaultData, EmailVaultSecrets } from '../../interfaces/emailVault'
import { NetworkDescriptor } from 'interfaces/networkDescriptor'
=======

export interface EmailVaultFetchResult {
  success: Boolean
  data: VaultEntry
  message: String
}

export interface RecoveryKey {
  key: String
  type: String
}

export interface VaultEntry {
  key: String
  value: String
  type: String
}
>>>>>>> e1c8b02a

export interface Secret {
  key: String
  type: String
}

// NOTE: its a quick fix. Will be updated in other branch
export interface EmailVaultInfo {
  email: String
  recoveryKey: String
  availableSecrets: Secret[]
  availableAccounts: any
}

export class EmailVault {
  private callRelayer: Function

  private fetch: Function

  private relayerUrl: string

  constructor(fetch: Function, relayerUrl: string) {
    this.callRelayer = relayerCall.bind({ url: relayerUrl })
    this.relayerUrl = relayerUrl
    this.fetch = fetch
  }

<<<<<<< HEAD
  async create(email: String, authKey: String): Promise<EmailVaultSecrets> {
    return (await this.callRelayer(`/email-vault/create/${email}/${authKey}`)).data
  }

  async getRecoveryKeyAddress(email: String, authKey: String): Promise<EmailVaultSecrets> {
=======
  async create(email: String, authKey: String): Promise<RecoveryKey> {
    return (await this.callRelayer(`/email-vault/create/${email}/${authKey}`)).data
  }

  async getRecoveryKeyAddress(email: String, authKey: String): Promise<RecoveryKey> {
>>>>>>> e1c8b02a
    return (await this.callRelayer(`/email-vault/getRecoveryKey/${email}/${authKey}`)).data
  }

  async getEmailVaultInfo(email: String, authKey: String): Promise<EmailVaultData> {
    const result = (await this.callRelayer(`/email-vault/emailVaultInfo/${email}/${authKey}`)).data
    return {
      ...result,
      availableAccounts: Object.fromEntries(
        result.availableAccounts.map((acc: any) => [acc.addr, acc])
      ),
      availableSecrets: Object.fromEntries(
        result.availableSecrets.map((secret: any) => [secret.key, secret])
      )
    }
  }

  async addKeyStoreSecret(
    email: String,
    authKey: String,
    keyStoreUid: String,
    secret: String
  ): Promise<Boolean> {
    return (
      await this.callRelayer(`/email-vault/addKeyStoreSecret/${email}/${authKey}`, 'POST', {
        secret,
        uid: keyStoreUid
      })
    ).success
  }

  async retrieveKeyStoreSecret(
    email: String,
    authKey: String,
    keyStoreUid: String
  ): Promise<EmailVaultSecrets> {
    return (
      await this.callRelayer(
        `/email-vault/retrieveKeyStoreSecret/${email}/${keyStoreUid}/${authKey}`
      )
    ).data
  }

  async addKeyBackup(
    email: String,
    authKey: String,
    keyAddress: String,
    privateKeyEncryptedJSON: String
  ): Promise<Boolean> {
    return (
      await this.callRelayer(`/email-vault/addKeyBackup/${email}/${authKey}`, 'POST', {
        keyAddress,
        encryptedBackup: privateKeyEncryptedJSON
      })
    ).success
  }

  async retrieveKeyBackup(
    email: String,
    authKey: String,
    keyAddress: String
  ): Promise<EmailVaultSecrets> {
    return (
      await this.callRelayer(`/email-vault/retrieveKeyBackup/${email}/${keyAddress}/${authKey}`)
    ).data
  }

<<<<<<< HEAD
  /**
   * Schedule a recovery
   *
   * @param email - the email vault email
   * @param authKey - the magic link key
   * @param accAddress - the address we're scheduling for
   * @param networkName - the network we're scheduling for
   * @param newKeyAddr - the address that will have priv after recovery is complete
   * @returns bool
   */
  async scheduleRecovery(
    email: String,
    authKey: String,
    accAddress: String,
    network: NetworkDescriptor,
    newKeyAddr: String
  ): Promise<Boolean> {
    return (
      await this.callRelayer(`/email-vault/scheduleRecovery/${email}/${authKey}`, 'POST', {
        newKey: newKeyAddr,
        accAddress,
        networkName: network.id
      })
    ).success
=======
  async getInfo(email: String, authKey: String): Promise<EmailVaultInfo> {
    return (await this.callRelayer(`/email-vault/emailVaultInfo/${email}/${authKey}`)).data
>>>>>>> e1c8b02a
  }
}<|MERGE_RESOLUTION|>--- conflicted
+++ resolved
@@ -1,8 +1,6 @@
 import { relayerCall } from '../relayerCall/relayerCall'
-<<<<<<< HEAD
 import { EmailVaultData, EmailVaultSecrets } from '../../interfaces/emailVault'
 import { NetworkDescriptor } from 'interfaces/networkDescriptor'
-=======
 
 export interface EmailVaultFetchResult {
   success: Boolean
@@ -20,7 +18,6 @@
   value: String
   type: String
 }
->>>>>>> e1c8b02a
 
 export interface Secret {
   key: String
@@ -48,19 +45,11 @@
     this.fetch = fetch
   }
 
-<<<<<<< HEAD
-  async create(email: String, authKey: String): Promise<EmailVaultSecrets> {
-    return (await this.callRelayer(`/email-vault/create/${email}/${authKey}`)).data
-  }
-
-  async getRecoveryKeyAddress(email: String, authKey: String): Promise<EmailVaultSecrets> {
-=======
   async create(email: String, authKey: String): Promise<RecoveryKey> {
     return (await this.callRelayer(`/email-vault/create/${email}/${authKey}`)).data
   }
 
   async getRecoveryKeyAddress(email: String, authKey: String): Promise<RecoveryKey> {
->>>>>>> e1c8b02a
     return (await this.callRelayer(`/email-vault/getRecoveryKey/${email}/${authKey}`)).data
   }
 
@@ -127,7 +116,6 @@
     ).data
   }
 
-<<<<<<< HEAD
   /**
    * Schedule a recovery
    *
@@ -152,9 +140,9 @@
         networkName: network.id
       })
     ).success
-=======
+  }
+
   async getInfo(email: String, authKey: String): Promise<EmailVaultInfo> {
     return (await this.callRelayer(`/email-vault/emailVaultInfo/${email}/${authKey}`)).data
->>>>>>> e1c8b02a
   }
 }