import {
  AccountState,
  CollectionResult as CollectionResultInterface,
  NetworkState,
  PortfolioControllerState,
  TokenResult as TokenResultInterface
} from './interfaces'

interface AccountPortfolio {
  tokens: TokenResultInterface[]
  collections: CollectionResultInterface[]
  totalAmount: number
  isAllReady: boolean
}

export function calculateAccountPortfolio(
  selectedAccount: string | null,
  state: { latest: PortfolioControllerState; pending: PortfolioControllerState },
<<<<<<< HEAD
  accountPortfolio: AccountPortfolio,
  hasSignAccountOp: null | boolean
=======
  accountPortfolio: AccountPortfolio
>>>>>>> 7056f80e
) {
  const updatedTokens: TokenResultInterface[] = []
  const updatedCollections: CollectionResultInterface[] = []

  let newTotalAmount: number = 0
  let allReady = true

  if (!selectedAccount) {
    return {
      tokens: accountPortfolio?.tokens || [],
      collections: accountPortfolio?.collections || [],
      totalAmount: accountPortfolio?.totalAmount || 0,
      isAllReady: true
    }
  }

  const hasLatest = state.latest && state.latest[selectedAccount]
  const hasPending =
    state.pending &&
    state.pending[selectedAccount] &&
    Object.keys(state.pending[selectedAccount]).length
  if (!hasLatest && !hasPending) {
    return {
      tokens: accountPortfolio?.tokens || [],
      collections: accountPortfolio?.collections || [],
      totalAmount: accountPortfolio?.totalAmount || 0,
      isAllReady: false
    }
  }

  let selectedAccountData = state.latest[selectedAccount]

  const pendingAccountStateWithoutCriticalErrors = Object.keys(
    state.pending[selectedAccount]
  ).reduce((acc, network) => {
    // Filter out networks with critical errors
    // and pending state which is with newer blockNumber
    // or has sign account op
    const isPendingNewer = state.pending[selectedAccount][network]?.result?.blockNumber >= selectedAccountData[network]?.result?.blockNumber
    
    if (!state.pending[selectedAccount][network]?.criticalError && (isPendingNewer || hasSignAccountOp)) {
      acc[network] = state.pending[selectedAccount][network]
    }
    return acc
  }, {} as AccountState)

  if (hasPending && Object.keys(pendingAccountStateWithoutCriticalErrors).length > 0) {
    // Mix latest and pending data. This is required because pending state may only have some networks
    selectedAccountData = {
      ...selectedAccountData,
      ...pendingAccountStateWithoutCriticalErrors
    }
  }

  const isNetworkReady = (networkData: NetworkState | undefined) => {
    return (
      networkData && (networkData.isReady || networkData?.criticalError) && !networkData.isLoading
    )
  }

  Object.keys(selectedAccountData).forEach((network: string) => {
    const networkData = selectedAccountData[network]
    const result = networkData?.result

    if (networkData && isNetworkReady(networkData) && result) {
      // In the case we receive BigInt here, convert to number
      const networkTotal = Number(result?.total?.usd) || 0
      newTotalAmount += networkTotal

      const networkTokens = result?.tokens || []
      const networkCollections = result?.collections || []

      updatedTokens.push(...networkTokens)
      updatedCollections.push(...networkCollections)
    }

    if (!isNetworkReady(networkData)) {
      allReady = false
    }
  })

  return {
    totalAmount: newTotalAmount,
    tokens: updatedTokens,
    collections: updatedCollections,
    isAllReady: allReady
  }
}<|MERGE_RESOLUTION|>--- conflicted
+++ resolved
@@ -16,12 +16,8 @@
 export function calculateAccountPortfolio(
   selectedAccount: string | null,
   state: { latest: PortfolioControllerState; pending: PortfolioControllerState },
-<<<<<<< HEAD
   accountPortfolio: AccountPortfolio,
   hasSignAccountOp: null | boolean
-=======
-  accountPortfolio: AccountPortfolio
->>>>>>> 7056f80e
 ) {
   const updatedTokens: TokenResultInterface[] = []
   const updatedCollections: CollectionResultInterface[] = []
@@ -57,12 +53,23 @@
   const pendingAccountStateWithoutCriticalErrors = Object.keys(
     state.pending[selectedAccount]
   ).reduce((acc, network) => {
+    if (
+      !selectedAccountData[network]?.result?.blockNumber ||
+      !state.pending[selectedAccount][network]?.result?.blockNumber
+    )
+      return acc
+
     // Filter out networks with critical errors
     // and pending state which is with newer blockNumber
     // or has sign account op
-    const isPendingNewer = state.pending[selectedAccount][network]?.result?.blockNumber >= selectedAccountData[network]?.result?.blockNumber
-    
-    if (!state.pending[selectedAccount][network]?.criticalError && (isPendingNewer || hasSignAccountOp)) {
+    const isPendingNewer =
+      state.pending[selectedAccount][network]?.result?.blockNumber! >=
+      selectedAccountData[network]?.result?.blockNumber!
+
+    if (
+      !state.pending[selectedAccount][network]?.criticalError &&
+      (isPendingNewer || hasSignAccountOp)
+    ) {
       acc[network] = state.pending[selectedAccount][network]
     }
     return acc
