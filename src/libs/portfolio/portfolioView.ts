--- conflicted
+++ resolved
@@ -1,10 +1,5 @@
 import { Account } from '../../interfaces/account'
-<<<<<<< HEAD
-import { NetworkDescriptor } from '../../interfaces/networkDescriptor'
-=======
 import { Network } from '../../interfaces/network'
-import { shouldGetAdditionalPortfolio } from './helpers'
->>>>>>> 4edd04fe
 import {
   AccountState,
   CollectionResult as CollectionResultInterface,
