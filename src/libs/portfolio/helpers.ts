--- conflicted
+++ resolved
@@ -320,18 +320,11 @@
 
 export const getTotal = (
   t: TokenResult[],
-<<<<<<< HEAD
-  excludeHiddenTokens: boolean = true,
-  beforeSimulation: boolean = false
-) =>
-  t.reduce((cur: { [key: string]: number }, token: TokenResult) => {
-=======
   opts?: { includeHiddenTokens?: boolean; beforeSimulation?: boolean }
 ) => {
   const { includeHiddenTokens = false, beforeSimulation = false } = opts || {}
 
   return t.reduce((cur: { [key: string]: number }, token: TokenResult) => {
->>>>>>> c3c6b60e
     const localCur = cur // Add index signature to the type of localCur
     if (token.flags.isHidden && !includeHiddenTokens) return localCur
     // eslint-disable-next-line no-restricted-syntax
