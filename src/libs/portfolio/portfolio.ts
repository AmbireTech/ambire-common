/* eslint-disable no-restricted-syntax */
/* eslint-disable guard-for-in */

import { getAddress, JsonRpcProvider, Provider, ZeroAddress } from 'ethers'

import BalanceGetter from '../../../contracts/compiled/BalanceGetter.json'
import NFTGetter from '../../../contracts/compiled/NFTGetter.json'
import { PINNED_TOKENS } from '../../consts/pinnedTokens'
import { NetworkDescriptor } from '../../interfaces/networkDescriptor'
import { Deployless, fromDescriptor } from '../deployless/deployless'
import batcher from './batcher'
import { geckoRequestBatcher, geckoResponseIdentifier } from './gecko'
import { getNFTs, getTokens } from './getOnchainBalances'
import {
  CollectionResult,
  GetOptions,
  Hints,
  Limits,
  LimitsOptions,
  PortfolioGetResult,
  Price,
  PriceCache,
  TokenResult
} from './interfaces'
import { flattenResults, paginate } from './pagination'

const LIMITS: Limits = {
  // we have to be conservative with erc721Tokens because if we pass 30x20 (worst case) tokenIds, that's 30x20 extra words which is 19kb
  // proxy mode input is limited to 24kb
  deploylessProxyMode: { erc20: 100, erc721: 30, erc721TokensInput: 20, erc721Tokens: 50 },
  // theoretical capacity is 1666/450
  deploylessStateOverrideMode: {
    erc20: 500,
    erc721: 100,
    erc721TokensInput: 100,
    erc721Tokens: 100
  }
}

export const getEmptyHints = (networkId: string, accountAddr: string): Hints => ({
  networkId,
  accountAddr,
  erc20s: [],
  erc721s: {},
  prices: {},
  hasHints: false
})

const defaultOptions: GetOptions = {
  baseCurrency: 'usd',
  blockTag: 'latest',
  priceRecency: 0,
  additionalHints: [],
  fetchPinned: true,
  tokenPreferences: [],
  isEOA: false
}

export class Portfolio {
  network: NetworkDescriptor

  private batchedVelcroDiscovery: Function

  private batchedGecko: Function

  private deploylessTokens: Deployless

  private deploylessNfts: Deployless

  constructor(fetch: Function, provider: Provider | JsonRpcProvider, network: NetworkDescriptor) {
    this.batchedVelcroDiscovery = batcher(fetch, (queue) => {
      const baseCurrencies = [...new Set(queue.map((x) => x.data.baseCurrency))]
      return baseCurrencies.map((baseCurrency) => {
        const queueSegment = queue.filter((x) => x.data.baseCurrency === baseCurrency)
        const url = `https://relayer.ambire.com/velcro-v3/multi-hints?networks=${queueSegment
          .map((x) => x.data.networkId)
          .join(',')}&accounts=${queueSegment
          .map((x) => x.data.accountAddr)
          .join(',')}&baseCurrency=${baseCurrency}`
        return { queueSegment, url }
      })
    })
    this.batchedGecko = batcher(fetch, geckoRequestBatcher)
    this.network = network
    this.deploylessTokens = fromDescriptor(provider, BalanceGetter, !network.rpcNoStateOverride)
    this.deploylessNfts = fromDescriptor(provider, NFTGetter, !network.rpcNoStateOverride)
  }

  async get(accountAddr: string, opts: Partial<GetOptions> = {}): Promise<PortfolioGetResult> {
    const localOpts = { ...defaultOptions, ...opts }
    const { baseCurrency } = localOpts
    if (localOpts.simulation && localOpts.simulation.account.addr !== accountAddr)
      throw new Error('wrong account passed')

    // Get hints (addresses to check on-chain) via Velcro
    const start = Date.now()
    const networkId = this.network.id

    // Make sure portfolio lib still works, even in the case Velcro discovery fails.
    // Because of this, we fall back to Velcro default response.
    let hints: Hints
    try {
      // if the network doesn't have a relayer, velcro will not work
      // but we should not record an error if such is the case
      hints = this.network.hasRelayer
        ? await this.batchedVelcroDiscovery({ networkId, accountAddr, baseCurrency })
        : getEmptyHints(networkId, accountAddr)
    } catch (error: any) {
      hints = {
        ...getEmptyHints(networkId, accountAddr),
        error
      }
    }

    // Always add 0x00 to hints
    hints.erc20s = [...hints.erc20s, ZeroAddress]

    // Enrich hints with the previously found and cached hints, especially in the case the Velcro discovery fails.
    if (localOpts.previousHints) {
      hints = {
        ...hints,
        // Unique list of previously discovered and currently discovered erc20s
        erc20s: [...localOpts.previousHints.erc20s, ...hints.erc20s],
        // Please note 2 things:
        // 1. Velcro hints data takes advantage over previous hints because, in most cases, Velcro data is more up-to-date than the previously cached hints.
        // 2. There is only one use-case where the previous hints data is more recent, and that is when we find an NFT token via a pending simulation.
        // In order to support it, we have to apply a complex deep merging algorithm (which may become problematic if the Velcro API changes)
        // and also have to introduce an algorithm for self-cleaning outdated/previous NFT tokens.
        // However, we have chosen to keep it as simple as possible and disregard this rare case.
        erc721s: { ...localOpts.previousHints.erc721s, ...hints.erc721s }
      }
    }

    if (localOpts.additionalHints) {
      hints.erc20s = [...hints.erc20s, ...localOpts.additionalHints]
    }

    if (localOpts.fetchPinned) {
      hints.erc20s = [...hints.erc20s, ...PINNED_TOKENS.map((x) => x.address)]
    }

    if (localOpts.tokenPreferences) {
      hints.erc20s = [
        ...hints.erc20s,
        ...localOpts.tokenPreferences.filter((x) => x.standard === 'ERC20').map((x) => x.address)
      ]
    }

    // Remove duplicates
    hints.erc20s = [...new Set(hints.erc20s.map((erc20) => getAddress(erc20)))]

    // This also allows getting prices, this is used for more exotic tokens that cannot be retrieved via Coingecko
    const priceCache: PriceCache = localOpts.priceCache || new Map()
    for (const addr in hints.prices || {}) {
      const priceHint = hints.prices[addr]
      // @TODO consider validating the external response here, before doing the .set; or validating the whole velcro response
      priceCache.set(addr, [start, Array.isArray(priceHint) ? priceHint : [priceHint]])
    }
    const discoveryDone = Date.now()

    // .isLimitedAt24kbData should be the same for both instances; @TODO more elegant check?
    const limits: LimitsOptions = this.deploylessTokens.isLimitedAt24kbData
      ? LIMITS.deploylessProxyMode
      : LIMITS.deploylessStateOverrideMode
    const collectionsHints = Object.entries(hints.erc721s)

    const [tokensWithErr, collectionsWithErr] = await Promise.all([
      flattenResults(
        paginate(hints.erc20s, limits.erc20).map((page) =>
          getTokens(this.network, this.deploylessTokens, localOpts, accountAddr, page)
        )
      ),
      flattenResults(
        paginate(collectionsHints, limits.erc721).map((page) =>
          getNFTs(this.network, this.deploylessNfts, localOpts, accountAddr, page, limits)
        )
      )
    ])

    // Re-map/filter into our format
    const getPriceFromCache = (address: string) => {
      const cached = priceCache.get(address)
      if (!cached) return null
      const [timestamp, entry] = cached
      const eligible = entry.filter((x) => x.baseCurrency === baseCurrency)
      // by using `start` instead of `Date.now()`, we make sure that prices updated from Velcro will not be updated again
      // even if priceRecency is 0
      if (start - timestamp <= localOpts.priceRecency! && eligible.length) return eligible
      return null
    }

    const tokenFilter = ([error, result]: [string, TokenResult]): boolean => {
      if (error !== '0x' || result.symbol === '') return false

      const isTokenPreference = localOpts.tokenPreferences?.find((tokenPreference) => {
        return tokenPreference.address === result.address && tokenPreference.networkId === networkId
      })

      if (isTokenPreference) {
        result.isHidden = isTokenPreference.isHidden
      }
      const isPinned = !!PINNED_TOKENS.find((pinnedToken) => {
        return pinnedToken.networkId === networkId && pinnedToken.address === result.address
      })

<<<<<<< HEAD
      return !!(
        isPinned ||
        isInAdditionalHints ||
        isNative ||
        isTokenPreference ||
        (result.amount && result.amount > 0)
      )
=======
      // if the amount is 0
      // return the token if it's pinned and requested
      // or if it's not pinned but under the limit
      const pinnedRequested = isPinned && localOpts.fetchPinned
      const underLimit = !isPinned && tokensWithErr.length <= limits.erc20 / 2
      return pinnedRequested || underLimit
>>>>>>> 589e0038
    }

    const tokens = tokensWithErr
      .filter((tokenWithErr) => tokenFilter(tokenWithErr))
      .map(([, result]) => result)

    const unfilteredCollections = collectionsWithErr.map(([error, x], i) => {
      const address = collectionsHints[i][0] as unknown as string
      return [
        error,
        {
          ...x,
          address,
          priceIn: getPriceFromCache(address) || []
        }
      ] as [string, CollectionResult]
    })

    const collections = unfilteredCollections
      .filter((preFilterCollection) => tokenFilter(preFilterCollection))
      .map(([, collection]) => collection)

    const oracleCallDone = Date.now()

    // Update prices and set the priceIn for each token by reference,
    // updating the final tokens array as a result
    await Promise.all(
      tokens.map(async (token) => {
        const cachedPriceIn = getPriceFromCache(token.address)
        if (cachedPriceIn) {
          // reassinging priceIn to the function param is not an ideal
          // solution in this case as it's harder for reading but we're
          // going along with it. Please understand that the final tokens
          // array is updated with the edited token in this scope
          /* eslint-disable-next-line no-param-reassign */
          token.priceIn = cachedPriceIn
          return
        }

        try {
          const priceData = await this.batchedGecko({
            ...token,
            network: this.network,
            baseCurrency,
            // this is what to look for in the coingecko response object
            responseIdentifier: geckoResponseIdentifier(token.address, this.network)
          })
          const priceIn: Price[] = Object.entries(priceData || {}).map(([baseCurr, price]) => ({
            baseCurrency: baseCurr,
            price: price as number
          }))
          if (priceIn.length) priceCache.set(token.address, [Date.now(), priceIn])
          /* eslint-disable-next-line no-param-reassign */
          token.priceIn = priceIn
        } catch {
          /* eslint-disable-next-line no-param-reassign */
          token.priceIn = []
        }
      })
    )
    const priceUpdateDone = Date.now()

    return {
      // Raw hints response
      hints,
      updateStarted: start,
      discoveryTime: discoveryDone - start,
      oracleCallTime: oracleCallDone - discoveryDone,
      priceUpdateTime: priceUpdateDone - oracleCallDone,
      priceCache,
      tokens,
      tokenErrors: tokensWithErr
        .filter(([error, result]) => error !== '0x' || result.symbol === '')
        .map(([error, result]) => ({ error, address: result.address })),
      collections: collections.filter((x) => x.collectibles?.length),
      total: tokens.reduce((cur, token) => {
        const localCur = cur
        for (const x of token.priceIn) {
          localCur[x.baseCurrency] =
            (localCur[x.baseCurrency] || 0) +
            (Number(token.amount) / 10 ** token.decimals) * x.price
        }
        return localCur
      }, {}),
      // Add error field conditionally
      ...(hints.error && { hintsError: hints.error })
    }
  }
}<|MERGE_RESOLUTION|>--- conflicted
+++ resolved
@@ -192,6 +192,8 @@
     const tokenFilter = ([error, result]: [string, TokenResult]): boolean => {
       if (error !== '0x' || result.symbol === '') return false
 
+      if (result.amount > 0) return true
+
       const isTokenPreference = localOpts.tokenPreferences?.find((tokenPreference) => {
         return tokenPreference.address === result.address && tokenPreference.networkId === networkId
       })
@@ -203,22 +205,15 @@
         return pinnedToken.networkId === networkId && pinnedToken.address === result.address
       })
 
-<<<<<<< HEAD
-      return !!(
-        isPinned ||
-        isInAdditionalHints ||
-        isNative ||
-        isTokenPreference ||
-        (result.amount && result.amount > 0)
-      )
-=======
+      const isInAdditionalHints = localOpts.additionalHints?.includes(result.address)
+
       // if the amount is 0
       // return the token if it's pinned and requested
       // or if it's not pinned but under the limit
       const pinnedRequested = isPinned && localOpts.fetchPinned
       const underLimit = !isPinned && tokensWithErr.length <= limits.erc20 / 2
-      return pinnedRequested || underLimit
->>>>>>> 589e0038
+
+      return !!isTokenPreference || isInAdditionalHints || pinnedRequested || underLimit
     }
 
     const tokens = tokensWithErr
