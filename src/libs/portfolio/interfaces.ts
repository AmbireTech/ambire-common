--- conflicted
+++ resolved
@@ -42,11 +42,7 @@
 }
 
 export type ProjectedRewardsTokenResult = TokenResult & {
-<<<<<<< HEAD
-  apy: number
-=======
   userXp: number
->>>>>>> 4fb1f24e
 }
 
 export interface CollectionResult extends TokenResult {
@@ -242,10 +238,7 @@
   apy: number
   minLvl: number
   minBalance: number
-<<<<<<< HEAD
-=======
   userXp: number
->>>>>>> 4fb1f24e
 }
 
 export type NetworkState = {
