--- conflicted
+++ resolved
@@ -213,14 +213,6 @@
   end: string
 }
 
-<<<<<<< HEAD
-// Create the final type with some properties optional
-export type AdditionalPortfolioNetworkResult = Partial<PortfolioLibGetResult> &
-  Pick<PortfolioLibGetResult, AdditionalPortfolioProperties> & {
-    lastSuccessfulUpdate: number
-    total: Total
-    totalBeforeSimulation?: Total
-=======
 type CommonResultProps = Pick<PortfolioLibGetResult, 'tokens' | 'updateStarted'> & {
   lastSuccessfulUpdate: number
   total: Total
@@ -241,7 +233,6 @@
 
 export type PortfolioRewardsResult = CommonResultProps &
   Pick<PortfolioNetworkResult, 'tokens' | 'total' | 'updateStarted' | 'lastSuccessfulUpdate'> & {
->>>>>>> c3c6b60e
     claimableRewardsData?: ClaimableRewardsData
     addrVestingData?: AddrVestingData
   }
