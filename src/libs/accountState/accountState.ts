--- conflicted
+++ resolved
@@ -2,11 +2,8 @@
 import { concat } from 'ethers'
 
 import AmbireAccountState from '../../../contracts/compiled/AmbireAccountState.json'
-<<<<<<< HEAD
+import { ProviderError } from '../../classes/ProviderError'
 import { eip7702AmbireContracts } from '../../consts/7702'
-=======
-import { ProviderError } from '../../classes/ProviderError'
->>>>>>> 4fb1f24e
 import {
   EIP_7702_METAMASK,
   ENTRY_POINT_MARKER,
@@ -15,11 +12,7 @@
 } from '../../consts/deploy'
 import { Account, AccountOnchainState } from '../../interfaces/account'
 import { Network } from '../../interfaces/network'
-<<<<<<< HEAD
-=======
 import { RPCProvider } from '../../interfaces/provider'
-import { getContractImplementation } from '../7702/7702'
->>>>>>> 4fb1f24e
 import { getAccountDeployParams, isSmartAccount } from '../account/account'
 import { fromDescriptor } from '../deployless/deployless'
 
