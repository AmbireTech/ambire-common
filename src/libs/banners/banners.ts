import { Account } from '../../interfaces/account'
import { Banner } from '../../interfaces/banner'
import { NetworkDescriptor } from '../../interfaces/networkDescriptor'
import { RPCProviders } from '../../interfaces/settings'
import { UserRequest } from '../../interfaces/userRequest'
import { getNetworksWithFailedRPC } from '../settings/settings'

export const getMessageBanners = ({ userRequests }: { userRequests: UserRequest[] }) => {
  const txnBanners: Banner[] = []

  if (!userRequests) return txnBanners

  userRequests.forEach((req: UserRequest) => {
    if (req.action.kind === 'message' || req.action.kind === 'typedMessage') {
      txnBanners.push({
        id: req.id,
        topic: 'TRANSACTION',
        title: 'Message waiting to be signed',
        text: `Message type: ${req.action.kind === 'message' ? 'personal_sign' : 'typed_data'}`, // TODO:
        actions: [
          {
            label: 'Reject',
            actionName: 'reject',
            meta: { ids: [req.id], err: 'User rejected the transaction request' }
          },
          {
            label: 'Open',
            actionName: 'open',
            meta: { ids: [req.id] }
          }
        ]
      })
    }
  })

  return txnBanners
}

export const getAccountOpBannersForEOA = ({
  userRequests,
  accounts
}: {
  userRequests: UserRequest[]
  accounts: Account[]
}): Banner[] => {
  if (!userRequests) return []

  const activeUserRequest = userRequests.find((req: UserRequest) => {
    const account = accounts.find((acc) => acc.addr === req.accountAddr) || ({} as Account)
    return req.action.kind === 'call' && !account?.creation
  })

  if (!activeUserRequest) return []

  return [
    {
      id: activeUserRequest.id,
      topic: 'TRANSACTION',
      title: 'Transaction waiting to be signed',
      text: '', // TODO:
      actions: [
        {
          label: 'Open',
          actionName: 'open',
          meta: { ids: [activeUserRequest.id] }
        },
        {
          label: 'Reject',
          actionName: 'reject',
          meta: { ids: [activeUserRequest.id], err: 'User rejected the transaction request' }
        }
      ]
    } as Banner
  ]
}

export const getPendingAccountOpBannersForEOA = ({
  userRequests,
  accounts
}: {
  userRequests: UserRequest[]
  accounts: Account[]
}): Banner[] => {
  if (!userRequests) return []

  const pendingUserRequests: UserRequest[] = userRequests.filter((req: UserRequest) => {
    const account = accounts.find((acc) => acc.addr === req.accountAddr) || ({} as Account)
    return req.action.kind === 'call' && !account?.creation
  })

  const numberOfPendingRequest = pendingUserRequests.length - 1
  if (numberOfPendingRequest <= 0) return []

  return [
    {
      id: pendingUserRequests[0].id,
      topic: 'TRANSACTION',
      title: `${numberOfPendingRequest} More pending transactions are waiting to be signed`,
      text: '' // TODO:
    } as Banner
  ]
}

export const getAccountOpBannersForSmartAccount = ({
  userRequests,
  accounts
}: {
  userRequests: UserRequest[]
  accounts: Account[]
}) => {
  const txnBanners: Banner[] = []

  if (!userRequests) return txnBanners

  const groupedRequests = userRequests.reduce((acc: any, userRequest: UserRequest) => {
    const key = `${userRequest.accountAddr}-${userRequest.networkId}`

    if (!acc[key]) {
      acc[key] = []
    }
    const account = accounts.find((a) => a.addr === userRequest.accountAddr) || ({} as Account)
    if (userRequest.action.kind === 'call' && account.creation) {
      acc[key].push(userRequest)
    }

    return acc
  }, {})

  const groupedRequestsArray: UserRequest[][] = (
    (Object.values(groupedRequests || {}) || []) as UserRequest[][]
  ).filter((group: any) => group.length)

  groupedRequestsArray.forEach((group) => {
    txnBanners.push({
      id: group[0].id,
      topic: 'TRANSACTION',
      title: `${group.length} Transactions waiting to be signed`,
      text: '', // TODO:
      actions: [
        {
          label: 'Open',
          actionName: 'open',
          meta: { ids: [group[0].id] }
        },
        {
          label: 'Reject',
          actionName: 'reject',
          meta: { ids: group.map((g) => g.id), err: 'User rejected the transaction request' }
        }
      ]
    })
  })

  return txnBanners
}

<<<<<<< HEAD
export const getKeySyncBanner = (addr: string, email: string, keys: string[]) => {
  const banner: Banner = {
    id: new Date().getTime(),
    accountAddr: addr,
    topic: 'ANNOUNCEMENT',
    title: 'Sync Key Store keys',
    text: 'This account has no signing keys added therefore it is in a view-only mode. Make a request for keys sync from another device.',
    actions: [
      {
        label: 'Sync',
        actionName: 'sync-keys',
        meta: { email, keys }
      }
    ]
  }
  return banner
=======
export const getNetworksWithFailedRPCBanners = ({
  providers,
  networks,
  networksWithAssets
}: {
  providers: RPCProviders
  networks: NetworkDescriptor[]
  networksWithAssets: NetworkDescriptor['id'][]
}): Banner[] => {
  return getNetworksWithFailedRPC({ providers })
    .filter((networkId) => networksWithAssets.includes(networkId))
    .map((network) => {
      const networkData = networks.find((n: NetworkDescriptor) => n.id === network)!

      return {
        id: `${networkData.id}-${new Date().getTime()}`,
        topic: 'WARNING',
        title: `Failed to retrieve network data for ${networkData?.name}(RPC error)`,
        text: `Affected features(${networkData?.name}): visible tokens, sign message/transaction, ENS/UD domain resolving, add account. Please try again later or contact support.`,
        actions: []
      }
    })
>>>>>>> e9af5e6c
}<|MERGE_RESOLUTION|>--- conflicted
+++ resolved
@@ -154,7 +154,6 @@
   return txnBanners
 }
 
-<<<<<<< HEAD
 export const getKeySyncBanner = (addr: string, email: string, keys: string[]) => {
   const banner: Banner = {
     id: new Date().getTime(),
@@ -171,7 +170,8 @@
     ]
   }
   return banner
-=======
+}
+
 export const getNetworksWithFailedRPCBanners = ({
   providers,
   networks,
@@ -194,5 +194,4 @@
         actions: []
       }
     })
->>>>>>> e9af5e6c
 }