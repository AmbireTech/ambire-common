import { AccountOpAction, Action as ActionFromActionsQueue } from 'controllers/actions/actions'

// eslint-disable-next-line import/no-cycle
import { PortfolioController } from '../../controllers/portfolio/portfolio'
import { Account, AccountId } from '../../interfaces/account'
import { Action, Banner } from '../../interfaces/banner'
import { Network, NetworkId } from '../../interfaces/network'
import { RPCProviders } from '../../interfaces/provider'
<<<<<<< HEAD
import { ActiveRoute } from '../../interfaces/swapAndBridge'
import { AccountState } from '../defiPositions/types'
=======
import { ActiveRoute, SocketAPIUserTx } from '../../interfaces/swapAndBridge'
>>>>>>> 05d32bd4
import { getNetworksWithFailedRPC } from '../networks/networks'
import { PORTFOLIO_LIB_ERROR_NAMES } from '../portfolio/portfolio'
import { getIsBridgeTxn, getQuoteRouteSteps } from '../swapAndBridge/swapAndBridge'

const getTitle = (route: ActiveRoute, isBridgeTxn: boolean) => {
  if (route.routeStatus === 'completed')
    return isBridgeTxn ? 'Bridge request completed' : 'Swap request completed'

  if (route.routeStatus === 'in-progress')
    return isBridgeTxn ? 'Bridge request in progress' : 'Swap request in progress'

  return isBridgeTxn ? 'Bridge request awaiting signature' : 'Swap request awaiting signature'
}

const getDescription = (route: ActiveRoute, isBridgeTxn: boolean) => {
  const steps = getQuoteRouteSteps(route.route.userTxs)

  const actionText = `${
    route.routeStatus === 'completed'
      ? isBridgeTxn
        ? 'Bridged'
        : 'Swapped'
      : isBridgeTxn
      ? 'Bridging'
      : 'Swapping'
  }`

  const assetsText = `${steps[0].fromAsset.symbol} to ${steps[steps.length - 1].toAsset.symbol}`
  const stepsIndexText = `(step ${
    route.routeStatus === 'completed' ? route.route.totalUserTx : route.route.currentUserTxIndex + 1
  } of ${route.route.totalUserTx})`

  return `${actionText} ${assetsText}${route.route.totalUserTx > 1 ? ` ${stepsIndexText}` : '.'}`
}

export const getSwapAndBridgeBanners = (activeRoutes: ActiveRoute[]): Banner[] => {
  return activeRoutes.map((r) => {
    const isBridgeTxn = r.route.userTxs.some((t) => getIsBridgeTxn(t.userTxType))
    const actions: Action[] = []

    if (['in-progress', 'completed'].includes(r.routeStatus)) {
      actions.push({
        label: r.routeStatus === 'completed' ? 'Got it' : 'Close',
        actionName: 'close-swap-and-bridge',
        meta: { activeRouteId: r.activeRouteId }
      })
    }

    if (r.routeStatus === 'ready') {
      const isNextTnxForBridging = isBridgeTxn && r.route.currentUserTxIndex >= 1

      actions.push(
        {
          label: 'Reject',
          actionName: 'reject-swap-and-bridge',
          meta: { activeRouteId: r.activeRouteId }
        },
        {
          label: isNextTnxForBridging ? 'Proceed to Next Step' : 'Open',
          actionName: 'proceed-swap-and-bridge',
          meta: { activeRouteId: r.activeRouteId }
        }
      )
    }

    return {
      id: r.activeRouteId,
      type: r.routeStatus === 'completed' ? 'success' : 'info',
      category: `swap-and-bridge-${r.routeStatus}`,
      title: getTitle(r, isBridgeTxn),
      text: getDescription(r, isBridgeTxn),
      actions
    }
  })
}

export const getDappActionRequestsBanners = (actions: ActionFromActionsQueue[]): Banner[] => {
  const requests = actions.filter((a) => !['accountOp', 'benzin'].includes(a.type))
  if (!requests.length) return []

  return [
    {
      id: 'dapp-requests-banner',
      type: 'info',
      title: `You have ${requests.length} pending dApp request${requests.length > 1 ? 's' : ''}`,
      text: '',
      actions: [
        {
          label: 'Open',
          actionName: 'open-pending-dapp-requests'
        }
      ]
    }
  ]
}

export const getAccountOpBanners = ({
  accountOpActionsByNetwork,
  selectedAccount,
  accounts,
  networks
}: {
  accountOpActionsByNetwork: {
    [key: string]: AccountOpAction[]
  }

  selectedAccount: string
  accounts: Account[]
  networks: Network[]
}): Banner[] => {
  if (!accountOpActionsByNetwork) return []
  const txnBanners: Banner[] = []

  const account = accounts.find((acc) => acc.addr === selectedAccount)

  if (account?.creation) {
    Object.entries(accountOpActionsByNetwork).forEach(([netId, actions]) => {
      actions.forEach((action) => {
        const network = networks.filter((n) => n.id === netId)[0]

        txnBanners.push({
          id: `${selectedAccount}-${netId}`,
          type: 'info',
          category: 'pending-to-be-signed-acc-op',
          title: `Transaction waiting to be signed ${network.name ? `on ${network.name}` : ''}`,
          text: '', // TODO:
          actions: [
            {
              label: 'Reject',
              actionName: 'reject-accountOp',
              meta: {
                err: 'User rejected the transaction request.',
                actionId: action.id,
                shouldOpenNextAction: false
              }
            },
            {
              label: 'Open',
              actionName: 'open-accountOp',
              meta: { actionId: action.id }
            }
          ]
        })
      })
    })
  } else {
    Object.entries(accountOpActionsByNetwork).forEach(([netId, actions]) => {
      const network = networks.filter((n) => n.id === netId)[0]

      txnBanners.push({
        id: `${selectedAccount}-${netId}`,
        type: 'info',
        title: `${actions.length} transaction${
          actions.length > 1 ? 's' : ''
        } waiting to be signed ${network.name ? `on ${network.name}` : ''}`,
        text: '', // TODO:
        actions: [
          actions.length <= 1
            ? {
                label: 'Reject',
                actionName: 'reject-accountOp',
                meta: {
                  err: 'User rejected the transaction request.',
                  actionId: actions[0].id
                }
              }
            : undefined,
          {
            label: 'Open',
            actionName: 'open-accountOp',
            meta: {
              actionId: actions[0].id
            }
          }
        ].filter(Boolean) as Action[]
      })
    })
  }

  return txnBanners
}

export const getKeySyncBanner = (addr: string, email: string, keys: string[]) => {
  const banner: Banner = {
    id: `keys-sync:${addr}:${email}`,
    accountAddr: addr,
    type: 'info',
    title: 'Sync Key Store keys',
    text: 'This account has no signing keys added therefore it is in a view-only mode. Make a request for keys sync from another device.',
    actions: [
      {
        label: 'Sync',
        actionName: 'sync-keys',
        meta: { email, keys }
      }
    ]
  }
  return banner
}

export const getNetworksWithFailedRPCBanners = ({
  providers,
  networks,
  networksWithAssets
}: {
  providers: RPCProviders
  networks: Network[]
  networksWithAssets: NetworkId[]
}): Banner[] => {
  const banners: Banner[] = []
  const networkIds = getNetworksWithFailedRPC({ providers }).filter((networkId) =>
    networksWithAssets.includes(networkId)
  )

  const networksData = networkIds.map((id) => networks.find((n: Network) => n.id === id)!)

  const allFailed = networksData.length === networks.length

  const networksWithMultipleRpcUrls = allFailed
    ? []
    : networksData.filter((n) => n?.rpcUrls?.length > 1)

  const networksToGroupInSingleBanner = allFailed
    ? networksData
    : networksData.filter((n) => n?.rpcUrls?.length <= 1)

  if (!networksData.length) return banners

  networksWithMultipleRpcUrls.forEach((n) => {
    banners.push({
      id: 'custom-rpcs-down',
      type: 'error',
      title: `Failed to retrieve network data for ${n.name}. You can try selecting another RPC URL`,
      text: 'Affected features: visible assets, DeFi positions, sign message/transaction, ENS/UD domain resolving, add account.',
      actions: [
        {
          label: 'Select',
          actionName: 'select-rpc-url',
          meta: {
            network: n
          }
        }
      ]
    })
  })

  if (!networksToGroupInSingleBanner.length) return banners

  banners.push({
    id: 'rpcs-down',
    type: 'error',
    title: `Failed to retrieve network data for ${networksToGroupInSingleBanner
      .map((n) => n.name)
      .join(', ')} (RPC malfunction)`,
    text: 'Affected features: visible assets, DeFi positions, sign message/transaction, ENS/UD domain resolving, add account. Please try again later or contact support.',
    actions: []
  })

  return banners
}

export const getNetworksWithPortfolioErrorBanners = ({
  networks,
  portfolioLatest,
  providers
}: {
  networks: Network[]
  portfolioLatest: PortfolioController['latest']
  providers: RPCProviders
}): Banner[] => {
  const banners: Banner[] = []

  // Why are we iterating over the whole state?
  // What if an account has a critical error, the user
  // changes the account, and the new account has no errors?
  // Isn't it more efficient to iterate over the current account state?
  // @TODO: Consider refactoring this
  const portfolioLoading = Object.keys(portfolioLatest).some((accId: AccountId) => {
    const accPortfolio = portfolioLatest[accId]

    return Object.keys(accPortfolio).some((network) => {
      const portfolioForNetwork = accPortfolio[network]

      return portfolioForNetwork?.isLoading
    })
  })

  // Otherwise networks are appended to the banner one by one, which looks weird
  if (portfolioLoading) return []

  Object.keys(portfolioLatest).forEach((accId: AccountId) => {
    const accPortfolio = portfolioLatest[accId]

    if (!accPortfolio) return

    const networkNamesWithCriticalError: string[] = []
    const networkNamesWithPriceFetchError: string[] = []

    Object.keys(accPortfolio).forEach((network) => {
      const portfolioForNetwork = accPortfolio[network]
      const criticalError = portfolioForNetwork?.criticalError

      let networkName: string | null = null

      if (network === 'gasTank') networkName = 'Gas Tank'
      else if (network === 'rewards') networkName = 'Rewards'
      else networkName = networks.find((n) => n.id === network)?.name ?? null

      if (!portfolioForNetwork || !networkName || portfolioForNetwork.isLoading) return

      // Don't display an error banner if the RPC isn't working because an RPC error banner is already displayed.
      // In case of additional networks don't check the RPC as there isn't one
      if (
        criticalError &&
        (['gasTank', 'rewards'].includes(network) || providers[network].isWorking)
      ) {
        networkNamesWithCriticalError.push(networkName as string)
        // If there is a critical error, we don't need to check for price fetch error
        return
      }

      portfolioForNetwork?.errors.forEach((err: any) => {
        if (err?.name === PORTFOLIO_LIB_ERROR_NAMES.PriceFetchError) {
          networkNamesWithPriceFetchError.push(networkName as string)
        } else if (err?.name === PORTFOLIO_LIB_ERROR_NAMES.HintsError) {
          networkNamesWithCriticalError.push(networkName as string)
        }
      })
    })

    if (networkNamesWithPriceFetchError.length) {
      banners.push({
        accountAddr: accId,
        id: `${accId}-portfolio-prices-error`,
        type: 'warning',
        title: `Failed to retrieve prices for ${networkNamesWithPriceFetchError.join(', ')}`,
        text: 'Affected features: account balances, asset prices. Reload the account or try again later.',
        actions: []
      })
    }
    if (networkNamesWithCriticalError.length) {
      banners.push({
        accountAddr: accId,
        id: `${accId}-portfolio-critical-error`,
        type: 'error',
        title: `Failed to retrieve the portfolio data for ${networkNamesWithCriticalError.join(
          ', '
        )}`,
        text: 'Affected features: account balances, visible assets. Reload the account or try again later.',
        actions: []
      })
    }
  })

  return banners
}

export const getNetworksWithDeFiPositionsErrorBanners = ({
  networks,
  currentAccountState,
  providers
}: {
  networks: Network[]
  currentAccountState: AccountState
  providers: RPCProviders
}) => {
  const isLoading = Object.keys(currentAccountState).some((networkId) => {
    const networkState = currentAccountState[networkId]
    return networkState.isLoading
  })

  if (isLoading) return []

  const networkNamesWithCriticalError: string[] = []
  const providerErrorBanners: Banner[] = []

  Object.keys(currentAccountState).forEach((networkId) => {
    const networkState = currentAccountState[networkId]
    const network = networks.find((n) => n.id === networkId)
    const rpcProvider = providers[networkId]

    if (
      !network ||
      !networkState ||
      // Don't display an error banner if the RPC isn't working because an RPC error banner is already displayed.
      (typeof rpcProvider.isWorking === 'boolean' && !rpcProvider.isWorking)
    )
      return

    if (networkState.criticalError) {
      networkNamesWithCriticalError.push(network.name)
    } else {
      const providerNamesWithErrors = networkState.providerErrors?.map((e) => e.providerName) || []

      if (providerNamesWithErrors.length) {
        providerErrorBanners.push({
          id: `${networkId}-defi-positions-error`,
          type: 'error',
          title: `Failed to retrieve DeFi positions for ${providerNamesWithErrors.join(', ')} on ${
            network.name
          }`,
          text: 'Affected features: DeFi positions. Reload the account or try again later.',
          actions: []
        })
      }
    }
  })

  const banners = providerErrorBanners

  if (networkNamesWithCriticalError.length) {
    banners.push({
      id: 'defi-positions-critical-error',
      type: 'error',
      title: `Failed to retrieve DeFi positions on ${networkNamesWithCriticalError.join(', ')}`,
      text: 'Affected features: DeFi positions. Reload the account or try again later.',
      actions: []
    })
  }

  return banners
}<|MERGE_RESOLUTION|>--- conflicted
+++ resolved
@@ -6,12 +6,8 @@
 import { Action, Banner } from '../../interfaces/banner'
 import { Network, NetworkId } from '../../interfaces/network'
 import { RPCProviders } from '../../interfaces/provider'
-<<<<<<< HEAD
 import { ActiveRoute } from '../../interfaces/swapAndBridge'
 import { AccountState } from '../defiPositions/types'
-=======
-import { ActiveRoute, SocketAPIUserTx } from '../../interfaces/swapAndBridge'
->>>>>>> 05d32bd4
 import { getNetworksWithFailedRPC } from '../networks/networks'
 import { PORTFOLIO_LIB_ERROR_NAMES } from '../portfolio/portfolio'
 import { getIsBridgeTxn, getQuoteRouteSteps } from '../swapAndBridge/swapAndBridge'
@@ -30,6 +26,7 @@
   const steps = getQuoteRouteSteps(route.route.userTxs)
 
   const actionText = `${
+    // eslint-disable-next-line no-nested-ternary
     route.routeStatus === 'completed'
       ? isBridgeTxn
         ? 'Bridged'
