--- conflicted
+++ resolved
@@ -1,18 +1,7 @@
-<<<<<<< HEAD
-// eslint-disable-next-line import/no-cycle
 import { ShouldShowConfettiBanner } from 'libs/portfolio/interfaces'
 
-import {
-  AccountOpAction,
-  Action as ActionFromActionsQueue
-} from '../../controllers/actions/actions'
-// eslint-disable-next-line import/no-cycle
-import { PortfolioController } from '../../controllers/portfolio/portfolio'
-import { Account, AccountId } from '../../interfaces/account'
-=======
 import { Account } from '../../interfaces/account'
 import { AccountOpAction, Action as ActionFromActionsQueue } from '../../interfaces/actions'
->>>>>>> 4be10754
 import { Action, Banner } from '../../interfaces/banner'
 import { Network, NetworkId } from '../../interfaces/network'
 import { RPCProviders } from '../../interfaces/provider'
