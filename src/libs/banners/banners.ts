<<<<<<< HEAD
import { AccountId } from '../../interfaces/account'
=======
>>>>>>> f07aa3ef
import { AccountOpAction, Action as ActionFromActionsQueue } from '../../interfaces/actions'
import { Banner, BannerType } from '../../interfaces/banner'
import { Network } from '../../interfaces/network'
import { CashbackStatusByAccount } from '../../interfaces/selectedAccount'
import { SwapAndBridgeActiveRoute } from '../../interfaces/swapAndBridge'
import { AccountState } from '../defiPositions/types'
import { getIsBridgeRoute } from '../swapAndBridge/swapAndBridge'

export const getCurrentAccountBanners = (banners: Banner[], selectedAccount?: AccountId) =>
  banners.filter((banner) => {
    if (!banner.meta?.accountAddr) return true

    return banner.meta.accountAddr === selectedAccount
  })

const getBridgeActionText = (
  routeStatus: SwapAndBridgeActiveRoute['routeStatus'],
  isBridgeTxn: boolean
) => {
  if (isBridgeTxn) {
    return routeStatus === 'completed' ? 'Bridged' : 'Bridge'
  }

  return routeStatus === 'completed' ? 'Swapped' : 'Swap'
}

const getBridgeBannerText = (
  route: SwapAndBridgeActiveRoute,
  isBridgeTxn: boolean,
  networks?: Network[]
) => {
  const steps = route.route?.steps || []
  if (!steps[0]) return '' // should never happen

  const actionText = getBridgeActionText(route.routeStatus, isBridgeTxn)
  const fromAssetSymbol = steps[0].fromAsset.symbol
  const toAssetSymbol = steps[steps.length - 1].toAsset.symbol

  let assetsText = `${fromAssetSymbol} to ${toAssetSymbol}`

  if (networks) {
    const fromAssetNetwork = networks.find((n) => Number(n.chainId) === steps[0].fromAsset.chainId)
    const toAssetNetwork = networks.find(
      (n) => Number(n.chainId) === steps[steps.length - 1].toAsset.chainId
    )
    if (fromAssetNetwork && toAssetNetwork) {
      assetsText = `${fromAssetSymbol} (on ${fromAssetNetwork.name}) to ${toAssetSymbol} (on ${toAssetNetwork.name})`
    }
  }

  return `${actionText} ${assetsText}`
}

export const getBridgeBanners = (
  activeRoutes: SwapAndBridgeActiveRoute[],
  accountOpActions: AccountOpAction[]
): Banner[] => {
  const isRouteTurnedIntoAccountOp = (route: SwapAndBridgeActiveRoute) => {
    return accountOpActions.some((action) => {
      return action.accountOp.calls.some(
        (call) =>
          call.fromUserRequestId === route.activeRouteId ||
          call.fromUserRequestId === `${route.activeRouteId}-revoke-approval` ||
          call.fromUserRequestId === `${route.activeRouteId}-approval`
      )
    })
  }

  const filteredRoutes = activeRoutes.filter((route) => {
    if (!route.route || !getIsBridgeRoute(route.route)) return false
    if (route.routeStatus !== 'ready' && route.routeStatus !== 'waiting-approval-to-resolve')
      return true
    return !isRouteTurnedIntoAccountOp(route)
  })

  const inProgressRoutes = filteredRoutes.filter((r) => r.routeStatus === 'in-progress')
  const failedRoutes = filteredRoutes.filter((r) => r.routeStatus === 'failed')
  const completedRoutes = filteredRoutes.filter((r) => r.routeStatus === 'completed')
  const refundedRoutes = filteredRoutes.filter((r) => r.routeStatus === 'refunded')
  const allRoutes = [...inProgressRoutes, ...failedRoutes, ...completedRoutes, ...refundedRoutes]

  let title = ''
  let text = ''
  let type: BannerType
  if (inProgressRoutes.length > 0) {
    type = 'info'
    title = `Bridge${inProgressRoutes.length > 1 ? 's' : ''} in progress`
    text = `You have ${inProgressRoutes.length} pending bridge${
      inProgressRoutes.length > 1 ? 's' : ''
    }`
  } else if (failedRoutes.length > 0) {
    type = 'error'
    title = `Failed bridge${failedRoutes.length > 1 ? 's' : ''}`
    text = `You have ${failedRoutes.length} failed bridge${failedRoutes.length > 1 ? 's' : ''}${
      completedRoutes.length > 1
        ? ` and ${completedRoutes.length} completed bridge${completedRoutes.length > 1 ? 's' : ''}`
        : ''
    }${
      refundedRoutes.length > 1
        ? ` and ${refundedRoutes.length} refunded bridge${refundedRoutes.length > 1 ? 's' : ''}`
        : ''
    }`
  } else if (refundedRoutes.length > 0) {
    type = 'warning'
    title = `Refunded bridge${refundedRoutes.length > 1 ? 's' : ''}`
    text = `You have ${refundedRoutes.length} refunded bridge${
      refundedRoutes.length > 1 ? 's' : ''
    }${
      completedRoutes.length > 1
        ? ` and ${completedRoutes.length} completed bridge${completedRoutes.length > 1 ? 's' : ''}`
        : ''
    }`
  } else {
    type = 'success'
    title = `Bridge${completedRoutes.length > 1 ? 's' : ''} completed`
    text = `You have ${completedRoutes.length} completed bridge${
      completedRoutes.length > 1 ? 's' : ''
    }.`
  }

  const banners: Banner[] = []
  if (allRoutes.length > 0) {
    banners.push({
      id: 'bridge-in-progress',
      type,
      category: 'bridge-in-progress',
      title,
      text,
      actions: [
        {
          label: 'Close',
          actionName: 'close-bridge',
          meta: {
            activeRouteIds: allRoutes.map((r) => r.activeRouteId),
            isHideStyle: true
          }
        },
        {
          label: 'View',
          actionName: 'view-bridge'
        }
      ]
    })
  }

  return banners
}

export const getDappActionRequestsBanners = (actions: ActionFromActionsQueue[]): Banner[] => {
  const requests = actions.filter((a) => !['accountOp', 'benzin', 'swapAndBridge'].includes(a.type))
  if (!requests.length) return []

  return [
    {
      id: 'dapp-requests-banner',
      type: 'info',
      title: `You have ${requests.length} pending app request${requests.length > 1 ? 's' : ''}`,
      text: '',
      actions: [
        {
          label: 'Open',
          actionName: 'open-pending-dapp-requests'
        }
      ]
    }
  ]
}

const getAccountOpBannerText = (
  activeSwapAndBridgeRoutesForSelectedAccount: SwapAndBridgeActiveRoute[],
  chainId: bigint,
  nonSwapAndBridgeTxns: number,
  networks: Network[]
) => {
  const swapsAndBridges: string[] = []
  const networkSwapAndBridgeRoutes = activeSwapAndBridgeRoutesForSelectedAccount.filter((route) => {
    return route.route && BigInt(route.route.fromChainId) === chainId
  })

  if (networkSwapAndBridgeRoutes.length) {
    networkSwapAndBridgeRoutes.forEach((route) => {
      const isBridgeTxn = !!route.route?.steps.some(
        (s) => s.fromAsset.chainId !== s.toAsset.chainId
      )
      const desc = getBridgeBannerText(route, isBridgeTxn, networks)

      swapsAndBridges.push(desc)
    })

    return `${swapsAndBridges.join(', ')} ${
      nonSwapAndBridgeTxns
        ? `and ${nonSwapAndBridgeTxns} other transaction${nonSwapAndBridgeTxns > 1 ? 's' : ''}`
        : ''
    }`
  }

  return ''
}

export const getAccountOpBanners = ({
  accountOpActionsByNetwork,
  selectedAccount,
  networks,
  swapAndBridgeRoutesPendingSignature
}: {
  accountOpActionsByNetwork: {
    [key: string]: AccountOpAction[]
  }

  selectedAccount: string
  networks: Network[]
  swapAndBridgeRoutesPendingSignature: SwapAndBridgeActiveRoute[]
}): Banner[] => {
  if (!accountOpActionsByNetwork) return []
  const txnBanners: Banner[] = []

  Object.entries(accountOpActionsByNetwork).forEach(([netId, actions]) => {
    actions.forEach((action) => {
      const network = networks.filter((n) => n.chainId.toString() === netId)[0]
      const nonSwapAndBridgeTxns = action.accountOp.calls.reduce((prev, call) => {
        const isSwapAndBridge = swapAndBridgeRoutesPendingSignature.some(
          (route) => route.activeRouteId === call.fromUserRequestId
        )

        if (isSwapAndBridge) return prev

        return prev + 1
      }, 0)
      const callCount = action.accountOp.calls.length
      const text = getAccountOpBannerText(
        swapAndBridgeRoutesPendingSignature,
        BigInt(network.chainId),
        nonSwapAndBridgeTxns,
        networks
      )

      txnBanners.push({
        id: `${selectedAccount}-${netId}`,
        type: 'info',
        category: 'pending-to-be-signed-acc-op',
        title: `${
          callCount === 1 ? 'Transaction' : `${callCount} Transactions`
        } waiting to be signed ${network.name ? `on ${network.name}` : ''}`,
        text,
        actions: [
          {
            label: 'Reject',
            actionName: 'reject-accountOp',
            meta: {
              err: 'User rejected the transaction request.',
              actionId: action.id,
              shouldOpenNextAction: false
            }
          },
          {
            label: 'Open',
            actionName: 'open-accountOp',
            meta: { actionId: action.id }
          }
        ]
      })
    })
  })

  return txnBanners
}

export const getKeySyncBanner = (addr: string, email: string, keys: string[]) => {
  const banner: Banner = {
    id: `keys-sync:${addr}:${email}`,
    meta: {
      accountAddr: addr
    },
    type: 'info',
    title: 'Sync Key Store keys',
    text: 'This account has no signing keys added therefore it is in a view-only mode. Make a request for keys sync from another device.',
    actions: [
      {
        label: 'Sync',
        actionName: 'sync-keys',
        meta: { email, keys }
      }
    ]
  }
  return banner
}

export const getFirstCashbackBanners = ({
  selectedAccountAddr,
  cashbackStatusByAccount
}: {
  selectedAccountAddr: string
  cashbackStatusByAccount: CashbackStatusByAccount
}): Banner[] => {
  const banners: Banner[] = []

  const shouldShowBanner = cashbackStatusByAccount[selectedAccountAddr] === 'unseen-cashback'

  if (shouldShowBanner) {
    banners.push({
      id: `${selectedAccountAddr}-first-cashback-banner-banner`,
      type: 'info',
      title: "You've got cashback!",
      text: 'You just received your first cashback from paying gas with Smart Account.',
      actions: [
        {
          label: 'Open',
          actionName: 'open-first-cashback-modal'
        }
      ]
    })
  }

  return banners
}

export const defiPositionsOnDisabledNetworksBannerId = 'defi-positions-on-disabled-networks-banner'

export const getDefiPositionsOnDisabledNetworksForTheSelectedAccount = ({
  defiPositionsAccountState,
  networks
}: {
  defiPositionsAccountState: AccountState
  networks: Network[]
}) => {
  const banners: Banner[] = []

  const disabledNetworks = networks.filter((n) => n.disabled)

  if (!disabledNetworks.length) return []

  const defiPositionsOnDisabledNetworks = []
  const disabledNetworksWithDefiPos = new Set<Network>()

  disabledNetworks.forEach((n) => {
    if (defiPositionsAccountState[n.chainId.toString()]) {
      defiPositionsAccountState[n.chainId.toString()].positionsByProvider.forEach((p) => {
        defiPositionsOnDisabledNetworks.push(p)
        disabledNetworksWithDefiPos.add(n)
      })
    }
  })

  if (!defiPositionsOnDisabledNetworks.length) return []

  const disabledNetworksWithDefiPosArray = [...disabledNetworksWithDefiPos]

  banners.push({
    id: defiPositionsOnDisabledNetworksBannerId,
    type: 'info',
    title: 'DeFi positions detected on disabled networks',
    text: `You have ${defiPositionsOnDisabledNetworks.length} active DeFi ${
      defiPositionsOnDisabledNetworks.length === 1 ? 'position' : 'positions'
    } on${
      disabledNetworksWithDefiPosArray.length > 1 ? ' the following disabled networks' : ''
    }: ${disabledNetworksWithDefiPosArray
      .map((n) => n.name)
      .join(', ')}. Would you like to enable ${
      disabledNetworksWithDefiPosArray.length > 1 ? 'these networks' : 'this network'
    }?`,
    actions: [
      {
        label: disabledNetworksWithDefiPosArray.length > 1 ? 'Enable all' : 'Enable',
        actionName: 'enable-networks',
        meta: { networkChainIds: disabledNetworksWithDefiPosArray.map((n) => n.chainId) }
      },
      {
        label: 'Dismiss',
        actionName: 'dismiss-defi-positions-banner'
      }
    ]
  })

  return banners
}<|MERGE_RESOLUTION|>--- conflicted
+++ resolved
@@ -1,7 +1,4 @@
-<<<<<<< HEAD
 import { AccountId } from '../../interfaces/account'
-=======
->>>>>>> f07aa3ef
 import { AccountOpAction, Action as ActionFromActionsQueue } from '../../interfaces/actions'
 import { Banner, BannerType } from '../../interfaces/banner'
 import { Network } from '../../interfaces/network'
