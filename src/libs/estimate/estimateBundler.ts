--- conflicted
+++ resolved
@@ -1,15 +1,9 @@
-<<<<<<< HEAD
-import { Interface, toBeHex, ZeroAddress } from 'ethers'
-import { UserOperation } from 'libs/userOperation/types'
-=======
 import { Interface, ZeroAddress } from 'ethers'
->>>>>>> e1f3f48e
 
 import AmbireAccount from '../../../contracts/compiled/AmbireAccount.json'
 import { Account, AccountStates } from '../../interfaces/account'
 import { Network } from '../../interfaces/network'
 import { Bundler } from '../../services/bundlers/bundler'
-import { getPaymasterStubData } from '../../services/sponsorship/paymasterSponsor'
 import { AccountOp, getSignableCalls } from '../accountOp/accountOp'
 import { getFeeCall } from '../calls/calls'
 import { TokenResult } from '../portfolio'
@@ -43,57 +37,6 @@
   return gasTankToken ?? null
 }
 
-<<<<<<< HEAD
-// try to humanize a bit more the error message
-function mapError(e: Error) {
-  if (e.message.includes('paymaster deposit too low')) {
-    return new Error(
-      `Paymaster with address ${AMBIRE_PAYMASTER} does not have enough funds to execute this request. Please contact support`
-    )
-  }
-
-  return e
-}
-
-function getEstimationError(e: any): Error {
-  let errMsg = e.error.message ? e.error.message : 'Estimation failed with unknown reason'
-  const hex = errMsg.indexOf('0x') !== -1 ? errMsg.substring(errMsg.indexOf('0x')) : null
-  const decodedHex = hex ? mapTxnErrMsg(hex) : null
-  if (decodedHex) errMsg = errMsg.replace(hex, decodedHex)
-  return mapError(new Error(errMsg))
-}
-
-async function getSponsoredUserOp(
-  op: AccountOp,
-  userOp: UserOperation,
-  network: NetworkDescriptor
-): Promise<UserOperation | null> {
-  if (!op.meta?.capabilities?.paymasterService?.url) return null
-
-  const sponsoredUserOp = { ...userOp }
-  const localOp = { ...op }
-
-  // delete the fee call as we're not including it in the sponsorship
-  delete localOp.feeCall
-  const ambireAccount = new Interface(AmbireAccount.abi)
-  sponsoredUserOp.callData = ambireAccount.encodeFunctionData('executeBySender', [
-    getSignableCalls(localOp)
-  ])
-  const stubData = await getPaymasterStubData(
-    op.meta?.capabilities?.paymasterService?.url,
-    network,
-    userOp
-  )
-  sponsoredUserOp.paymaster = stubData.paymaster
-  sponsoredUserOp.paymasterPostOpGasLimit = stubData.paymasterPostOpGasLimit
-  sponsoredUserOp.paymasterVerificationGasLimit = stubData.paymasterVerificationGasLimit
-  sponsoredUserOp.paymasterData = stubData.paymasterData
-  sponsoredUserOp.signature = getSigForCalculations()
-  return sponsoredUserOp
-}
-
-=======
->>>>>>> e1f3f48e
 export async function bundlerEstimate(
   account: Account,
   accountStates: AccountStates,
@@ -156,24 +99,6 @@
 
   userOp.signature = getSigForCalculations()
   const shouldStateOverride = !accountState.isErc4337Enabled && accountState.isDeployed
-<<<<<<< HEAD
-  const sponsoredUserOp = await getSponsoredUserOp(op, userOp, network)
-  const [gasData, sponsoredGasData] = await Promise.all([
-    Bundler.estimate(userOp, network, shouldStateOverride).catch((e: any) => getEstimationError(e)),
-    Bundler.estimateSponsorship(sponsoredUserOp, network, shouldStateOverride).catch((e: any) =>
-      getEstimationError(e)
-    )
-  ])
-  if (gasData instanceof Error && (!sponsoredGasData || sponsoredGasData instanceof Error))
-    return estimationErrorFormatted(gasData as Error, { feePaymentOptions })
-
-  const apeMaxFee = BigInt(gasPrices.fast.maxFeePerGas) + BigInt(gasPrices.fast.maxFeePerGas) / 5n
-  const apePriority =
-    BigInt(gasPrices.fast.maxPriorityFeePerGas) + BigInt(gasPrices.fast.maxPriorityFeePerGas) / 5n
-  const ape = {
-    maxFeePerGas: toBeHex(apeMaxFee),
-    maxPriorityFeePerGas: toBeHex(apePriority)
-=======
   const gasData = await Bundler.estimate(userOp, network, shouldStateOverride).catch((e: any) => {
     return new Error(Bundler.decodeBundlerError(e, 'Estimation failed with unknown reason'))
   })
@@ -188,39 +113,12 @@
       nonFatalErrors.push(new Error('4337 invalid account nonce', { cause: '4337_INVALID_NONCE' }))
     }
     return estimationErrorFormatted(gasData as Error, { feePaymentOptions, nonFatalErrors })
->>>>>>> e1f3f48e
   }
-
-  const erc4337GasLimits = !(gasData instanceof Error)
-    ? {
-        preVerificationGas: gasData.preVerificationGas,
-        verificationGasLimit: gasData.verificationGasLimit,
-        callGasLimit: gasData.callGasLimit,
-        paymasterVerificationGasLimit: gasData.paymasterVerificationGasLimit,
-        paymasterPostOpGasLimit: gasData.paymasterPostOpGasLimit,
-        gasPrice: { ...gasPrices, ape }
-      }
-    : undefined
-  const sponsorship =
-    sponsoredGasData && !(sponsoredGasData instanceof Error)
-      ? {
-          preVerificationGas: sponsoredGasData.preVerificationGas,
-          verificationGasLimit: sponsoredGasData.verificationGasLimit,
-          callGasLimit: sponsoredGasData.callGasLimit,
-          paymasterVerificationGasLimit: sponsoredGasData.paymasterVerificationGasLimit,
-          paymasterPostOpGasLimit: sponsoredGasData.paymasterPostOpGasLimit,
-          gasPrice: { ...gasPrices, ape }
-        }
-      : undefined
 
   return {
     gasUsed: !(gasData instanceof Error) ? BigInt(gasData.callGasLimit) : 0n,
     currentAccountNonce: Number(op.nonce),
     feePaymentOptions,
-<<<<<<< HEAD
-    erc4337GasLimits,
-    sponsorship,
-=======
     erc4337GasLimits: {
       preVerificationGas: gasData.preVerificationGas,
       verificationGasLimit: gasData.verificationGasLimit,
@@ -229,7 +127,6 @@
       paymasterPostOpGasLimit: gasData.paymasterPostOpGasLimit,
       gasPrice
     },
->>>>>>> e1f3f48e
     error: null
   }
 }