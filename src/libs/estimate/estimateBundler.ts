import { Interface } from 'ethers'

import AmbireAccount from '../../../contracts/compiled/AmbireAccount.json'
import { Account, AccountStates } from '../../interfaces/account'
import { Network } from '../../interfaces/network'
import { Bundler } from '../../services/bundlers/bundler'
import { paymasterFactory } from '../../services/paymaster/PaymasterFactory'
import { AccountOp, getSignableCallsForBundlerEstimate } from '../accountOp/accountOp'
import { getFeeCall } from '../calls/calls'
import { PaymasterEstimationData } from '../erc7677/types'
import { getHumanReadableEstimationError } from '../errorHumanizer'
import { TokenResult } from '../portfolio'
import { getSigForCalculations, getUserOperation } from '../userOperation/userOperation'
import { estimationErrorFormatted } from './errors'
import { getFeeTokenForEstimate } from './estimateHelpers'
import { EstimateResult, FeePaymentOption } from './interfaces'

export async function bundlerEstimate(
  account: Account,
  accountStates: AccountStates,
  op: AccountOp,
  network: Network,
  feeTokens: TokenResult[]
): Promise<EstimateResult> {
  // we pass an empty array of feePaymentOptions as they are built
  // in an upper level using the balances from Estimation.sol.
  // balances from Estimation.sol reflect the balances after pending txn exec
  const feePaymentOptions: FeePaymentOption[] = []

  const localOp = { ...op }
  const accountState = accountStates[localOp.accountAddr][localOp.networkId]
  // if there's no entryPointAuthorization, we cannot do the estimation on deploy
  if (!accountState.isDeployed && (!op.meta || !op.meta.entryPointAuthorization))
    return estimationErrorFormatted(
      new Error('Entry point privileges not granted. Please contact support'),
      { feePaymentOptions }
    )

  const userOp = getUserOperation(
    account,
    accountState,
    localOp,
    !accountState.isDeployed ? op.meta!.entryPointAuthorization : undefined
  )
  // set the callData
  if (userOp.activatorCall) localOp.activatorCall = userOp.activatorCall

  const gasPrice = await Bundler.fetchGasPrices(network).catch(
    () => new Error('Could not fetch gas prices, retrying...')
  )
  if (gasPrice instanceof Error) return estimationErrorFormatted(gasPrice, { feePaymentOptions })

  // add the maxFeePerGas and maxPriorityFeePerGas only if the network
  // is optimistic as the bundler uses these values to determine the
  // preVerificationGas.
  if (network.isOptimistic) {
    // use medium for the gas limit estimation
    userOp.maxPriorityFeePerGas = gasPrice.medium.maxPriorityFeePerGas
    userOp.maxFeePerGas = gasPrice.medium.maxFeePerGas
  }

  const ambireAccount = new Interface(AmbireAccount.abi)
  const isEdgeCase = !accountState.isErc4337Enabled && accountState.isDeployed
  userOp.callData = ambireAccount.encodeFunctionData('executeBySender', [
    getSignableCallsForBundlerEstimate(localOp)
  ])
  userOp.signature = getSigForCalculations()
<<<<<<< HEAD

  const paymaster = await paymasterFactory.create(op, userOp, network)
  if (paymaster.shouldIncludePayment()) {
    const feeToken = getFeeTokenForEstimate(feeTokens, network)
    if (feeToken) localOp.feeCall = getFeeCall(feeToken)

    // add the feeToken for estimation
    userOp.callData = ambireAccount.encodeFunctionData('executeBySender', [
      getSignableCallsForBundlerEstimate(localOp)
    ])
  }

  if (paymaster.isUsable()) {
    const paymasterEstimationData = paymaster.getEstimationData() as PaymasterEstimationData
    userOp.paymaster = paymasterEstimationData.paymaster
    userOp.paymasterPostOpGasLimit = paymasterEstimationData.paymasterPostOpGasLimit
    userOp.paymasterVerificationGasLimit = paymasterEstimationData.paymasterVerificationGasLimit
    userOp.paymasterData = paymasterEstimationData.paymasterData
  }

  const shouldStateOverride = !accountState.isErc4337Enabled && accountState.isDeployed
=======
>>>>>>> 57c37160

  try {
    const gasData = await Bundler.estimate(userOp, network, isEdgeCase)

    return {
      gasUsed: BigInt(gasData.callGasLimit),
      currentAccountNonce: Number(op.nonce),
      feePaymentOptions,
      erc4337GasLimits: {
        preVerificationGas: gasData.preVerificationGas,
        verificationGasLimit: gasData.verificationGasLimit,
        callGasLimit: gasData.callGasLimit,
        paymasterVerificationGasLimit: gasData.paymasterVerificationGasLimit,
        paymasterPostOpGasLimit: gasData.paymasterPostOpGasLimit,
        gasPrice,
        paymaster
      },
      error: null
    }
  } catch (e: any) {
    const decodedError = Bundler.decodeBundlerError(e)

    const nonFatalErrors: Error[] = []
    // if the bundler estimation fails, add a nonFatalError so we can react to
    // it on the FE. The BE at a later stage decides if this error is actually
    // fatal (at estimate.ts -> estimate4337)
    nonFatalErrors.push(new Error('Bundler estimation failed', { cause: '4337_ESTIMATION' }))

    if (decodedError.indexOf('invalid account nonce') !== -1) {
      nonFatalErrors.push(new Error('4337 invalid account nonce', { cause: '4337_INVALID_NONCE' }))
    }

    const humanizedError = getHumanReadableEstimationError(e)

    return estimationErrorFormatted(humanizedError, { feePaymentOptions, nonFatalErrors })
  }
}<|MERGE_RESOLUTION|>--- conflicted
+++ resolved
@@ -65,7 +65,6 @@
     getSignableCallsForBundlerEstimate(localOp)
   ])
   userOp.signature = getSigForCalculations()
-<<<<<<< HEAD
 
   const paymaster = await paymasterFactory.create(op, userOp, network)
   if (paymaster.shouldIncludePayment()) {
@@ -85,10 +84,6 @@
     userOp.paymasterVerificationGasLimit = paymasterEstimationData.paymasterVerificationGasLimit
     userOp.paymasterData = paymasterEstimationData.paymasterData
   }
-
-  const shouldStateOverride = !accountState.isErc4337Enabled && accountState.isDeployed
-=======
->>>>>>> 57c37160
 
   try {
     const gasData = await Bundler.estimate(userOp, network, isEdgeCase)
