--- conflicted
+++ resolved
@@ -4,12 +4,7 @@
 
 import { Interface, toBeHex } from 'ethers'
 
-import { DecodedError } from 'libs/errorDecoder/types'
 import AmbireAccount from '../../../contracts/compiled/AmbireAccount.json'
-<<<<<<< HEAD
-import EntryPoint from '../../../contracts/compiled/EntryPoint.json'
-=======
->>>>>>> 719d3c46
 import { EIP7702Auth } from '../../consts/7702'
 import { AccountOnchainState } from '../../interfaces/account'
 import { Network } from '../../interfaces/network'
@@ -129,14 +124,9 @@
     let decodedError: Error | DecodedError = e
     try {
       decodedError = bundler.decodeBundlerError(e)
-<<<<<<< HEAD
     } catch (error) {
       // silence, we just can't decode the error because it's too custom
       // so it's better to continue forward with the original one
-=======
-    } catch (err) {
-      // failed to decode the error, move on with the original one
->>>>>>> 719d3c46
     }
 
     // if the bundler estimation fails, add a nonFatalError so we can react to
@@ -227,11 +217,8 @@
   }
 
   const flags: EstimationFlags = {}
-<<<<<<< HEAD
   let gasPrices: GasSpeeds | null = null
-=======
-  flags.invalid4337NonceCounter = 0
->>>>>>> 719d3c46
+  flags.timesSeen4337NonceDiscrepancy = 0
   while (true) {
     // estimate
     const estimations = await estimate(baseAcc, network, userOp, switcher, errorCallback, {
@@ -267,10 +254,10 @@
       estimations.nonFatalErrors.find((err) => err.cause === '4337_INVALID_NONCE')
     ) {
       flags.has4337NonceDiscrepancy = true
-      flags.invalid4337NonceCounter += 1
+      flags.timesSeen4337NonceDiscrepancy += 1
 
       // prevent infinite loops in the event of a terrible rpc malfunction
-      if (flags.invalid4337NonceCounter >= 3) {
+      if (flags.timesSeen4337NonceDiscrepancy > 3) {
         return estimations.nonFatalErrors.find((err) => err.cause === '4337_INVALID_NONCE')!
       }
 
@@ -279,29 +266,13 @@
         gasPrices = estimations.gasPrice
       }
 
-      // count the times we've found an invalid nonce
-      if (!flags.timesSeen4337NonceDiscrepancy) flags.timesSeen4337NonceDiscrepancy = 0
-      flags.timesSeen4337NonceDiscrepancy += 1
-
       // wait a bit to allow the state to sync
       await wait(2000)
-<<<<<<< HEAD
-      const ep = new Interface(EntryPoint)
-      const accountNonce = await provider
-        .call({
-          to: ERC_4337_ENTRYPOINT,
-          data: ep.encodeFunctionData('getNonce', [account.addr, 0]),
-          blockTag: 'pending'
-        })
-        .catch(() => null)
-      if (!accountNonce) continue
-=======
       const accountNonce = await fetchNonce(account, provider)
       if (accountNonce === null || accountNonce === 0n) {
         // RPC serious malfunction
         return estimations.nonFatalErrors.find((err) => err.cause === '4337_INVALID_NONCE')!
       }
->>>>>>> 719d3c46
 
       if (network.chainId === 1n && BigInt(userOp.nonce) === BigInt(accountNonce)) {
         return estimations.nonFatalErrors.find((err) => err.cause === '4337_INVALID_NONCE')!
