/* this file describes errors during estimation */

import { AbiCoder, isHexString } from 'ethers'

import { EstimateResult } from './interfaces'

const contractErrors = [
  'caller is a contract',
  'contract not allowed',
  'contract not supported',
  'No contractz allowed',
  /* no */ 'contracts allowed',
  /* c or C */ 'ontract is not allowed'
]

// Signature of Error(string)
const errorSig = '0x08c379a0'
// Signature of TransactionDeadlinePassed
const expiredSig = '0x5bf6f916'

export function mapTxnErrMsg(contractError: string): string | null {
  let msg = ''
  let riskOfUnreadableChars = false
  if (contractError.startsWith(errorSig)) {
    try {
      msg = new AbiCoder().decode(['string'], `0x${contractError.slice(10)}`)[0]
    } catch (e: any) {
      msg = '0x'
    }
  } else if (contractError === expiredSig) {
    msg = contractError
  } else {
    const isHex = isHexString(contractError)
    riskOfUnreadableChars = isHex
    msg = isHex ? Buffer.from(contractError.substring(2), 'hex').toString() : contractError
  }

  if (!msg || msg === '0x') return null

  if (
    msg.includes('Router: EXPIRED') ||
    msg.includes('Transaction too old') ||
    msg === expiredSig ||
    msg.includes(expiredSig)
  )
    return 'Transaction cannot be sent because the swap has expired. Please return to the dApp interface and try again.'
  if (msg.includes('Router: INSUFFICIENT_OUTPUT_AMOUNT'))
    return 'Transaction cannot be sent because the slippage tolerance exceeds the set limit. Please return to the dApp interface to adjust your slippage tolerance or try again.'
  if (msg.includes('SPOOF_ERROR') || msg.includes('INSUFFICIENT_PRIVILEGE'))
    return 'Transaction cannot be sent because the account key is not authorized to sign.'
  if (contractErrors.find((contractMsg) => msg.includes(contractMsg)))
    return 'This dApp does not support Smart Account wallets. It can be used only with a Basic Account (EOA).'
  if (
    msg.includes('IMPOSSIBLE_GAS_CONSUMPTION') ||
    msg.toLowerCase().includes('insufficient funds')
  )
<<<<<<< HEAD
    return 'Insufficient funds for intristic transaction cost'
  if (msg.includes('missing revert data')) return null
=======
    return 'Transaction cannot be sent because of insufficient fee tokens in your account. Please transfer additional fee tokens to cover the transaction cost and try again.'
>>>>>>> 17c3b42e
  if (msg.includes('paymaster deposit too low')) {
    return 'Transaction cannot be sent because the Paymaster does not have enough funds. Please choose to pay fee with another option or contact Ambire support for assistance.'
  }
  // a really long error appears when the message is unknown. We shorten it
  if (msg.includes('unknown custom error')) {
    return null
  }
  if (!riskOfUnreadableChars) return msg

  return null
}

export function catchEstimationFailure(e: Error | string | null) {
  let message = null

  if (e instanceof Error) {
    message = e.message
  } else if (typeof e === 'string') {
    message = e
  }

  if (message) {
    message = mapTxnErrMsg(message)
    if (message) return new Error(message)
  }

  return new Error(
    'Estimation failed with unknown reason. Please try again to initialize your request or contact Ambire support'
  )
}

export function estimationErrorFormatted(
  error: Error,
  opts?: {
    feePaymentOptions?: EstimateResult['feePaymentOptions']
    nonFatalErrors?: Error[]
  }
): EstimateResult {
  const feePaymentOptions = opts?.feePaymentOptions ?? []
  const finalsOps = {
    ...opts,
    feePaymentOptions,
    nonFatalErrors: opts?.nonFatalErrors ?? undefined
  }

  return {
    gasUsed: 0n,
    currentAccountNonce: 0,
    error,
    ...finalsOps
  }
}<|MERGE_RESOLUTION|>--- conflicted
+++ resolved
@@ -54,12 +54,8 @@
     msg.includes('IMPOSSIBLE_GAS_CONSUMPTION') ||
     msg.toLowerCase().includes('insufficient funds')
   )
-<<<<<<< HEAD
-    return 'Insufficient funds for intristic transaction cost'
+    return 'Transaction cannot be sent because of insufficient fee tokens in your account. Please transfer additional fee tokens to cover the transaction cost and try again.'
   if (msg.includes('missing revert data')) return null
-=======
-    return 'Transaction cannot be sent because of insufficient fee tokens in your account. Please transfer additional fee tokens to cover the transaction cost and try again.'
->>>>>>> 17c3b42e
   if (msg.includes('paymaster deposit too low')) {
     return 'Transaction cannot be sent because the Paymaster does not have enough funds. Please choose to pay fee with another option or contact Ambire support for assistance.'
   }
