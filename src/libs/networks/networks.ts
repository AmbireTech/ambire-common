--- conflicted
+++ resolved
@@ -1,7 +1,6 @@
 /* eslint-disable import/no-extraneous-dependencies */
 
 import { AMBIRE_ACCOUNT_FACTORY, OPTIMISTIC_ORACLE, SINGLETON } from '../../consts/deploy'
-import { networks as predefinedNetworks } from '../../consts/networks'
 import { Fetch } from '../../interfaces/fetch'
 import {
   Erc4337settings,
@@ -232,7 +231,6 @@
     erc4337,
     rpcNoStateOverride,
     nativeAssetId,
-    chainId,
     hasSingleton
   } = networkInfo
 
@@ -345,71 +343,6 @@
   return getFeaturesByNetworkProperties(networkInfo, network)
 }
 
-<<<<<<< HEAD
-// Since v4.24.0, a new Network interface has been introduced,
-// that replaces the old NetworkDescriptor, NetworkPreference, and CustomNetwork.
-// Previously, only NetworkPreferences were stored, with other network properties
-// being calculated in a getter each time the networks were needed.
-// Now, all network properties are pre-calculated and stored in a structured format: { [key: NetworkId]: Network } in the storage.
-// This function migrates the data from the old NetworkPreferences to the new structure
-// to ensure compatibility and prevent breaking the extension after updating to v4.24.0
-export type LegacyNetworkPreferences = { [key in NetworkId]: Partial<Network> }
-export const getShouldMigrateNetworkPreferencesToNetworks = (
-  networksInStorage: { [key in NetworkId]: Network },
-  legacyNetworkPreferencesInStorage: LegacyNetworkPreferences
-) => !Object.keys(networksInStorage).length && Object.keys(legacyNetworkPreferencesInStorage).length
-export async function migrateNetworkPreferencesToNetworks(networkPreferences: {
-  [key: NetworkId]: Partial<Network>
-}) {
-  const predefinedNetworkIds = predefinedNetworks.map((n) => n.id)
-  const customNetworkIds = Object.keys(networkPreferences).filter(
-    (k) => !predefinedNetworkIds.includes(k)
-  )
-
-  const networksToStore: { [key: string]: Network } = {}
-
-  predefinedNetworks.forEach((n) => {
-    networksToStore[n.chainId.toString()] = n
-  })
-  customNetworkIds.forEach((networkId: NetworkId) => {
-    const preference = networkPreferences[networkId]
-    const networkInfo = {
-      chainId: preference.chainId!,
-      isSAEnabled: preference.isSAEnabled ?? false,
-      isOptimistic: preference.isOptimistic ?? false,
-      rpcNoStateOverride: preference.rpcNoStateOverride ?? true,
-      erc4337: preference.erc4337 ?? {
-        enabled: false,
-        hasPaymaster: false,
-        hasBundlerSupport: false
-      },
-      areContractsDeployed: preference.areContractsDeployed ?? false,
-      feeOptions: { is1559: (preference as any).is1559 ?? false },
-      platformId: preference.platformId ?? '',
-      nativeAssetId: preference.nativeAssetId ?? '',
-      flagged: preference.flagged ?? false,
-      hasSingleton: preference.hasSingleton ?? false
-    }
-    delete (preference as any).is1559
-    networksToStore[preference.chainId!.toString()] = {
-      id: networkId,
-      ...preference,
-      ...networkInfo,
-      // TODO: Not sure if we need to add these, as they are [] by default for predefined networks
-      features: getFeaturesByNetworkProperties(networkInfo, undefined),
-      hasRelayer: !!relayerAdditionalNetworks.find((net) => net.chainId === preference.chainId!),
-      predefined: false
-    } as Network
-  })
-
-  return networksToStore
-=======
-// is the user allowed to change the network settings to 4337
-export function canForce4337(network?: Network) {
-  return network && network.allowForce4337
->>>>>>> ecd504bd
-}
-
 export function hasRelayerSupport(network: Network) {
   return (
     network.hasRelayer || !!relayerAdditionalNetworks.find((net) => net.chainId === network.chainId)
