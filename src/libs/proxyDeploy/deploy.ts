--- conflicted
+++ resolved
@@ -41,15 +41,7 @@
   const slotNumber = opts.privSlot ?? 0
   if (privLevels.length > 3) throw new Error('getProxyDeployBytecode: max 3 privLevels')
   const storage = Buffer.concat(
-<<<<<<< HEAD
     privLevels.map(({ addr, hash }) => sstoreCode(privSlot, 'address', addr, 'bytes32', hash))
-=======
-    privLevels.map(({ addr, hash }) => {
-      return hash !== true
-        ? sstoreCode(slotNumber, 'address', addr, 'bytes32', hash)
-        : sstoreCode(slotNumber, 'address', addr, 'bool', Buffer.from('01', 'hex'))
-    })
->>>>>>> 820ca931
   )
   const initial = Buffer.from('3d602d80', 'hex')
   // NOTE: this means we can't support offset>256
