--- conflicted
+++ resolved
@@ -1,8 +1,4 @@
-<<<<<<< HEAD
-import { AbiCoder, keccak256 } from 'ethers'
-=======
 import { solidityPackedKeccak256 } from 'ethers'
->>>>>>> 94b6ffea
 
 // @TODO: fix the any
 function evmPush(data: any) {
@@ -16,13 +12,7 @@
 
 // @TODO: fix the any
 export function privSlot(slotNumber: any, keyType: any, key: any, valueType: any) {
-<<<<<<< HEAD
-  const abiCoder = new AbiCoder()
-  const buf = abiCoder.encode([keyType, valueType], [key, slotNumber])
-  return keccak256(buf)
-=======
   return solidityPackedKeccak256([keyType, valueType], [key, slotNumber])
->>>>>>> 94b6ffea
 }
 
 // @TODO: fix the any
