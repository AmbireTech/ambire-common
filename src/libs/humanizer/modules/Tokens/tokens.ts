--- conflicted
+++ resolved
@@ -93,11 +93,7 @@
 export const genericErc20Humanizer = (
   { accountAddr }: { accountAddr: string },
   currentIrCalls: IrCall[]
-<<<<<<< HEAD
-) => {
-=======
 ): IrCall[] => {
->>>>>>> c3c6b60e
   const matcher = {
     [ERC20_INTERFACE.getFunction('approve')?.selector!]: (call: IrCall) => {
       if (!call.to) throw Error('Humanizer: should not be in tokens module if !call.to')
@@ -162,11 +158,7 @@
     [ERC20_INTERFACE.getFunction('transferFrom')?.selector!]: (call: IrCall) => {
       if (!call.to) throw Error('Humanizer: should not be in tokens module if !call.to')
       const args = ERC20_INTERFACE.parseTransaction(call)?.args.toArray() || []
-<<<<<<< HEAD
-      if (args[0] === accountOp.accountAddr) {
-=======
       if (args[0] === accountAddr) {
->>>>>>> c3c6b60e
         return [
           getAction('Transfer'),
           getToken(call.to, args[2]),
