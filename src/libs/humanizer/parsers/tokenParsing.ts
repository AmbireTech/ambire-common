/* eslint-disable no-nested-ternary */
import { ethers } from 'ethers'
<<<<<<< HEAD
import { networks } from '../../../consts/networks'
=======

import { nativeTokens } from '../../../consts/networks'
>>>>>>> fc993295
import {
  HumanizerFragment,
  HumanizerParsingModule,
  HumanizerSettings,
  HumanizerVisualization
} from '../interfaces'
import { getLabel, getTokenInfo } from '../utils'
import { MAX_UINT256 } from '../../../consts/deploy'

export const tokenParsing: HumanizerParsingModule = (
  humanizerSettings: HumanizerSettings,
  visualization: HumanizerVisualization[],
  options?: any
) => {
  const nativeSymbol = networks.find((n) => n.id === humanizerSettings.networkId)?.nativeAssetSymbol
  const asyncOps: Promise<HumanizerFragment | null>[] = []
  const fullVisualization: HumanizerVisualization[] = visualization.map(
    (v: HumanizerVisualization) => {
      if (v.type === 'token') {
        const tokenMeta =
          v.address === ethers.ZeroAddress
            ? nativeSymbol && [nativeSymbol, 18]
            : humanizerSettings.humanizerMeta?.[`tokens:${v.address}`]
        if (tokenMeta) {
          return v.amount === MAX_UINT256
            ? getLabel(`all ${tokenMeta[0]}`)
            : {
                ...v,
                symbol: v.symbol || tokenMeta[0],
                decimals: tokenMeta[1],
                readableAmount:
                  // only F's
                  v.amount === MAX_UINT256
                    ? 'all'
                    : v.amount
                    ? ethers.formatUnits(v.amount as bigint, tokenMeta[1])
                    : '0'
              }
        }
        asyncOps.push(getTokenInfo(humanizerSettings, v.address as string, options))
      }
      return v
    }
  )

  return [fullVisualization, [], asyncOps]
}<|MERGE_RESOLUTION|>--- conflicted
+++ resolved
@@ -1,11 +1,6 @@
 /* eslint-disable no-nested-ternary */
 import { ethers } from 'ethers'
-<<<<<<< HEAD
 import { networks } from '../../../consts/networks'
-=======
-
-import { nativeTokens } from '../../../consts/networks'
->>>>>>> fc993295
 import {
   HumanizerFragment,
   HumanizerParsingModule,
