import { SelectedAccountPortfolioByNetworksNetworkState } from '../../interfaces/selectedAccount'
import {
  AccountState as DefiAccountState,
  AssetType,
  NetworkState as DefiNetworkState
} from '../defiPositions/types'
/* eslint-disable @typescript-eslint/no-use-before-define */
import { AccountState, NetworkState, TokenResult } from '../portfolio/interfaces'
import {
  calculateDefiPositions,
  calculateSelectedAccountPortfolio,
  getIsRecalculationNeeded,
  stripPortfolioState
} from './selectedAccount'

describe('Selected Account lib', () => {
  it('stripPortfolioState works as expected', () => {
    const strippedState = stripPortfolioState({
      '1': PORTFOLIO_STATE['1']
    })

    expect(strippedState['1']?.result).toBeDefined()
    const result = strippedState['1']?.result || {}

    expect('tokens' in result).toBe(false)
    expect('collections' in result).toBe(false)
    expect('lastExternalApiUpdateData' in result).toBe(false)
  })
  describe('getIsRecalculationNeeded', () => {
    it('should return false if the portfolio or defi positions state is loading', () => {
      const clonedPortfolioEthereumState = structuredClone(PORTFOLIO_STATE['1']) as NetworkState
      const clonedDefiEthereumState = structuredClone(DEFI_STATE['1']) as DefiNetworkState
      clonedPortfolioEthereumState.isLoading = true

      const result = getIsRecalculationNeeded(
        { totalBalance: 0, collections: [], tokens: [] },
        clonedPortfolioEthereumState,
        DEFI_STATE['1']
      )

      expect(result).toBe(false)

      clonedDefiEthereumState.isLoading = true

      const result2 = getIsRecalculationNeeded(
        { totalBalance: 0, collections: [], tokens: [] },
        clonedPortfolioEthereumState,
        clonedDefiEthereumState
      )

      expect(result2).toBe(false)
    })
    it('should return true if the portfolio or defi positions state has been updated', () => {
      const clonedPortfolioEthereumState = structuredClone(PORTFOLIO_STATE['1']) as NetworkState

      const mockPastState: SelectedAccountPortfolioByNetworksNetworkState = {
        totalBalance: 0,
        collections: [],
        tokens: [],
<<<<<<< HEAD
        defiPositionsUpdatedAt: DEFI_STATE['1'].updatedAt,
=======
        defiPositionsUpdatedAt: DEFI_STATE['1']?.updatedAt,
>>>>>>> c3c6b60e
        portfolioUpdateStarted: clonedPortfolioEthereumState?.result?.updateStarted
      }

      clonedPortfolioEthereumState.accountOps = []

      const result = getIsRecalculationNeeded(
        mockPastState,
        clonedPortfolioEthereumState,
        DEFI_STATE['1']
      )

      expect(result).toBe(false)

      // Update defiPositionsUpdatedAt to be older than the new state
      mockPastState.defiPositionsUpdatedAt = (DEFI_STATE['1'] as any).updatedAt - 1000

      const result2 = getIsRecalculationNeeded(
        mockPastState,
        clonedPortfolioEthereumState,
        DEFI_STATE['1']
      )

      expect(result2).toBe(true)
    })
  })
  describe('updatePortfolioNetworkWithDefiPositions', () => {
    it('should return null if the defi positions are loading/not initialized', () => {
      const result = calculateDefiPositions(
        '1',
        PORTFOLIO_STATE['1']?.result?.tokens || [],
        undefined
      )

      expect(result).toBe(null)
    })
    it('should return null if an internal chain is passed', () => {
      const result = calculateDefiPositions(
        'gasTank',
        PORTFOLIO_STATE['1']?.result?.tokens || [],
        undefined
      )

      expect(result).toEqual(null)
    })
    it('should add positions to the portfolio', () => {
      const clonedPortfolioEthereumState = structuredClone(PORTFOLIO_STATE['1']) as NetworkState
      const originalTokenCount = clonedPortfolioEthereumState!.result!.tokens.length
      const { tokens, defiPositionsBalance } =
        calculateDefiPositions(
          '1',
          clonedPortfolioEthereumState?.result?.tokens || [],
          DEFI_STATE
        ) || {}

      // -- Defi positions are added to the portfolio

      // 5 portfolio tokens + 4 defi tokens
      expect(tokens?.length).toBe(originalTokenCount + 4)
      expect(defiPositionsBalance).toBe(250)

      // -- Protocol representations of borrowed tokens don't have prices
      const variableDebtBasGHO = tokens!.find(
        ({ address }) => address === '0x38e59ADE183BbEb94583d44213c8f3297e9933e9'
      )

      expect(variableDebtBasGHO?.priceIn.length).toBe(0)
      // Tokens added from the defi positions have latestAmount
      expect(variableDebtBasGHO?.latestAmount).toBeDefined()

      // -- Defi tokens have the respective flag
      const aBasWETH = tokens!.find(
        ({ address }) => address === '0xD4a0e0b9149BCee3C920d2E00b5dE09138fd8bb7'
      )

      expect(aBasWETH?.flags.defiTokenType).toBe(AssetType.Collateral)
      expect(variableDebtBasGHO?.flags.defiTokenType).toBe(AssetType.Borrow)
    })
    it('should add a price to portfolio defi tokens if the price is defined in the defi state', () => {
      const clonedPortfolioEthereumState = structuredClone(PORTFOLIO_STATE['1']) as NetworkState
      const aBasWETHWithoutPrice: TokenResult = {
        ...structuredClone(DEFI_STATE['1']?.positionsByProvider[2]?.positions[0]?.assets[0]),
        flags: {
          onGasTank: false,
          rewardsType: null,
          isFeeToken: false,
          isCustom: false,
          canTopUpGasTank: false
        },
        priceIn: [],
        chainId: 1n,
        // Ensure required fields are present and not undefined
        address: DEFI_STATE['1']?.positionsByProvider[2]?.positions[0]?.assets[0]?.address ?? '',
        symbol: DEFI_STATE['1']?.positionsByProvider[2]?.positions[0]?.assets[0]?.symbol ?? '',
        name: DEFI_STATE['1']?.positionsByProvider[2]?.positions[0]?.assets[0]?.name ?? '',
        decimals: DEFI_STATE['1']?.positionsByProvider[2]?.positions[0]?.assets[0]?.decimals ?? 18,
        amount: DEFI_STATE['1']?.positionsByProvider[2]?.positions[0]?.assets[0]?.amount ?? 0n
      }

      expect(aBasWETHWithoutPrice.priceIn.length).toBe(0)

      clonedPortfolioEthereumState.result?.tokens.push(aBasWETHWithoutPrice)

      const { tokens } =
        calculateDefiPositions(
          '1',
          clonedPortfolioEthereumState?.result?.tokens || [],
          DEFI_STATE
        ) || {}

      const aBasWETH = tokens!.findLast(
        ({ address }) => address === '0xD4a0e0b9149BCee3C920d2E00b5dE09138fd8bb7'
      )

      expect(aBasWETH?.flags.defiTokenType).toBe(AssetType.Collateral)
      expect(aBasWETH?.priceIn.length).toBe(1)
    })
    it('should add the value of hidden collateral tokens to the total balance', () => {
      const clonedPortfolioEthereumState = structuredClone(PORTFOLIO_STATE['1']) as NetworkState
      const originalToken = structuredClone(
        DEFI_STATE['1']?.positionsByProvider[2]?.positions[0]?.assets[0]!
      )
      if (!originalToken) throw new Error('Original token not found')

      const hiddenCollateralToken: TokenResult = {
        ...originalToken,
        flags: {
          onGasTank: false,
          rewardsType: null,
          isFeeToken: false,
          isCustom: false,
          canTopUpGasTank: false,
          isHidden: true
        },
        priceIn: [originalToken.priceIn],
        chainId: 1n
      }

      clonedPortfolioEthereumState.result?.tokens.push(hiddenCollateralToken)

      const { tokens, defiPositionsBalance } =
        calculateDefiPositions(
          '1',
          clonedPortfolioEthereumState?.result?.tokens || [],
          DEFI_STATE
        ) || {}

      const aBasWETH = tokens!.findLast(
        ({ address }) => address === '0xD4a0e0b9149BCee3C920d2E00b5dE09138fd8bb7'
      )

      expect(aBasWETH?.flags.defiTokenType).toBe(AssetType.Collateral)
      expect(aBasWETH?.priceIn.length).toBe(1)
      expect(defiPositionsBalance).toBe(250) // 10 is the original total balance
    })
  })
  describe('calculateSelectedAccountPortfolio', () => {
    it('should calculate tokens, collections and total balance correctly', () => {
      const clonedPortfolioLatestState = structuredClone(PORTFOLIO_STATE) as AccountState
      const clonedDefiAccountState = structuredClone(DEFI_STATE) as DefiAccountState

      const { selectedAccountPortfolio } = calculateSelectedAccountPortfolio(
        clonedPortfolioLatestState,
        {},
        clonedDefiAccountState,
        false,
        true
      )

      expect(selectedAccountPortfolio.tokens.length).toBe(10)
      expect(selectedAccountPortfolio.collections.length).toBe(1)
      // 10 from tokens on Ethereum, 10 from tokens on Base, 5 from gas tank and 250 from defi positions
      expect(selectedAccountPortfolio.totalBalance).toBe(10 + 10 + 5 + 250)
      expect(selectedAccountPortfolio.isAllReady).toBe(true)
      expect(selectedAccountPortfolio.networkSimulatedAccountOp['1']).toBeDefined()
    })
    it('should flip isReadyToVisualize to true if the portfolio has been loading for more than 5 seconds', () => {
      const clonedPortfolioLatestState = structuredClone(PORTFOLIO_STATE) as AccountState
      const clonedDefiAccountState = structuredClone(DEFI_STATE) as DefiAccountState

      clonedPortfolioLatestState['1']!.isLoading = true

      const result = calculateSelectedAccountPortfolio(
        clonedPortfolioLatestState,
        {},
        clonedDefiAccountState,
        true,
        true
      )

      expect(result.selectedAccountPortfolio.isReadyToVisualize).toBe(true)
      expect(result.selectedAccountPortfolio.isAllReady).toBe(false)
    })
    it('should cache the portfolio state if pastAccountPortfolioWithDefiPositions is passed and nothing has changed', () => {
      const clonedPortfolioLatestState = structuredClone(PORTFOLIO_STATE) as AccountState
      const clonedDefiAccountState = structuredClone(DEFI_STATE) as DefiAccountState

      // Remove the account ops. Otherwise getIsRecalculationNeeded will return true
      clonedPortfolioLatestState['1']!.accountOps = []

      const { selectedAccountPortfolioByNetworks } = calculateSelectedAccountPortfolio(
        clonedPortfolioLatestState,
        {},
        clonedDefiAccountState,
        false,
        true
      )

      if (!selectedAccountPortfolioByNetworks['1']) throw new Error('Network state missing')

      expect(
        getIsRecalculationNeeded(
          selectedAccountPortfolioByNetworks['1'],
          // @ts-ignore
          clonedPortfolioLatestState['1'],
          clonedDefiAccountState['1']
        )
      ).toBe(false)
    })
    it("Portfolio state state is ready, defi positions are loading, shouldn't be ready", () => {
      const clonedPortfolioLatestState = structuredClone(PORTFOLIO_STATE) as AccountState
      const clonedDefiAccountState = structuredClone(DEFI_STATE) as DefiAccountState

      clonedDefiAccountState['1']!.isLoading = true
      clonedDefiAccountState['1']!.updatedAt = undefined

      const { selectedAccountPortfolio } = calculateSelectedAccountPortfolio(
        clonedPortfolioLatestState,
        {},
        clonedDefiAccountState,
        false,
        false
      )

      expect(selectedAccountPortfolio.isAllReady).toBe(false)
      expect(selectedAccountPortfolio.isReloading).toBe(false)
    })
    it("Portfolio state is loading, defi positions are ready, shouldn't be ready", () => {
      const clonedPortfolioLatestState = structuredClone(PORTFOLIO_STATE) as AccountState
      const clonedDefiAccountState = structuredClone(DEFI_STATE) as DefiAccountState

      clonedPortfolioLatestState['1']!.isLoading = true
      clonedPortfolioLatestState['1']!.isReady = false

      const { selectedAccountPortfolio } = calculateSelectedAccountPortfolio(
        clonedPortfolioLatestState,
        {},
        clonedDefiAccountState,
        false,
        false
      )

      expect(selectedAccountPortfolio.isAllReady).toBe(false)
      expect(selectedAccountPortfolio.isReloading).toBe(false)
    })
    it('Portfolio state is not ready - should be isAllReady false', () => {
      const clonedPortfolioLatestState = structuredClone(PORTFOLIO_STATE) as AccountState
      const clonedDefiAccountState = structuredClone(DEFI_STATE) as DefiAccountState

      Object.keys(clonedPortfolioLatestState).forEach((chainId) => {
        clonedPortfolioLatestState[chainId]!.isReady = false
      })

      const { selectedAccountPortfolio } = calculateSelectedAccountPortfolio(
        clonedPortfolioLatestState,
        {},
        clonedDefiAccountState,
        false,
        false
      )

      expect(selectedAccountPortfolio.isAllReady).toBe(false)
      expect(selectedAccountPortfolio.isReloading).toBe(false)
    })
    it('Defi network state is missing, portfolio is ready - should be isAllReady true', () => {
      const clonedDefiAccountState = structuredClone(DEFI_STATE) as DefiAccountState

      delete clonedDefiAccountState['8453']

      const { selectedAccountPortfolio } = calculateSelectedAccountPortfolio(
        PORTFOLIO_STATE,
        {},
        clonedDefiAccountState,
        false,
        false
      )

      expect(selectedAccountPortfolio.isAllReady).toBe(true)
      expect(selectedAccountPortfolio.isReloading).toBe(false)
    })
    it('Manual update: both states are ready, but loading - should be isAllReady false', () => {
      const clonedPortfolioLatestState = structuredClone(PORTFOLIO_STATE) as AccountState
      const clonedDefiAccountState = structuredClone(DEFI_STATE) as DefiAccountState

      Object.keys(clonedPortfolioLatestState).forEach((chainId) => {
        clonedPortfolioLatestState[chainId]!.isLoading = true
      })

      // Not a manual update
      const { selectedAccountPortfolio } = calculateSelectedAccountPortfolio(
        clonedPortfolioLatestState,
        {},
        clonedDefiAccountState,
        false,
        false
      )

      // isAllReady should be true because both states are ready
      expect(selectedAccountPortfolio.isAllReady).toBe(true)

      // Manual update
      const { selectedAccountPortfolio: selectedAccountPortfolio2 } =
        calculateSelectedAccountPortfolio(
          clonedPortfolioLatestState,
          {},
          clonedDefiAccountState,
          false,
          true
        )

      // isAllReady should be false because it's a manual update
      expect(selectedAccountPortfolio2.isAllReady).toBe(false)
    })
    it('Portfolio and defi are ready, state is older than 60min and loading - isReloading should be true', () => {
      const clonedPortfolioLatestState = structuredClone(PORTFOLIO_STATE) as AccountState
      const clonedDefiAccountState = structuredClone(DEFI_STATE) as DefiAccountState

      const sixtyMinutesAndOneSecondAgo = Date.now() - 60 * 60 * 1000 - 1000

      Object.keys(clonedPortfolioLatestState).forEach((chainId) => {
        clonedPortfolioLatestState[chainId]!.isLoading = true
        clonedPortfolioLatestState[chainId]!.result!.lastSuccessfulUpdate =
          sixtyMinutesAndOneSecondAgo
      })

      const { selectedAccountPortfolio } = calculateSelectedAccountPortfolio(
        clonedPortfolioLatestState,
        {},
        clonedDefiAccountState,
        false,
        false
      )

      expect(selectedAccountPortfolio.isReloading).toBe(true)
      expect(selectedAccountPortfolio.isAllReady).toBe(true)
    })
    it('Portfolio and defi are ready, state is fresh and loading - isReloading should be false', () => {
      const clonedPortfolioLatestState = structuredClone(PORTFOLIO_STATE) as AccountState
      const clonedDefiAccountState = structuredClone(DEFI_STATE) as DefiAccountState

      const fiveMinutesAgo = Date.now() - 5 * 60 * 1000

      Object.keys(clonedPortfolioLatestState).forEach((chainId) => {
        clonedPortfolioLatestState[chainId]!.isLoading = true
        clonedPortfolioLatestState[chainId]!.result!.lastSuccessfulUpdate = fiveMinutesAgo
      })

      const { selectedAccountPortfolio } = calculateSelectedAccountPortfolio(
        clonedPortfolioLatestState,
        {},
        clonedDefiAccountState,
        false,
        false
      )

      expect(selectedAccountPortfolio.isReloading).toBe(false)
      expect(selectedAccountPortfolio.isAllReady).toBe(true)
    })
  })
})

const DEFI_TOKEN_CBTC = {
  amount: 200n,
  chainId: 8453n,
  decimals: 8,
  name: 'Aave Base cbBTC',
  symbol: 'aBascbBTC',
  address: '0xBdb9300b7CDE636d9cD4AFF00f6F009fFBBc8EE6',
  flags: {
    onGasTank: false,
    rewardsType: null,
    isFeeToken: false,
    isCustom: false,
    defiTokenType: 1,
    canTopUpGasTank: false
  },
  priceIn: [{ baseCurrency: 'usd', price: 119160.33359345 }]
}

const PORTFOLIO_STATE: AccountState = {
  '1': {
    isReady: true,
    isLoading: false,
    errors: [],
    result: {
      lastExternalApiUpdateData: {
        hasHints: true,
        lastUpdate: 1753192918712
      },
      errors: [],
      updateStarted: 1753192918299,
      discoveryTime: 415,
      oracleCallTime: 364,
      priceUpdateTime: 1585,
      tokens: [
        {
          amount: 100n,
          chainId: 1n,
          decimals: 18,
          name: 'Ether',
          symbol: 'ETH',
          address: '0x0000000000000000000000000000000000000000',
          flags: {
            onGasTank: false,
            rewardsType: null,
            canTopUpGasTank: true,
            isFeeToken: true,
            isCustom: false
          },
          priceIn: [{ baseCurrency: 'usd', price: 3701.67 }]
        },
        {
          amount: 0n,
          chainId: 1n,
          decimals: 18,
          name: 'Render Token',
          symbol: 'RNDR',
          address: '0x6De037ef9aD2725EB40118Bb1702EBb27e4Aeb24',
          flags: {
            onGasTank: false,
            rewardsType: null,
            isFeeToken: false,
            isCustom: false,
            canTopUpGasTank: false
          },
          priceIn: [{ baseCurrency: 'usd', price: 4.46 }]
        },
        {
          amount: 50000n,
          chainId: 1n,
          decimals: 6,
          name: 'USD Coin',
          symbol: 'USDC',
          address: '0xA0b86991c6218b36c1d19D4a2e9Eb0cE3606eB48',
          flags: {
            onGasTank: false,
            rewardsType: null,
            canTopUpGasTank: true,
            isFeeToken: true,
            isCustom: false
          },
          priceIn: [{ baseCurrency: 'usd', price: 0.999879 }]
        },
        {
          amount: 0n,
          chainId: 1n,
          decimals: 18,
          name: 'Staked Aave',
          symbol: 'stkAAVE',
          address: '0x4da27a545c0c5B758a6BA100e3a049001de870f5',
          flags: {
            onGasTank: false,
            rewardsType: null,
            isFeeToken: false,
            isCustom: false,
            canTopUpGasTank: false
          },
          priceIn: [{ baseCurrency: 'usd', price: 310.44 }]
        },
        // Defi token
        DEFI_TOKEN_CBTC
      ],
      feeTokens: [],
      blockNumber: 22975182,
      tokenErrors: [],
      collections: [
        {
          name: 'Ambire Rewards',
          chainId: 1n,
          symbol: 'AMR',
          amount: 0n,
          flags: {} as TokenResult['flags'],
          decimals: 1,
          collectibles: [],
          address: '0x35bAc15f98Fa2F496FCb84e269d8d0a408442272',
          priceIn: []
        }
      ],
      lastSuccessfulUpdate: 1753192920665,
      total: { usd: 10 }
    }
  },
  '8453': {
    isReady: true,
    isLoading: false,
    errors: [],
    result: {
      lastExternalApiUpdateData: {
        hasHints: true,
        lastUpdate: 1753192918712
      },
      errors: [],
      updateStarted: 1753192918299,
      discoveryTime: 415,
      oracleCallTime: 364,
      priceUpdateTime: 1585,
      tokens: [
        {
          amount: 10n ** 18n,
          chainId: 8453n,
          decimals: 18,
          name: 'Ether',
          symbol: 'ETH',
          address: '0x0000000000000000000000000000000000000000',
          flags: {
            onGasTank: false,
            rewardsType: null,
            canTopUpGasTank: true,
            isFeeToken: true,
            isCustom: false
          },
          priceIn: [{ baseCurrency: 'usd', price: 10 }]
        }
      ],
      feeTokens: [],
      blockNumber: 22975182,
      tokenErrors: [],
      collections: [],
      lastSuccessfulUpdate: 1753192920665,
      total: { usd: 10 }
    }
  },
  gasTank: {
    isReady: true,
    isLoading: false,
    errors: [],
    result: {
      updateStarted: 1753193544309,
      lastSuccessfulUpdate: 1753193545311,
      tokens: [],
      gasTankTokens: [
        {
          address: '0xA0b86991c6218b36c1d19D4a2e9Eb0cE3606eB48',
          symbol: 'USDC',
          name: 'USD Coin',
          amount: 5n * 10n ** 6n,
          availableAmount: 5n * 10n ** 6n,
          decimals: 6,
          chainId: 1n,
          priceIn: [{ baseCurrency: 'usd', price: 1 }],
          flags: { onGasTank: true, rewardsType: null, isFeeToken: true, canTopUpGasTank: false }
        }
      ],
      total: { usd: 5 }
    }
  }
}

const DEFI_STATE: DefiAccountState = {
  '1': {
    providerErrors: [],
    isLoading: false,
    positionsByProvider: [
      {
        providerName: 'LIDO',
        chainId: 1n,
        source: 'debank',
        iconUrl:
          'https://static.debank.com/image/project/logo_url/lido/081388ebc44fa042561749bd5338d49e.png',
        siteUrl: 'https://stake.lido.fi',
        type: 'common',
        positions: [
          {
            id: '51ee679b-3fc4-4736-9a30-661175777122',
            assets: [
              {
                address: 'eth',
                symbol: 'ETH',
                name: 'ETH',
                decimals: 18,
                amount: 10n ** 18n,
                priceIn: { price: 10, baseCurrency: 'usd' },
                value: 10,
                type: 1,
                iconUrl:
                  'https://static.debank.com/image/coin/logo_url/eth/6443cdccced33e204d90cb723c632917.png'
              }
            ],
            additionalData: {
              positionInUSD: 10,
              collateralInUSD: 10,
              name: 'Staked',
              detailTypes: ['common'],
              updateAt: 1753088424,
              pool: {
                id: '0xae7ab96520de3a18e5e111b5eaab095312d7fe84',
                chain: 'eth',
                project_id: 'lido',
                adapter_id: 'lido_staked',
                controller: '0xae7ab96520de3a18e5e111b5eaab095312d7fe84',
                index: null,
                time_at: 1608242396
              }
            }
          }
        ],
        positionInUSD: 10
      },
      {
        providerName: 'Uniswap V2',
        chainId: 1n,
        source: 'debank',

        iconUrl:
          'https://static.debank.com/image/project/logo_url/uniswap2/87a541b3b83b041c8d12119e5a0d19f0.png',
        siteUrl: 'https://app.uniswap.org',
        type: 'common',
        positions: [
          {
            id: '34d6f8a9-f125-4223-9e39-763103009671',
            assets: [
              {
                address: '0x88800092ff476844f74dc2fc427974bbee2794ae',
                symbol: 'WALLET',
                name: 'Ambire Wallet',
                decimals: 18,
                amount: 20n ** 18n,
                priceIn: { price: 20, baseCurrency: 'usd' },
                value: 40,
                type: 1,
                iconUrl:
                  'https://static.debank.com/image/eth_token/logo_url/0x88800092ff476844f74dc2fc427974bbee2794ae/6d920bb617173a2c6d5e4d8d91febeeb.png'
              }
            ],
            additionalData: {
              positionInUSD: 40,
              collateralInUSD: 40,
              name: 'Liquidity Pool',
              detailTypes: ['common'],
              updateAt: 1753242105,
              pool: {
                id: '0x3cd6f8781ae6293cb1e1da7a0dde2f627b31ab49',
                chain: 'eth',
                project_id: 'uniswap2',
                adapter_id: 'uniswap2_liquidity_proxy',
                controller: '0x3cd6f8781ae6293cb1e1da7a0dde2f627b31ab49',
                index: null,
                time_at: 1751111543
              }
            }
          }
        ],
        positionInUSD: 40
      },
      {
        providerName: 'AAVE v3',
        chainId: 8453n,
        source: 'debank',
        type: 'lending',
        positions: [
          {
            id: '50901a6f-5c4b-4447-98d8-1eed1b7db67a',
            additionalData: {
              healthRate: 5,
              positionInUSD: 170,
              deptInUSD: -30,
              collateralInUSD: 200,
              availableBorrowInUSD: 120,
              name: 'Lending'
            },
            assets: [
              {
                address: '0x4200000000000000000000000000000000000006',
                symbol: 'WETH',
                name: 'Wrapped Ether',
                iconUrl: '',
                decimals: 18,
                amount: 10n ** 18n,
                priceIn: { baseCurrency: 'usd', price: 100 },
                value: 100,
                type: 1,
                additionalData: { APY: 2.3947434847108195 },
                protocolAsset: {
                  address: '0xD4a0e0b9149BCee3C920d2E00b5dE09138fd8bb7',
                  symbol: 'aBasWETH',
                  name: 'Aave Base WETH',
                  decimals: 18
                }
              },
              {
                address: '0xcbB7C0000aB88B473b1f5aFd9ef808440eed33Bf',
                symbol: 'cbBTC',
                name: 'Coinbase Wrapped BTC',
                iconUrl: '',
                decimals: 8,
                amount: 10n ** 8n,
                priceIn: { baseCurrency: 'usd', price: 100 },
                value: 100,
                type: 1,
                additionalData: { APY: 0.05634346614514422 },
                protocolAsset: {
                  address: '0xBdb9300b7CDE636d9cD4AFF00f6F009fFBBc8EE6',
                  symbol: 'aBascbBTC',
                  name: 'Aave Base cbBTC',
                  decimals: 8
                }
              },
              {
                address: '0x6Bb7a212910682DCFdbd5BCBb3e28FB4E8da10Ee',
                symbol: 'GHO',
                name: 'Gho Token',
                iconUrl: '',
                decimals: 18,
                amount: 20n ** 18n,
                priceIn: { baseCurrency: 'usd', price: 1 },
                value: 20,
                type: 2,
                additionalData: { APY: 6.512766261896412 },
                protocolAsset: {
                  address: '0x38e59ADE183BbEb94583d44213c8f3297e9933e9',
                  symbol: 'variableDebtBasGHO',
                  name: 'Gho Token',
                  decimals: 18
                }
              },
              {
                address: '0x60a3E35Cc302bFA44Cb288Bc5a4F316Fdb1adb42',
                symbol: 'EURC',
                name: 'EURC',
                iconUrl: '',
                decimals: 6,
                amount: 10n ** 6n,
                priceIn: { baseCurrency: 'usd', price: 1 },
                value: 10,
                type: 2,
                additionalData: { APY: 5.6437973314138095 },
                protocolAsset: {
                  address: '0x03D01595769333174036832e18fA2f17C74f8161',
                  symbol: 'variableDebtBasEURC',
                  name: 'EURC',
                  decimals: 6
                }
              }
            ]
          }
        ],
        iconUrl: '',
        siteUrl: 'https://app.aave.com/',
        positionInUSD: 18985.66497510702
      }
    ],
    updatedAt: 1753258959994
  },
  '8453': {
    providerErrors: [],
    isLoading: false,
    positionsByProvider: [],
    updatedAt: 1753258959994
  }
}

<<<<<<< HEAD
PORTFOLIO_STATE['1']!.result!.tokens[0].amount = 10n
=======
if (PORTFOLIO_STATE['1']?.result?.tokens?.[0]) {
  PORTFOLIO_STATE['1'].result.tokens[0]!.amount = 10n
}
>>>>>>> c3c6b60e
PORTFOLIO_STATE['1']!.accountOps = [
  {
    accountAddr: '0x',
    chainId: 1n,
    signingKeyAddr: '0x',
    signingKeyType: 'internal',
    nonce: 10n,
    calls: [],
    gasLimit: null,
    signature: '0x',
    gasFeePayment: null
  }
]<|MERGE_RESOLUTION|>--- conflicted
+++ resolved
@@ -57,11 +57,7 @@
         totalBalance: 0,
         collections: [],
         tokens: [],
-<<<<<<< HEAD
-        defiPositionsUpdatedAt: DEFI_STATE['1'].updatedAt,
-=======
         defiPositionsUpdatedAt: DEFI_STATE['1']?.updatedAt,
->>>>>>> c3c6b60e
         portfolioUpdateStarted: clonedPortfolioEthereumState?.result?.updateStarted
       }
 
@@ -822,13 +818,9 @@
   }
 }
 
-<<<<<<< HEAD
-PORTFOLIO_STATE['1']!.result!.tokens[0].amount = 10n
-=======
 if (PORTFOLIO_STATE['1']?.result?.tokens?.[0]) {
   PORTFOLIO_STATE['1'].result.tokens[0]!.amount = 10n
 }
->>>>>>> c3c6b60e
 PORTFOLIO_STATE['1']!.accountOps = [
   {
     accountAddr: '0x',
