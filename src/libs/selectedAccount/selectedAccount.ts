--- conflicted
+++ resolved
@@ -266,15 +266,11 @@
   return networkData && (networkData.isReady || networkData?.criticalError)
 }
 
-<<<<<<< HEAD
 /**
  * Adds the latest and pending amount to the tokens array.
  * Also returns a flag indicating whether there is a token with an amount > 0
  */
-const calculateTokensArray = (
-=======
-export const calculateTokenArray = (
->>>>>>> 6e901903
+export const calculateTokensArray = (
   chainId: string,
   latestTokens: TokenResult[],
   pendingTokens: TokenResult[],
@@ -487,7 +483,14 @@
     let collectionsArray: CollectionResult[] = []
     let networkTotal = 0
 
-    if (networkData && result && isNetworkReady(networkData)) {
+    if (
+      networkData &&
+      result &&
+      // The network must be ready
+      isNetworkReady(networkData) &&
+      !networkData?.isLoading &&
+      !defiPositionsNetworkState?.isLoading
+    ) {
       networkTotal = networkData?.result?.total?.usd || 0
 
       const latestTokens = latestStateSelectedAccount[network]?.result?.tokens || []
@@ -515,20 +518,7 @@
 
       // Add the defi positions balance to the total balance
       networkTotal += defiPositions?.defiPositionsBalance || 0
-    }
-
-    if (
-      !networkData ||
-      // The network is not ready
-      !isNetworkReady(networkData) ||
-      // The networks is ready but the previous state isn't satisfactory and the network is still loading
-      (isLoadingFromScratch &&
-        (networkData?.isLoading ||
-          // The total balance and token list are affected by the defi positions
-          defiPositionsAccountState[network]?.isLoading))
-    ) {
-      isAllReady = false
-    } else {
+
       // Update the cached network state when the network is completely loaded
       newAccountPortfolioWithDefiPositions[network] = {
         totalBalance: networkTotal,
@@ -538,6 +528,8 @@
         defiPositionsUpdatedAt: defiPositionsAccountState[network]?.updatedAt,
         simulatedAccountOp: simulatedAccountOps[network]
       }
+    } else if (isLoadingFromScratch) {
+      isAllReady = false
     }
   })
 
