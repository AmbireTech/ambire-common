import { AccountOpAction, Action } from '../../controllers/actions/actions'
import { Account, AccountId } from '../../interfaces/account'
import { Network, NetworkId } from '../../interfaces/network'
import { Calls, SignUserRequest, UserRequest } from '../../interfaces/userRequest'
import generateSpoofSig from '../../utils/generateSpoofSig'
import { isSmartAccount } from '../account/account'
import { AccountOp } from '../accountOp/accountOp'
import { Call as AccountOpCall } from '../accountOp/types'
import { getAccountOpsByNetwork } from '../actions/actions'

export const batchCallsFromUserRequests = ({
  accountAddr,
  networkId,
  userRequests
}: {
  accountAddr: AccountId
  networkId: NetworkId
  userRequests: UserRequest[]
}): AccountOpCall[] => {
  return (userRequests.filter((r) => r.action.kind === 'calls') as SignUserRequest[]).reduce(
    (uCalls: AccountOpCall[], req) => {
      if (req.meta.networkId === networkId && req.meta.accountAddr === accountAddr) {
<<<<<<< HEAD
        const action = (req as SignUserRequest).action as Call
        action.txns.forEach((txn) => {
          const { to, value, data } = txn
          uCalls.push({ to, value, data, fromUserRequestId: req.id })
        })
=======
        const { calls } = req.action as Calls
        calls.forEach((call) => uCalls.push({ ...call, fromUserRequestId: req.id }))
>>>>>>> e1f3f48e
      }
      return uCalls
    },
    []
  )
}

// ERC-7677: paymaster sponsorship
// add to the meta of the accountOp a paymasterService if available. It is if:
// - passed in one userRequest (length of calls doesn't matter)
// - passed in multiple userRequest (same paymaster url)
const getPaymasterMetaCapabilities = (
  userRequests: UserRequest[],
  accountAddr: string,
  networkId: string
) => {
  const userRequestsForAccountOp = userRequests.filter(
    (req) =>
      req.action.kind === 'call' &&
      req.meta.accountAddr === accountAddr &&
      req.meta.networkId === networkId
  )
  const userRequestWithPaymasterService = userRequestsForAccountOp.filter(
    (req) => req.meta.capabilities?.paymasterService?.url
  )
  // if all the user requests don't have a paymasterService attached, a sponsorship cannot happen
  if (userRequestsForAccountOp.length !== userRequestWithPaymasterService.length) return undefined

  // if all the requests don't point to the same URL, a sponsorship cannot happen
  const paymasterServiceUrl =
    userRequestWithPaymasterService[0].meta.capabilities.paymasterService.url
  const areAllUrlsTheSame = userRequestWithPaymasterService.every(
    (x) => x.meta.capabilities.paymasterService.url === paymasterServiceUrl
  )
  if (!areAllUrlsTheSame) return undefined

  return { paymasterService: { url: paymasterServiceUrl } }
}

export const makeSmartAccountOpAction = ({
  account,
  networkId,
  nonce,
  actionsQueue,
  userRequests
}: {
  account: Account
  networkId: string
  nonce: bigint | null
  actionsQueue: Action[]
  userRequests: UserRequest[]
}): AccountOpAction => {
  const accountOpAction = actionsQueue.find(
    (a) => a.type === 'accountOp' && a.id === `${account.addr}-${networkId}`
  ) as AccountOpAction | undefined
  const capabilities = getPaymasterMetaCapabilities(userRequests, account.addr, networkId)

  if (accountOpAction) {
    accountOpAction.accountOp.calls = batchCallsFromUserRequests({
      accountAddr: account.addr,
      networkId,
      userRequests
    })
<<<<<<< HEAD

    // set the meta.capabilities
    if (!accountOpAction.accountOp.meta)
      accountOpAction.accountOp.meta = capabilities ? { capabilities } : undefined
    else accountOpAction.accountOp.meta.capabilities = capabilities ?? undefined

=======
    // the nonce might have changed during estimation because of
    // a nonce discrepancy issue. This makes sure we're with the
    // latest nonce should the user decide to batch
    accountOpAction.accountOp.nonce = nonce
>>>>>>> e1f3f48e
    return accountOpAction
  }

  const accountOp = {
    accountAddr: account.addr,
    networkId,
    signingKeyAddr: null,
    signingKeyType: null,
    gasLimit: null,
    gasFeePayment: null,
    nonce,
    signature: account.associatedKeys[0] ? generateSpoofSig(account.associatedKeys[0]) : null,
    accountOpToExecuteBefore: null, // @TODO from pending recoveries
    calls: batchCallsFromUserRequests({
      accountAddr: account.addr,
      networkId,
      userRequests
    }),
    meta: capabilities ? { capabilities } : undefined
  }
  return {
    id: `${account.addr}-${networkId}`, // SA accountOpAction id
    type: 'accountOp',
    accountOp
  }
}

export const makeBasicAccountOpAction = ({
  account,
  networkId,
  nonce,
  userRequest
}: {
  account: Account
  networkId: string
  nonce: bigint | null
  userRequest: UserRequest
}): AccountOpAction => {
<<<<<<< HEAD
  const action = userRequest.action as Call
  const uCalls: AccountOpCall[] = []
  action.txns.forEach((txn) => {
    const { to, value, data } = txn
    uCalls.push({ to, value, data, fromUserRequestId: userRequest.id })
  })
=======
  const { calls } = userRequest.action as Calls
>>>>>>> e1f3f48e
  const accountOp = {
    accountAddr: account.addr,
    networkId,
    signingKeyAddr: null,
    signingKeyType: null,
    gasLimit: null,
    gasFeePayment: null,
    nonce,
    signature: account.associatedKeys[0] ? generateSpoofSig(account.associatedKeys[0]) : null,
    accountOpToExecuteBefore: null, // @TODO from pending recoveries
<<<<<<< HEAD
    calls: uCalls
=======
    calls: calls.map((call) => ({ ...call, fromUserRequestId: userRequest.id }))
>>>>>>> e1f3f48e
  }

  return {
    // BA accountOpAction id same as the userRequest's id because for each call we have an action
    id: userRequest.id,
    type: 'accountOp',
    accountOp
  }
}

export const getAccountOpsForSimulation = (
  account: Account,
  visibleActionsQueue: Action[],
  network?: Network,
  op?: AccountOp | null
): {
  [key: string]: AccountOp[]
} => {
  const isSmart = isSmartAccount(account)

  // if there's an op and the account is either smart or the network supports
  // state override, we pass it along. We do not support simulation for
  // EOAs on networks without state override (but it works for SA)
  if (op && (isSmart || (network && !network.rpcNoStateOverride))) return { [op.networkId]: [op] }

  if (isSmart) return getAccountOpsByNetwork(account.addr, visibleActionsQueue) || {}

  return {}
}<|MERGE_RESOLUTION|>--- conflicted
+++ resolved
@@ -20,16 +20,8 @@
   return (userRequests.filter((r) => r.action.kind === 'calls') as SignUserRequest[]).reduce(
     (uCalls: AccountOpCall[], req) => {
       if (req.meta.networkId === networkId && req.meta.accountAddr === accountAddr) {
-<<<<<<< HEAD
-        const action = (req as SignUserRequest).action as Call
-        action.txns.forEach((txn) => {
-          const { to, value, data } = txn
-          uCalls.push({ to, value, data, fromUserRequestId: req.id })
-        })
-=======
         const { calls } = req.action as Calls
         calls.forEach((call) => uCalls.push({ ...call, fromUserRequestId: req.id }))
->>>>>>> e1f3f48e
       }
       return uCalls
     },
@@ -93,19 +85,16 @@
       networkId,
       userRequests
     })
-<<<<<<< HEAD
 
     // set the meta.capabilities
     if (!accountOpAction.accountOp.meta)
       accountOpAction.accountOp.meta = capabilities ? { capabilities } : undefined
     else accountOpAction.accountOp.meta.capabilities = capabilities ?? undefined
 
-=======
     // the nonce might have changed during estimation because of
     // a nonce discrepancy issue. This makes sure we're with the
     // latest nonce should the user decide to batch
     accountOpAction.accountOp.nonce = nonce
->>>>>>> e1f3f48e
     return accountOpAction
   }
 
@@ -144,16 +133,7 @@
   nonce: bigint | null
   userRequest: UserRequest
 }): AccountOpAction => {
-<<<<<<< HEAD
-  const action = userRequest.action as Call
-  const uCalls: AccountOpCall[] = []
-  action.txns.forEach((txn) => {
-    const { to, value, data } = txn
-    uCalls.push({ to, value, data, fromUserRequestId: userRequest.id })
-  })
-=======
   const { calls } = userRequest.action as Calls
->>>>>>> e1f3f48e
   const accountOp = {
     accountAddr: account.addr,
     networkId,
@@ -164,11 +144,7 @@
     nonce,
     signature: account.associatedKeys[0] ? generateSpoofSig(account.associatedKeys[0]) : null,
     accountOpToExecuteBefore: null, // @TODO from pending recoveries
-<<<<<<< HEAD
-    calls: uCalls
-=======
     calls: calls.map((call) => ({ ...call, fromUserRequestId: userRequest.id }))
->>>>>>> e1f3f48e
   }
 
   return {
