/* eslint-disable no-param-reassign */
import {
  AbiCoder,
  concat,
  encodeRlp,
  getAddress,
  getBytes,
  hashMessage,
  hexlify,
  Interface,
  isHexString,
  JsonRpcProvider,
  keccak256,
  toBeHex,
  toUtf8Bytes,
  TypedDataDomain,
  TypedDataEncoder,
  TypedDataField
} from 'ethers'

import UniversalSigValidator from '../../../contracts/compiled/UniversalSigValidator.json'
import { PERMIT_2_ADDRESS, UNISWAP_UNIVERSAL_ROUTERS } from '../../consts/addresses'
import { Account, AccountCreation, AccountId, AccountOnchainState } from '../../interfaces/account'
import { Hex } from '../../interfaces/hex'
import { KeystoreSignerInterface } from '../../interfaces/keystore'
import { Network } from '../../interfaces/network'
import { EIP7702Signature } from '../../interfaces/signatures'
import { TypedMessage } from '../../interfaces/userRequest'
import hexStringToUint8Array from '../../utils/hexStringToUint8Array'
import isSameAddr from '../../utils/isSameAddr'
import { stripHexPrefix } from '../../utils/stripHexPrefix'
import {
  AccountOp,
  accountOpSignableHash,
  callToTuple,
  getSignableHash
} from '../accountOp/accountOp'
import { fromDescriptor } from '../deployless/deployless'
import { relayerAdditionalNetworks } from '../networks/networks'
import { PackedUserOperation } from '../userOperation/types'
import { getActivatorCall } from '../userOperation/userOperation'
import { get7702SigV } from './utils'

// EIP6492 signature ends in magicBytes, which ends with a 0x92,
// which makes it is impossible for it to collide with a valid ecrecover signature if packed in the r,s,v format,
// as 0x92 is not a valid value for v.
const magicBytes = '6492649264926492649264926492649264926492649264926492649264926492'

export const EIP_1271_NOT_SUPPORTED_BY = [
  'opensea.io',
  'paraswap.xyz',
  'blur.io',
  'aevo.xyz',
  'socialscan.io',
  'tally.xyz',
  'questn.com'
]

/**
 * For Unprotected signatures, we need to append 00 at the end
 * for ambire to recognize it
 */
export const wrapUnprotected = (signature: string) => {
  return `${signature}00`
}

/**
 * For EIP-712 signatures, we need to append 01 at the end
 * for ambire to recognize it.
 * For v1 contracts, we do ETH sign at the 01 slot, which we'll
 * call standard from now on
 */
export const wrapStandard = (signature: string) => {
  return `${signature}01`
}

/**
 * For v2 accounts acting as signers, we need to append the v2 wallet
 * addr that's the signer and a 02 mode at the end to indicate it's a wallet:
 * {sig+mode}{wallet_32bytes}{mode}
 */
export const wrapWallet = (signature: string, walletAddr: string) => {
  const wallet32bytes = `${stripHexPrefix(toBeHex(0, 12))}${stripHexPrefix(walletAddr)}`
  return `${signature}${wallet32bytes}02`
}

// allow v1 accounts to have v2 signers
interface AmbireReadableOperation {
  addr: Hex
  chainId: bigint
  nonce: bigint
  calls: { to: Hex; value: bigint; data: Hex }[]
}

export const getAmbireReadableTypedData = (
  chainId: bigint,
  verifyingAddr: string,
  v1Execute: AmbireReadableOperation
): TypedMessage => {
  const domain: TypedDataDomain = {
    name: 'Ambire',
    version: '1',
    chainId: chainId.toString(),
    verifyingContract: verifyingAddr,
    salt: toBeHex(0, 32)
  }
  const types = {
    EIP712Domain: [
      {
        name: 'name',
        type: 'string'
      },
      {
        name: 'version',
        type: 'string'
      },
      {
        name: 'chainId',
        type: 'uint256'
      },
      {
        name: 'verifyingContract',
        type: 'address'
      },
      {
        name: 'salt',
        type: 'bytes32'
      }
    ],
    Calls: [
      { name: 'to', type: 'address' },
      { name: 'value', type: 'uint256' },
      { name: 'data', type: 'bytes' }
    ],
    AmbireReadableOperation: [
      { name: 'account', type: 'address' },
      { name: 'chainId', type: 'uint256' },
      { name: 'nonce', type: 'uint256' },
      { name: 'calls', type: 'Calls[]' }
    ]
  }

  return {
    kind: 'typedMessage',
    domain,
    types,
    message: v1Execute,
    primaryType: 'AmbireOperation'
  }
}

/**
 * Return the typed data for EIP-712 sign
 */
export const getTypedData = (
  chainId: bigint,
  verifyingAddr: string,
  msgHash: string
): TypedMessage => {
  const domain: TypedDataDomain = {
    name: 'Ambire',
    version: '1',
    chainId: chainId.toString(),
    verifyingContract: verifyingAddr,
    salt: toBeHex(0, 32)
  }
  const types = {
    EIP712Domain: [
      {
        name: 'name',
        type: 'string'
      },
      {
        name: 'version',
        type: 'string'
      },
      {
        name: 'chainId',
        type: 'uint256'
      },
      {
        name: 'verifyingContract',
        type: 'address'
      },
      {
        name: 'salt',
        type: 'bytes32'
      }
    ],
    AmbireOperation: [
      { name: 'account', type: 'address' },
      { name: 'hash', type: 'bytes32' }
    ]
  }
  const message = {
    account: verifyingAddr,
    hash: msgHash
  }

  return {
    kind: 'typedMessage',
    domain,
    types,
    message,
    primaryType: 'AmbireOperation'
  }
}

/**
 * Return the typed data for EIP-712 sign
 */
export const get7702UserOpTypedData = (
  chainId: bigint,
  txns: [string, string, string][],
  packedUserOp: PackedUserOperation,
  userOpHash: string
): TypedMessage => {
  const calls = txns.map((txn) => ({
    to: txn[0],
    value: txn[1],
    data: txn[2]
  }))

  const domain: TypedDataDomain = {
    name: 'Ambire',
    version: '1',
    chainId,
    verifyingContract: packedUserOp.sender,
    salt: toBeHex(0, 32)
  }
  const types = {
    Transaction: [
      { name: 'to', type: 'address' },
      { name: 'value', type: 'uint256' },
      { name: 'data', type: 'bytes' }
    ],
    Ambire4337AccountOp: [
      { name: 'account', type: 'address' },
      { name: 'chainId', type: 'uint256' },
      { name: 'nonce', type: 'uint256' },
      { name: 'initCode', type: 'bytes' },
      { name: 'accountGasLimits', type: 'bytes32' },
      { name: 'preVerificationGas', type: 'uint256' },
      { name: 'gasFees', type: 'bytes32' },
      { name: 'paymasterAndData', type: 'bytes' },
      { name: 'callData', type: 'bytes' },
      { name: 'calls', type: 'Transaction[]' },
      { name: 'hash', type: 'bytes32' }
    ]
  }
  const message = {
    account: packedUserOp.sender,
    chainId,
    nonce: packedUserOp.nonce,
    initCode: packedUserOp.initCode,
    accountGasLimits: packedUserOp.accountGasLimits,
    preVerificationGas: packedUserOp.preVerificationGas,
    gasFees: packedUserOp.gasFees,
    paymasterAndData: packedUserOp.paymasterAndData,
    callData: packedUserOp.callData,
    calls,
    hash: userOpHash
  }

  return {
    kind: 'typedMessage',
    domain,
    types,
    message,
    primaryType: 'Ambire4337AccountOp'
  }
}

/**
 * Produce EIP6492 signature for Predeploy Contracts
 *
 * More info: https://eips.ethereum.org/EIPS/eip-6492
 *
 * @param {string} signature - origin ERC-1271 signature
 * @param {object} account
 * @returns {string} - EIP6492 signature
 */
export const wrapCounterfactualSign = (signature: string, creation: AccountCreation) => {
  const ABI = ['function deploy(bytes code, uint256 salt)']
  const iface = new Interface(ABI)
  const factoryCallData = iface.encodeFunctionData('deploy', [creation.bytecode, creation.salt])

  const coder = new AbiCoder()

  // EIP6492 signature
  return (
    coder.encode(
      ['address', 'bytes', 'bytes'],
      [creation.factoryAddr, factoryCallData, signature]
    ) + magicBytes
  )
}

export function mapSignatureV(sigRaw: string) {
  const sig = hexStringToUint8Array(sigRaw)
  if (sig[64] < 27) sig[64] += 27
  return hexlify(sig)
}

type Props = {
  network?: Network
  provider?: JsonRpcProvider
  signer?: string
  signature: string | Uint8Array
  message?: string | Uint8Array
  typedData?: {
    domain: TypedDataDomain
    types: Record<string, Array<TypedDataField>>
    message: Record<string, any>
  }
  authorization?: Hex
  finalDigest?: string
}

/**
 * Verifies the signature of a message using the provided signer and signature
 * via a "magic" universal validator contract using the provided provider to
 * verify the signature on-chain. The contract deploys itself within the
 * `eth_call`, tries to verify the signature using ERC-6492, ERC-1271, and
 * `ecrecover`, and returns the value to the function.
 *
 * Note: you only need to pass one of: typedData, finalDigest, message
 */
export async function verifyMessage({
  network,
  provider,
  signer,
  signature,
  message,
  typedData,
  finalDigest,
  authorization
}: (
  | Required<Pick<Props, 'message'>>
  | Required<Pick<Props, 'typedData'>>
  | Required<Pick<Props, 'authorization'>>
  | Required<Pick<Props, 'finalDigest'>>
) &
  Props): Promise<boolean> {
  if (message) {
    try {
      finalDigest = hashMessage(message)
      if (!finalDigest) throw Error('Hashing the message returned no (falsy) result.')
    } catch (e: any) {
      throw Error(
        `Preparing the just signed (standard) message for validation failed. Please try again or contact Ambire support if the issue persists. Error details: ${
          e?.message || 'missing'
        }`
      )
    }
  } else if (typedData) {
    // To resolve the "ambiguous primary types or unused types" error, remove
    // the `EIP712Domain` from `types` object. The domain type is inbuilt in
    // the EIP712 standard and hence TypedDataEncoder so you do not need to
    // specify it in the types, see:
    // {@link https://ethereum.stackexchange.com/a/151930}
    const typesWithoutEIP712Domain = { ...typedData.types }
    if (typesWithoutEIP712Domain.EIP712Domain) {
      // eslint-disable-next-line no-param-reassign
      delete typesWithoutEIP712Domain.EIP712Domain
    }

    try {
      // the final digest for AmbireReadableOperation is the execute hash
      // as it's wrapped in mode.standard and onchain gets transformed to
      // an AmbireOperation
      if ('AmbireReadableOperation' in typedData.types) {
        const ambireReadableOperation = typedData.message as AmbireReadableOperation
        finalDigest = hexlify(
          getSignableHash(
            ambireReadableOperation.addr,
            ambireReadableOperation.chainId,
            ambireReadableOperation.nonce,
            ambireReadableOperation.calls.map(callToTuple)
          )
        )
      } else {
        finalDigest = TypedDataEncoder.hash(
          typedData.domain,
          typesWithoutEIP712Domain,
          typedData.message
        )
      }

      if (!finalDigest) throw Error('Hashing the typedData returned no (falsy) result.')
    } catch (e: any) {
      throw Error(
        `Preparing the just signed (typed data) message for validation failed. Please try again or contact Ambire support if the issue persists. Error details: ${
          e?.message || 'missing'
        }`
      )
    }
  } else if (authorization) {
    finalDigest = authorization
  }

  // this 'magic' universal validator contract will deploy itself within the eth_call, try to verify the signature using
  // ERC-6492, ERC-1271 and ecrecover, and return the value to us
  const coder = new AbiCoder()
  let callResult
  try {
    const deploylessVerify = fromDescriptor(
      provider!,
      UniversalSigValidator,
      !network!.rpcNoStateOverride
    )
    const deploylessRes = await deploylessVerify.call('isValidSigWithSideEffects', [
      signer,
      finalDigest,
      signature
    ])
    if (deploylessRes[0] === true) callResult = '0x01'
    else if (deploylessRes[0] === false) callResult = '0x00'
    else callResult = deploylessRes[0]
  } catch (e: any) {
    throw new Error(
      `Validating the just signed message failed. Please try again or contact Ambire support if the issue persists. Error details: UniversalValidator call failed, more details: ${
        // TODO: Use the `reason` from the decodeError(e) instead, when this case is better handled in there
        e?.message || 'missing'
      }`
    )
  }

  if (callResult === '0x01') return true
  if (callResult === '0x00') return false
  if (callResult.startsWith('0x08c379a0'))
    throw new Error(
      `Ambire failed to validate the signature. Please make sure you are signing with the correct key or device. If the problem persists, please contact Ambire support. Error details:: ${
        coder.decode(['string'], `0x${callResult.slice(10)}`)[0]
      }`
    )

  throw new Error(
    `Ambire failed to validate the signature. Please make sure you are signing with the correct key or device. If the problem persists, please contact Ambire support. Error details: unexpected result from the UniversalValidator: ${callResult}`
  )
}

// Authorize the execute calls according to the version of the smart account
export async function getExecuteSignature(
  network: Network,
  accountOp: AccountOp,
  accountState: AccountOnchainState,
  signer: KeystoreSignerInterface
) {
  // if we're authorizing calls for a v1 contract, we do a sign message
  // on the hash of the calls
  if (!accountState.isV2) {
    const message = hexlify(accountOpSignableHash(accountOp, network.chainId))
    return wrapStandard(await signer.signMessage(message))
  }

  // txns for v2 contracts are always eip-712 so we put the hash of the calls
  // in eip-712 format
  const typedData = getTypedData(
    network.chainId,
    accountState.accountAddr,
    hexlify(accountOpSignableHash(accountOp, network.chainId))
  )
  return wrapStandard(await signer.signTypedData(typedData))
}

export async function getPlainTextSignature(
  message: string | Uint8Array,
  network: Network,
  account: Account,
  accountState: AccountOnchainState,
<<<<<<< HEAD
  signer: KeystoreSignerInterface
=======
  signer: KeystoreSigner,
  isOG = false
>>>>>>> 87dabd3f
): Promise<string> {
  const dedicatedToOneSA = signer.key.dedicatedToOneSA

  let messageHex
  if (message instanceof Uint8Array) {
    messageHex = hexlify(message)
  } else if (!isHexString(message)) {
    messageHex = hexlify(toUtf8Bytes(message))
  } else {
    messageHex = message
  }

  if (!account.creation) {
    const signature = await signer.signMessage(messageHex)
    return signature
  }

  if (!accountState.isV2) {
    const lowercaseHexAddrWithout0x = hexlify(toUtf8Bytes(account.addr.toLowerCase().slice(2)))
    const checksummedHexAddrWithout0x = hexlify(toUtf8Bytes(account.addr.slice(2)))
    const asciiAddrLowerCase = account.addr.toLowerCase()
    const humanReadableMsg = message instanceof Uint8Array ? hexlify(message) : message

    const isAsciiAddressInMessage = humanReadableMsg.toLowerCase().includes(asciiAddrLowerCase)
    const isLowercaseHexAddressInMessage = humanReadableMsg.includes(
      lowercaseHexAddrWithout0x.slice(2)
    )
    const isChecksummedHexAddressInMessage = humanReadableMsg.includes(
      checksummedHexAddrWithout0x.slice(2)
    )

    if (
      !isOG &&
      !isAsciiAddressInMessage &&
      !isLowercaseHexAddressInMessage &&
      !isChecksummedHexAddressInMessage
    ) {
      throw new Error(
        'Signing messages is disallowed for v1 accounts. Please contact support to proceed'
      )
    }

    return wrapUnprotected(await signer.signMessage(messageHex))
  }

  // if it's safe, we proceed
  if (dedicatedToOneSA) {
    return wrapUnprotected(await signer.signMessage(messageHex))
  }

  // in case of only_standard priv key, we transform the data
  // for signing to EIP-712. This is because the key is not labeled safe
  // and it should inform the user that he's performing an Ambire Op.
  // This is important as this key could be a metamask one and someone
  // could be phishing him into approving an Ambire Op without him
  // knowing
  const typedData = getTypedData(network!.chainId, account.addr, hashMessage(getBytes(messageHex)))
  return wrapStandard(await signer.signTypedData(typedData))
}

export async function getEIP712Signature(
  message: TypedMessage,
  account: Account,
  accountState: AccountOnchainState,
<<<<<<< HEAD
  signer: KeystoreSignerInterface,
  network: Network
=======
  signer: KeystoreSigner,
  network: Network,
  isOG = false
>>>>>>> 87dabd3f
): Promise<string> {
  if (!message.types.EIP712Domain) {
    throw new Error(
      'Ambire only supports signing EIP712 typed data messages. Please try again with a valid EIP712 message.'
    )
  }
  if (!message.primaryType) {
    throw new Error(
      'The primaryType is missing in the typed data message incoming. Please try again with a valid EIP712 message.'
    )
  }

  if (!account.creation) {
    const signature = await signer.signTypedData(message)
    return signature
  }

  if (!accountState.isV2) {
    const asString = JSON.stringify(message).toLowerCase()
    if (
      !isOG &&
      !asString.includes(account.addr.toLowerCase()) &&
      !(
        message.domain.name === 'Permit2' &&
        message.domain.verifyingContract &&
        getAddress(message.domain.verifyingContract) === PERMIT_2_ADDRESS &&
        message.message &&
        message.message.spender &&
        UNISWAP_UNIVERSAL_ROUTERS[Number(network.chainId)] &&
        UNISWAP_UNIVERSAL_ROUTERS[Number(network.chainId)] === getAddress(message.message.spender)
      )
    ) {
      throw new Error(
        'Signing this eip-712 message is disallowed for v1 accounts as it does not contain the smart account address and therefore deemed unsafe'
      )
    }

    return wrapUnprotected(await signer.signTypedData(message))
  }

  // we do not allow signers who are not dedicated to one account to sign eip-712
  // messsages in v2 as it could lead to reusing that key from
  const dedicatedToOneSA = signer.key.dedicatedToOneSA
  if (!dedicatedToOneSA) {
    throw new Error(
      `Signer with address ${signer.key.addr} does not have privileges to execute this operation. Please choose a different signer and try again`
    )
  }

  if ('AmbireReadableOperation' in message.types) {
    const ambireReadableOperation = message.message as AmbireReadableOperation
    if (isSameAddr(ambireReadableOperation.addr, account.addr)) {
      throw new Error(
        'signature error: trying to sign an AmbireReadableOperation for the same address. Please contact support'
      )
    }

    const hash = hexlify(
      getSignableHash(
        ambireReadableOperation.addr,
        ambireReadableOperation.chainId,
        ambireReadableOperation.nonce,
        ambireReadableOperation.calls.map(callToTuple)
      )
    )
    const ambireOperation = getTypedData(ambireReadableOperation.chainId, account.addr, hash)
    const signature = wrapStandard(await signer.signTypedData(ambireOperation))
    return wrapWallet(signature, account.addr)
  }

  return wrapUnprotected(await signer.signTypedData(message))
}

// get the typedData for the first ERC-4337 deploy txn
export async function getEntryPointAuthorization(addr: AccountId, chainId: bigint, nonce: bigint) {
  const hash = getSignableHash(addr, chainId, nonce, [callToTuple(getActivatorCall(addr))])
  return getTypedData(chainId, addr, hexlify(hash))
}

export function adjustEntryPointAuthorization(signature: string): string {
  let entryPointSig = signature

  // if thet signature is wrapepd in magicBytes because of eip-6492, unwrap it
  if (signature.endsWith(magicBytes)) {
    const coder = new AbiCoder()
    const decoded = coder.decode(
      ['address', 'bytes', 'bytes'],
      signature.substring(0, signature.length - magicBytes.length)
    )
    entryPointSig = decoded[2]
  }

  // since normally when we sign an EIP-712 request, we wrap it in Unprotected,
  // we adjust the entry point authorization signature so we could execute a txn
  return wrapStandard(entryPointSig.substring(0, entryPointSig.length - 2))
}

// the hash the user needs to eth_sign in order for his EOA to turn smarter
export function getAuthorizationHash(chainId: bigint, contractAddr: Hex, nonce: bigint): Hex {
  return keccak256(
    concat([
      '0x05', // magic authrorization string
      encodeRlp([
        // zeros are empty bytes in rlp encoding
        chainId !== 0n ? toBeHex(chainId) : '0x',
        contractAddr,
        // zeros are empty bytes in rlp encoding
        nonce !== 0n ? toBeHex(nonce) : '0x'
      ])
    ])
  ) as Hex
}

export function getVerifyMessageSignature(
  signature: EIP7702Signature | string,
  account: Account,
  accountState: AccountOnchainState
): Hex {
  if (isHexString(signature)) {
    return account.creation && !accountState.isDeployed
      ? // https://eips.ethereum.org/EIPS/eip-6492
        (wrapCounterfactualSign(signature, account.creation) as Hex)
      : (signature as Hex)
  }

  const sig = signature as EIP7702Signature
  // ethereum v is 27 or 28
  const v = get7702SigV(sig)
  return concat([sig.r, sig.s, v]) as Hex
}

export function getSavedSignature(
  signature: EIP7702Signature | string,
  account: Account,
  accountState: AccountOnchainState
): EIP7702Signature | Hex {
  if (isHexString(signature)) {
    return account.creation && !accountState.isDeployed
      ? // https://eips.ethereum.org/EIPS/eip-6492
        (wrapCounterfactualSign(signature, account.creation) as Hex)
      : (signature as Hex)
  }

  return signature as EIP7702Signature
}<|MERGE_RESOLUTION|>--- conflicted
+++ resolved
@@ -36,7 +36,6 @@
   getSignableHash
 } from '../accountOp/accountOp'
 import { fromDescriptor } from '../deployless/deployless'
-import { relayerAdditionalNetworks } from '../networks/networks'
 import { PackedUserOperation } from '../userOperation/types'
 import { getActivatorCall } from '../userOperation/userOperation'
 import { get7702SigV } from './utils'
@@ -469,12 +468,8 @@
   network: Network,
   account: Account,
   accountState: AccountOnchainState,
-<<<<<<< HEAD
-  signer: KeystoreSignerInterface
-=======
-  signer: KeystoreSigner,
+  signer: KeystoreSignerInterface,
   isOG = false
->>>>>>> 87dabd3f
 ): Promise<string> {
   const dedicatedToOneSA = signer.key.dedicatedToOneSA
 
@@ -539,14 +534,9 @@
   message: TypedMessage,
   account: Account,
   accountState: AccountOnchainState,
-<<<<<<< HEAD
   signer: KeystoreSignerInterface,
-  network: Network
-=======
-  signer: KeystoreSigner,
   network: Network,
   isOG = false
->>>>>>> 87dabd3f
 ): Promise<string> {
   if (!message.types.EIP712Domain) {
     throw new Error(
