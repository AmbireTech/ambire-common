import { Interface, Provider } from 'ethers'

import AmbireAccount from '../../../contracts/compiled/AmbireAccount.json'
import AmbireAccountFactory from '../../../contracts/compiled/AmbireAccountFactory.json'
import { AccountOnchainState } from '../../interfaces/account'
import { NetworkDescriptor } from '../../interfaces/networkDescriptor'
import { AccountOp, getSignableCalls } from '../accountOp/accountOp'
<<<<<<< HEAD
import { getBytecode } from '../proxyDeploy/bytecode'
=======
>>>>>>> 27e3275a
import { isErc4337Broadcast } from '../userOperation/userOperation'

// https://eips.ethereum.org/EIPS/eip-1559
const BASE_FEE_MAX_CHANGE_DENOMINATOR = 8n
const ELASTICITY_MULTIPLIER = 2n

// multipliers from the old: https://github.com/AmbireTech/relayer/blob/wallet-v2/src/utils/gasOracle.js#L64-L76
// 2x, 2x*0.4, 2x*0.2 - all of them divided by 8 so 0.25, 0.1, 0.05 - those seem usable; with a slight tweak for the ape
const speeds = [
  { name: 'slow', baseFeeAddBps: 0n },
  { name: 'medium', baseFeeAddBps: 500n },
  { name: 'fast', baseFeeAddBps: 1000n },
  { name: 'ape', baseFeeAddBps: 1500n }
]

export interface GasPriceRecommendation {
  name: string
  gasPrice: bigint
}
export interface Gas1559Recommendation {
  name: string
  baseFeePerGas: bigint
  maxPriorityFeePerGas: bigint
}
export type GasRecommendation = GasPriceRecommendation | Gas1559Recommendation

// https://stackoverflow.com/questions/20811131/javascript-remove-outlier-from-an-array
function filterOutliers(data: bigint[]): bigint[] {
  if (!data.length) return []

  // numeric sort, a - b doesn't work for bigint
  data.sort((a, b) => (a === b ? 0 : a > b ? 1 : -1))
  const q1 = data[Math.floor(data.length / 4)]
  const endPosition = Math.ceil(data.length * (3 / 4))
  const q2 = data[endPosition < data.length ? endPosition : data.length - 1]
  const iqr = q2 - q1
  const maxValue = q2 + (iqr * 15n) / 10n
  const minValue = q1 - (iqr * 15n) / 10n
  const filteredValues = data.filter((x) => x <= maxValue && x >= minValue)
  return filteredValues
}

function nthGroup(data: bigint[], n: number, outOf: number): bigint[] {
  const step = Math.floor(data.length / outOf)
  const at = n * step

  // if n is 3 (ape speed) and we have at least 4 txns in the previous block,
  // we want to include the remaining high cost transactions in the group.
  // Example: 15 txns make 3 groups of 3 for slow, medium and fast, totalling 9
  // the remaining 6 get included in the ape calculation
  const end = n !== 3 || data.length < 4 ? at + Math.max(1, step) : data.length
  return data.slice(at, end)
}

function average(data: bigint[]): bigint {
  if (data.length === 0) return 0n
  return data.reduce((a, b) => a + b, 0n) / BigInt(data.length)
}

export async function getGasPriceRecommendations(
  provider: Provider,
  network: NetworkDescriptor,
  blockTag: string | number = -1
): Promise<GasRecommendation[]> {
  const lastBlock = await provider.getBlock(blockTag, true)
  if (lastBlock == null) throw new Error('unable to retrieve block')
  // https://github.com/ethers-io/ethers.js/issues/3683#issuecomment-1436554995
  const txns = lastBlock.prefetchedTransactions
  if (network.feeOptions.is1559 && lastBlock.baseFeePerGas != null) {
    // https://eips.ethereum.org/EIPS/eip-1559
    const gasTarget = lastBlock.gasLimit / ELASTICITY_MULTIPLIER
    const baseFeePerGas = lastBlock.baseFeePerGas
    const getBaseFeeDelta = (delta: bigint) =>
      (baseFeePerGas * delta) / gasTarget / BASE_FEE_MAX_CHANGE_DENOMINATOR
    let expectedBaseFee = baseFeePerGas
    if (lastBlock.gasUsed > gasTarget) {
      const baseFeeDelta = getBaseFeeDelta(lastBlock.gasUsed - gasTarget)
      expectedBaseFee += baseFeeDelta === 0n ? 1n : baseFeeDelta
    } else if (lastBlock.gasUsed < gasTarget) {
      const baseFeeDelta = getBaseFeeDelta(gasTarget - lastBlock.gasUsed)
      expectedBaseFee -= baseFeeDelta
    }

    // if the estimated fee is below the chain minimum, set it to the min
    if (network.feeOptions.minBaseFee && expectedBaseFee < network.feeOptions.minBaseFee) {
      expectedBaseFee = network.feeOptions.minBaseFee
    }

    const tips = filterOutliers(txns.map((x) => x.maxPriorityFeePerGas!).filter((x) => x > 0))
    return speeds.map(({ name, baseFeeAddBps }, i) => ({
      name,
      baseFeePerGas: expectedBaseFee + (expectedBaseFee * baseFeeAddBps) / 10000n,
      maxPriorityFeePerGas: average(nthGroup(tips, i, speeds.length))
    }))
  }
  const prices = filterOutliers(txns.map((x) => x.gasPrice!).filter((x) => x > 0))
  return speeds.map(({ name }, i) => ({
    name,
    gasPrice: average(nthGroup(prices, i, speeds.length))
  }))
}

export function getCallDataAdditional(
  accountOp: AccountOp,
  network: NetworkDescriptor,
  accountState: AccountOnchainState
): bigint {
  let estimationCallData

  // always call executeMultiple as the worts case scenario
  // we disregard the initCode
  if (accountState.isDeployed || isErc4337Broadcast(network, accountState)) {
    const ambireAccount = new Interface(AmbireAccount.abi)
    estimationCallData = ambireAccount.encodeFunctionData('executeMultiple', [
      [
        [
          getSignableCalls(accountOp),
          '0x0dc2d37f7b285a2243b2e1e6ba7195c578c72b395c0f76556f8961b0bca97ddc44e2d7a249598f56081a375837d2b82414c3c94940db3c1e64110108021161ca1c01'
        ]
      ]
    ])
  } else {
    // deployAndExecuteMultiple is the worst case
    const ambireAccountFactory = new Interface(AmbireAccountFactory.abi)
    estimationCallData = ambireAccountFactory.encodeFunctionData('deployAndExecuteMultiple', [
<<<<<<< HEAD
      getBytecode(network, [
        {
          addr: '0x0000000000000000000000000000000000000000',
          hash: '0x0000000000000000000000000000000000000000000000000000000000000001'
        }
      ]),
=======
      '0x7f00000000000000000000000000000000000000000000000000000000000000017fad3228b676f7d3cd4284a5443f17f1962b36e491b30a40b2405849e597ba5fb5553d602d80604d3d3981f3363d3d373d3d3d363d7353a31973ebcc225e219bb0d7c0c9324773f5b3e95af43d82803e903d91602b57fd5bf3',
>>>>>>> 27e3275a
      '0x0000000000000000000000000000000000000000000000000000000000000000',
      [
        [
          getSignableCalls(accountOp),
          '0x0dc2d37f7b285a2243b2e1e6ba7195c578c72b395c0f76556f8961b0bca97ddc44e2d7a249598f56081a375837d2b82414c3c94940db3c1e64110108021161ca1c01'
        ]
      ]
    ])
  }

  const FIXED_OVERHEAD = 21000n
  const bytes = Buffer.from(estimationCallData.substring(2))
  const nonZeroBytes = BigInt(bytes.filter((b) => b).length)
  const zeroBytes = BigInt(BigInt(bytes.length) - nonZeroBytes)
  const txDataGas = zeroBytes * 4n + nonZeroBytes * 16n
  return txDataGas + FIXED_OVERHEAD
}<|MERGE_RESOLUTION|>--- conflicted
+++ resolved
@@ -5,10 +5,6 @@
 import { AccountOnchainState } from '../../interfaces/account'
 import { NetworkDescriptor } from '../../interfaces/networkDescriptor'
 import { AccountOp, getSignableCalls } from '../accountOp/accountOp'
-<<<<<<< HEAD
-import { getBytecode } from '../proxyDeploy/bytecode'
-=======
->>>>>>> 27e3275a
 import { isErc4337Broadcast } from '../userOperation/userOperation'
 
 // https://eips.ethereum.org/EIPS/eip-1559
@@ -134,16 +130,7 @@
     // deployAndExecuteMultiple is the worst case
     const ambireAccountFactory = new Interface(AmbireAccountFactory.abi)
     estimationCallData = ambireAccountFactory.encodeFunctionData('deployAndExecuteMultiple', [
-<<<<<<< HEAD
-      getBytecode(network, [
-        {
-          addr: '0x0000000000000000000000000000000000000000',
-          hash: '0x0000000000000000000000000000000000000000000000000000000000000001'
-        }
-      ]),
-=======
       '0x7f00000000000000000000000000000000000000000000000000000000000000017fad3228b676f7d3cd4284a5443f17f1962b36e491b30a40b2405849e597ba5fb5553d602d80604d3d3981f3363d3d373d3d3d363d7353a31973ebcc225e219bb0d7c0c9324773f5b3e95af43d82803e903d91602b57fd5bf3',
->>>>>>> 27e3275a
       '0x0000000000000000000000000000000000000000000000000000000000000000',
       [
         [
