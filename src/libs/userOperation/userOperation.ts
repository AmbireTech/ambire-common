--- conflicted
+++ resolved
@@ -1,10 +1,6 @@
 import { ethers } from "ethers";
 import { Account, AccountOnchainState } from "../../interfaces/account";
-<<<<<<< HEAD
-import { AccountOp, GasFeePayment, callToTuple, isNative } from "../accountOp/accountOp";
-=======
-import { AccountOp, getSignableCalls } from "../accountOp/accountOp";
->>>>>>> 6cd8b3d7
+import { AccountOp, GasFeePayment, isNative, getSignableCalls } from "../accountOp/accountOp";
 import AmbireAccount from "../../../contracts/compiled/AmbireAccount.json";
 import AmbireAccountFactory from "../../../contracts/compiled/AmbireAccountFactory.json";
 import { EstimateResult } from "../../libs/estimate/estimate";
@@ -95,7 +91,6 @@
     isEdgeCase = true
   }
 
-<<<<<<< HEAD
   // give permissions to the entry if there aren't nay
   const ambireAccount = new ethers.BaseContract(accountOp.accountAddr, AmbireAccount.abi)
   if (!accountState.isErc4337Enabled) {
@@ -108,21 +103,20 @@
       value: 0n,
       data: givePermsToEntryPointData
     })
-=======
-  const callData = ambireAccount.interface.encodeFunctionData('executeBySender', [getSignableCalls(accountOp)])
-  const preVerificationGas = getPreverificationGas(callData)
-  const verificationGasLimit = getVerificationGasLimit(initCode)
-  const callGasLimit = estimation.gasUsed - (BigInt(verificationGasLimit) + BigInt(preVerificationGas))
->>>>>>> 6cd8b3d7
 
     isEdgeCase = true
+  }
+
+  // no fee payment for non edge case native
+  if (!isEdgeCase && isNative(accountOp.gasFeePayment)) {
+    delete accountOp.feeCall
   }
 
   // if we're in the edge case scenario, we set callData to 0x
   // as callData will be executeMultiple. That will be handled at sign.
   // If not, point to executeBySender as it should be
   const callData = !isEdgeCase
-    ? ambireAccount.interface.encodeFunctionData('executeBySender', [accountOp.calls.map(call => callToTuple(call))])
+    ? ambireAccount.interface.encodeFunctionData('executeBySender', [getSignableCalls(accountOp)])
     : '0x'
   const network = networks.find(net => net.id == accountOp.networkId)
   const preVerificationGas = getCallDataAdditional(accountOp, network!, accountState.isDeployed)
