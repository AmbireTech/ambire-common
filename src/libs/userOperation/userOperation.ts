<<<<<<< HEAD
import { AbiCoder, concat, getAddress, hexlify, Interface, keccak256, Log, toBeHex } from 'ethers'
=======
import { EIP7702Auth } from 'consts/7702'
import { AbiCoder, concat, hexlify, Interface, keccak256, Log, toBeHex } from 'ethers'
>>>>>>> 5efbf504
import { Network } from '../../interfaces/network'

import AmbireAccount from '../../../contracts/compiled/AmbireAccount.json'
import AmbireFactory from '../../../contracts/compiled/AmbireFactory.json'
import { BUNDLER } from '../../consts/bundlers'
import {
  AMBIRE_ACCOUNT_FACTORY,
  AMBIRE_PAYMASTER,
  AMBIRE_PAYMASTER_SIGNER,
  ENTRY_POINT_MARKER,
  ERC_4337_ENTRYPOINT
} from '../../consts/deploy'
import { SPOOF_SIGTYPE } from '../../consts/signatures'
import { Account, AccountId, AccountOnchainState } from '../../interfaces/account'
import { Hex } from '../../interfaces/hex'
import { AccountOp, callToTuple } from '../accountOp/accountOp'
import {
  PackedUserOperation,
  UserOperation,
  UserOperationEventData,
  UserOpRequestType
} from './types'

export function calculateCallDataCost(callData: string): bigint {
  if (callData === '0x') return 0n
  const bytes = Buffer.from(callData.substring(2))
  const nonZeroBytes = BigInt(bytes.filter((b) => b).length)
  const zeroBytes = BigInt(BigInt(bytes.length) - nonZeroBytes)
  return zeroBytes * 4n + nonZeroBytes * 16n
}

export function getPaymasterSpoof() {
  const abiCoder = new AbiCoder()
  const spoofSig = abiCoder.encode(['address'], [AMBIRE_PAYMASTER_SIGNER]) + SPOOF_SIGTYPE
  const simulationData = abiCoder.encode(['uint48', 'uint48', 'bytes'], [0, 0, spoofSig])
  return hexlify(concat([AMBIRE_PAYMASTER, simulationData]))
}

export function getSigForCalculations() {
  return '0x0dc2d37f7b285a2243b2e1e6ba7195c578c72b395c0f76556f8961b0bca97ddc44e2d7a249598f56081a375837d2b82414c3c94940db3c1e64110108021161ca1c01'
}

// get the call to give privileges to the entry point
export function getActivatorCall(addr: AccountId) {
  const saAbi = new Interface(AmbireAccount.abi)
  const givePermsToEntryPointData = saAbi.encodeFunctionData('setAddrPrivilege', [
    ERC_4337_ENTRYPOINT,
    ENTRY_POINT_MARKER
  ])
  return {
    to: addr,
    value: 0n,
    data: givePermsToEntryPointData
  }
}

/**
 * When we use abi.encode or send the user operation to the bundler,
 * we need to strip it of the specific ambire-common properties that we use
 *
 * @param UserOperation userOp
 * @returns EntryPoint userOp
 */
export function getCleanUserOp(userOp: UserOperation) {
  return [(({ requestType, activatorCall, bundler, ...o }) => o)(userOp)]
}

/**
 * Get the nonce we're expecting in validateUserOp
 * when we're going through the activation | recovery
 *
 * @param UserOperation userOperation
 * @returns hex string
 */
export function getOneTimeNonce(userOperation: UserOperation) {
  if (
    !userOperation.paymaster ||
    !userOperation.paymasterVerificationGasLimit ||
    !userOperation.paymasterPostOpGasLimit ||
    !userOperation.paymasterData
  ) {
    throw new Error('One time nonce could not be encoded because paymaster data is missing')
  }

  const abiCoder = new AbiCoder()
  return `0x${keccak256(
    abiCoder.encode(
      ['bytes', 'bytes', 'bytes32', 'uint256', 'bytes32', 'bytes'],
      [
        userOperation.factory && userOperation.factoryData
          ? concat([userOperation.factory, userOperation.factoryData])
          : '0x',
        userOperation.callData,
        concat([
          toBeHex(userOperation.verificationGasLimit, 16),
          toBeHex(userOperation.callGasLimit, 16)
        ]),
        userOperation.preVerificationGas,
        concat([
          toBeHex(userOperation.maxPriorityFeePerGas, 16),
          toBeHex(userOperation.maxFeePerGas, 16)
        ]),
        concat([
          userOperation.paymaster,
          toBeHex(userOperation.paymasterVerificationGasLimit, 16),
          toBeHex(userOperation.paymasterPostOpGasLimit, 16),
          userOperation.paymasterData
        ])
      ]
    )
  ).substring(18)}${toBeHex(0, 8).substring(2)}`
}

export function getRequestType(accountState: AccountOnchainState): UserOpRequestType {
  return accountState.isEOA ? '7702' : 'standard'
}

export function getUserOperation(
  account: Account,
  accountState: AccountOnchainState,
  accountOp: AccountOp,
  bundler: BUNDLER,
  entryPointSig?: string,
  eip7702Auth?: EIP7702Auth
): UserOperation {
  const userOp: UserOperation = {
    sender: accountOp.accountAddr,
    nonce: toBeHex(accountState.erc4337Nonce),
    callData: '0x',
    callGasLimit: toBeHex(0),
    verificationGasLimit: toBeHex(0),
    preVerificationGas: toBeHex(0),
    maxFeePerGas: toBeHex(1),
    maxPriorityFeePerGas: toBeHex(1),
    signature: '0x',
    requestType: getRequestType(accountState),
    bundler
  }

  // if the account is not deployed, prepare the deploy in the initCode
  if (entryPointSig) {
    if (!account.creation) throw new Error('Account creation properties are missing')

    const factoryInterface = new Interface(AmbireFactory.abi)
    userOp.factory = account.creation.factoryAddr
    userOp.factoryData = factoryInterface.encodeFunctionData('deployAndExecute', [
      account.creation.bytecode,
      account.creation.salt,
      [callToTuple(getActivatorCall(accountOp.accountAddr))],
      entryPointSig
    ])
  }

  // if the request type is activator, add the activator call
  if (userOp.requestType === 'activator')
    userOp.activatorCall = getActivatorCall(accountOp.accountAddr)

  userOp.eip7702Auth = eip7702Auth
  return userOp
}

// for special cases where we broadcast a 4337 operation with an EOA,
// add the activator call so the use has the entry point attached
export function shouldIncludeActivatorCall(
  network: Network,
  account: Account,
  accountState: AccountOnchainState,
  is4337Broadcast = true
) {
  return (
    account.creation &&
    account.creation.factoryAddr === AMBIRE_ACCOUNT_FACTORY &&
    accountState.isV2 &&
    !accountState.isEOA &&
    network.erc4337.enabled &&
    !accountState.isErc4337Enabled &&
    (accountState.isDeployed || !is4337Broadcast)
  )
}

export const ENTRY_POINT_AUTHORIZATION_REQUEST_ID = 'ENTRY_POINT_AUTHORIZATION_REQUEST_ID'

export function getPackedUserOp(userOp: UserOperation): PackedUserOperation {
  const initCode = userOp.factory ? concat([userOp.factory, userOp.factoryData!]) : '0x'
  const accountGasLimits = concat([
    toBeHex(userOp.verificationGasLimit.toString(), 16),
    toBeHex(userOp.callGasLimit.toString(), 16)
  ])
  const gasFees = concat([
    toBeHex(userOp.maxPriorityFeePerGas.toString(), 16),
    toBeHex(userOp.maxFeePerGas.toString(), 16)
  ])
  const paymasterAndData = userOp.paymaster
    ? concat([
        userOp.paymaster,
        toBeHex(userOp.paymasterVerificationGasLimit!.toString(), 16),
        toBeHex(userOp.paymasterPostOpGasLimit!.toString(), 16),
        userOp.paymasterData!
      ])
    : '0x'

  return {
    sender: userOp.sender,
    nonce: BigInt(userOp.nonce),
    initCode: initCode as Hex,
    callData: userOp.callData as Hex,
    accountGasLimits: accountGasLimits as Hex,
    preVerificationGas: BigInt(userOp.preVerificationGas),
    gasFees: gasFees as Hex,
    paymasterAndData: paymasterAndData as Hex
  }
}

export function getUserOpHash(userOp: UserOperation, chainId: bigint) {
  const abiCoder = new AbiCoder()
  const packedUserOp = getPackedUserOp(userOp)
  const hashInitCode = keccak256(packedUserOp.initCode)
  const hashCallData = keccak256(packedUserOp.callData)
  const hashPaymasterAndData = keccak256(packedUserOp.paymasterAndData)
  const packed = abiCoder.encode(
    ['address', 'uint256', 'bytes32', 'bytes32', 'bytes32', 'uint256', 'bytes32', 'bytes32'],
    [
      userOp.sender,
      userOp.nonce,
      hashInitCode,
      hashCallData,
      packedUserOp.accountGasLimits,
      userOp.preVerificationGas,
      packedUserOp.gasFees,
      hashPaymasterAndData
    ]
  )
  const packedHash = keccak256(packed)
  return keccak256(
    abiCoder.encode(['bytes32', 'address', 'uint256'], [packedHash, ERC_4337_ENTRYPOINT, chainId])
  )
}

// try to parse the UserOperationEvent to understand whether
// the user op is a success or a failure
export const parseLogs = (
  logs: readonly Log[],
  userOpHash: string,
  userOpsLength?: number // benzina only
): UserOperationEventData | null => {
  if (userOpHash === '' && userOpsLength !== 1) return null

  let userOpLog = null
  logs.forEach((log: Log) => {
    try {
      if (
        log.topics.length === 4 &&
        (log.topics[1].toLowerCase() === userOpHash.toLowerCase() || userOpsLength === 1)
      ) {
        // decode data for UserOperationEvent:
        // 'event UserOperationEvent(bytes32 indexed userOpHash, address indexed sender, address indexed paymaster, uint256 nonce, bool success, uint256 actualGasCost, uint256 actualGasUsed)'
        const coder = new AbiCoder()
        userOpLog = coder.decode(['uint256', 'bool', 'uint256', 'uint256'], log.data)
      }
    } catch (e: any) {
      /* silence is bitcoin */
    }
  })

  if (!userOpLog) return null

  return {
    nonce: userOpLog[0],
    success: userOpLog[1]
  }
}<|MERGE_RESOLUTION|>--- conflicted
+++ resolved
@@ -1,9 +1,5 @@
-<<<<<<< HEAD
-import { AbiCoder, concat, getAddress, hexlify, Interface, keccak256, Log, toBeHex } from 'ethers'
-=======
 import { EIP7702Auth } from 'consts/7702'
 import { AbiCoder, concat, hexlify, Interface, keccak256, Log, toBeHex } from 'ethers'
->>>>>>> 5efbf504
 import { Network } from '../../interfaces/network'
 
 import AmbireAccount from '../../../contracts/compiled/AmbireAccount.json'
