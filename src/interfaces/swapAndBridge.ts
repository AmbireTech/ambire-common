export interface SocketAPIToken {
  address: string
  chainId: number
  decimals: number
  icon: string
  logoURI: string
  name: string
  symbol: string
}

export interface SocketAPIQuote {
  fromAsset: SocketAPIToken
  fromChainId: number
  toAsset: SocketAPIToken
  toChainId: number
  selectedRoute: SocketAPIRoute
  selectedRouteSteps: SocketAPIStep[]
  routes: SocketAPIRoute[]
}

export interface SocketAPIRoute {
  routeId: string
  isOnlySwapRoute: boolean
  fromAmount: string
  toAmount: string
  usedBridgeNames?: string[]
  usedDexName?: string
  totalUserTx: number
  totalGasFeesInUsd: number
  recipient: string
  sender: string
  userTxs: SocketAPIUserTx[]
  receivedValueInUsd: number
  inputValueInUsd: number
  outputValueInUsd: number
  serviceTime: number
  maxServiceTime: number
  integratorFee: {
    feeTakerAddress: string
    amount: string
    asset: SocketAPIToken
  }
  chainGasBalances: object
  minimumGasBalances: object
  extraData: object
}

export interface SocketAPISwapUserTx {
  userTxType: 'dex-swap'
  userTxIndex: number
  txType: string
  fromAsset: SocketAPIToken
  toAsset: SocketAPIToken
  chainId: number
  fromAmount: string
  toAmount: string
  swapSlippage: number
  sender: string
  recipient: string
  protocol: {
    displayName: string
    icon: string
    name: string
  }
  minAmountOut: string
  gasFees: {
    gasAmount: string
    gasLimit: number
    feesInUsd: number
    asset: SocketAPIToken
  }
  approvalData: SocketAPIUserTxApprovalData | null
}

export interface SocketAPIBridgeUserTx {
  userTxType: 'fund-movr'
  userTxIndex: number
  txType: string
  toAsset: SocketAPIToken
  toAmount: string
  steps: SocketAPIStep[]
  stepCount: number
  serviceTime: number
  sender: string
  routePath: string
  recipient: string
  maxServiceTime: number
  gasFees: {
    gasAmount: string
    gasLimit: number
    feesInUsd: number
    asset: SocketAPIToken
  }
  chainId: number
  bridgeSlippage: number
  approvalData: SocketAPIUserTxApprovalData | null
}

export interface SocketApiSwapStep {
  chainId: number
  fromAmount: string
  fromAsset: SocketAPIToken
  gasFees: {
    gasAmount: string
    gasLimit: number
    feesInUsd: number
    asset: SocketAPIToken
  }
  minAmountOut: string
  protocol: {
    name: string
    displayName: string
    icon: string
  }
  swapSlippage: number
  toAmount: string
  toAsset: SocketAPIToken
  type: 'middleware' | 'swap'
  userTxIndex?: number
}

export interface SocketApiBridgeStep {
  fromChainId: number
  toChainId: number
  fromAmount: string
  fromAsset: SocketAPIToken
  gasFees: {
    gasAmount: string
    gasLimit: number
    feesInUsd: number
    asset: SocketAPIToken
  }
  minAmountOut: string
  protocol: {
    name: string
    displayName: string
    icon: string
  }
  protocolFees: {
    amount: string
    asset: SocketAPIToken
  }
  bridgeSlippage: number
  toAmount: string
  toAsset: SocketAPIToken
  serviceTime: number
  maxServiceTime: number
  type: 'bridge'
  userTxIndex?: number
}

export type SocketAPIStep = SocketApiSwapStep | SocketApiBridgeStep

export type SocketAPIUserTx = SocketAPISwapUserTx | SocketAPIBridgeUserTx

export type SocketAPIUserTxApprovalData = {
  allowanceTarget: string
  approvalTokenAddress: string
  minimumApprovalAmount: string
  owner: string
}

export type SocketAPISendTransactionRequest = {
  activeRouteId: number
  approvalData: SocketAPIUserTxApprovalData | null
  chainId: number
  totalUserTx: number
  txData: string
  txTarget: string
  txType: 'eth_sendTransaction'
  userTxIndex: number
  userTxType: 'fund-movr' | 'dex-swap'
  value: string
}

export type ActiveRoute = {
  activeRouteId: SocketAPISendTransactionRequest['activeRouteId']
  userTxIndex: SocketAPISendTransactionRequest['userTxIndex']
  userTxHash: string | null
  route: Omit<SocketAPIQuote['selectedRoute'], 'serviceTime' | 'maxServiceTime'> & {
    createdAt: string
    updatedAt: string
    routeStatus: string
    fromChainId: number
    currentUserTxIndex: number
    transactionData: { txHash: string }[] | null
    userAddress: string
  }
  routeStatus: 'in-progress' | 'ready' | 'completed'
  error?: string
}

<<<<<<< HEAD
export type SocketAPISupportedChain = {
  chainId: number
  name: string
  isL1: boolean
  sendingEnabled: boolean
  icon: string
  receivingEnabled: boolean
  refuel: {
    sendingEnabled: boolean
    receivingEnabled: boolean
  }
  currency: {
    address: SocketAPIToken['address']
    icon: SocketAPIToken['icon']
    name: SocketAPIToken['name']
    symbol: SocketAPIToken['symbol']
    decimals: SocketAPIToken['decimals']
    minNativeCurrencyForGas: string
  }
  rpcs: string[]
  explorers: string[]
=======
type StringifiedChainId = string
export type CachedTokenListKey = `from-${StringifiedChainId}-to-${StringifiedChainId}`
export type CachedToTokenLists = {
  [key: CachedTokenListKey]: { lastFetched: number; data: SocketAPIToken[] }
>>>>>>> 8caeafd1
}<|MERGE_RESOLUTION|>--- conflicted
+++ resolved
@@ -190,7 +190,6 @@
   error?: string
 }
 
-<<<<<<< HEAD
 export type SocketAPISupportedChain = {
   chainId: number
   name: string
@@ -212,10 +211,10 @@
   }
   rpcs: string[]
   explorers: string[]
-=======
+}
+
 type StringifiedChainId = string
 export type CachedTokenListKey = `from-${StringifiedChainId}-to-${StringifiedChainId}`
 export type CachedToTokenLists = {
   [key: CachedTokenListKey]: { lastFetched: number; data: SocketAPIToken[] }
->>>>>>> 8caeafd1
 }