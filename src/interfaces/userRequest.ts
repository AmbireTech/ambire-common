import { TypedDataDomain, TypedDataField } from 'ethers'

import { AccountId } from './account'
import { NetworkId } from './networkDescriptor'

export interface Call {
  kind: 'call'
  to: string
  value: bigint
  data: string
}
export interface PlainTextMessage {
  kind: 'message'
  message: string | Uint8Array
}

export interface TypedMessage {
  kind: 'typedMessage'
  domain: TypedDataDomain
  types: Record<string, Array<TypedDataField>>
  message: Record<string, any>
  primaryType?: string
}
// @TODO: move this type and it's deps (PlainTextMessage, TypedMessage) to another place,
// probably interfaces
export interface Message {
  id: number
  accountAddr: AccountId
  content: PlainTextMessage | TypedMessage
  signature: string | null
<<<<<<< HEAD
  fromUserRequestId?: bigint
  // This is fed into the humanizer to help visualize the accountOp
  // This can contain info like the value of specific share tokens at the time of signing,
  // or any other data that needs to otherwise be retrieved in an async manner and/or needs to be
  // "remembered" at the time of signing in order to visualize history properly
  humanizerMeta?: { [key: string]: any }
  networkId?: NetworkId
=======
  fromUserRequestId?: number
>>>>>>> 3565517d
}

export interface UserRequest {
  // Unlike the AccountOp, which we compare by content,
  // we need a distinct identifier here that's set by whoever is posting the request
  // the requests cannot be compared by content because it's valid for a user to post two or more identical ones
  // while for AccountOps we do only care about their content in the context of simulations
  id: number
  networkId: NetworkId
  accountAddr: AccountId
  // TODO: The dApp could define a nonce for the request, but this could not be
  // applicable, because the dApp will check this as a EOA. Double check.
  forceNonce: bigint | null
  // either-or here between call and a message, plus different types of messages
  action: Call | PlainTextMessage | TypedMessage
}<|MERGE_RESOLUTION|>--- conflicted
+++ resolved
@@ -28,7 +28,6 @@
   accountAddr: AccountId
   content: PlainTextMessage | TypedMessage
   signature: string | null
-<<<<<<< HEAD
   fromUserRequestId?: bigint
   // This is fed into the humanizer to help visualize the accountOp
   // This can contain info like the value of specific share tokens at the time of signing,
@@ -36,9 +35,6 @@
   // "remembered" at the time of signing in order to visualize history properly
   humanizerMeta?: { [key: string]: any }
   networkId?: NetworkId
-=======
-  fromUserRequestId?: number
->>>>>>> 3565517d
 }
 
 export interface UserRequest {
