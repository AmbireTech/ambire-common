import { TypedDataDomain, TypedDataField } from 'ethers'
import { SiweMessage as ViemSiweMessage } from 'viem/siwe'

import { Session } from '../classes/session'
import { PaymasterService } from '../libs/erc7677/types'
import { AccountId } from './account'
import { SignMessageAction } from './actions'
import { AutoLoginStatus, SiweValidityStatus } from './autoLogin'
import { Dapp, DappProviderRequest } from './dapp'
import { Hex } from './hex'
import { EILSignature, EIP7702Signature } from './signatures'
import { ChainIdWithUserOp } from './userOperation'

export interface Calls {
  kind: 'calls'
  calls: {
    to: string
    value: bigint
    data: string
    id?: string
  }[]
}
export interface PlainTextMessage {
  kind: 'message'
  message: Hex
}

export interface SiweMessage {
  kind: 'siwe'
  message: PlainTextMessage['message']
  parsedMessage: ViemSiweMessage
  siweValidityStatus: SiweValidityStatus
  autoLoginStatus: AutoLoginStatus
  isAutoLoginEnabledByUser: boolean
  autoLoginDuration: number
}

export interface TypedMessage {
  kind: 'typedMessage'
  domain: TypedDataDomain
  types: Record<string, Array<TypedDataField>>
  message: Record<string, any>
  primaryType: keyof TypedMessage['types']
}

export interface Authorization {
  kind: 'authorization-7702'
  chainId: bigint
  nonce: bigint
  contractAddr: Hex
  message: Hex
}

export interface SignUserOperations {
  kind: 'signUserOperations'
  chainIdWithUserOps: ChainIdWithUserOp[]
  message: Hex
}

export type MessageKind =
  | PlainTextMessage['kind']
  | TypedMessage['kind']
  | Authorization['kind']
  | SignUserOperations['kind']

// @TODO: move this type and it's deps (PlainTextMessage, TypedMessage) to another place,
// probably interfaces
export interface Message {
  fromActionId: SignMessageAction['id']
  accountAddr: AccountId
  chainId: bigint
<<<<<<< HEAD
  content: PlainTextMessage | TypedMessage | Authorization | SignUserOperations
  signature: EIP7702Signature | EILSignature[] | string | null
=======
  content: PlainTextMessage | TypedMessage | Authorization | SiweMessage
  signature: EIP7702Signature | string | null
>>>>>>> 5cab241d
}

export interface SignUserRequest {
  id: string | number
<<<<<<< HEAD
  action:
    | Calls
    | PlainTextMessage
    | TypedMessage
    | Authorization
    | SignUserOperations
    | { kind: 'benzin' }
=======
  action: Calls | PlainTextMessage | TypedMessage | SiweMessage | Authorization | { kind: 'benzin' }
>>>>>>> 5cab241d
  session: Session
  meta: {
    isSignAction: true
    accountAddr: AccountId
    chainId: bigint
    paymasterService?: PaymasterService
    isWalletSendCalls?: boolean
    submittedAccountOp?: any
    activeRouteId?: string
    dapp?: Dapp
    topUpAmount?: bigint
    [key: string]: any
  }
  // defined only when SignUserRequest is built from a DappRequest
  dappPromise?: {
    session: DappProviderRequest['session']
    resolve: (data: any) => void
    reject: (data: any) => void
  }
}

export interface DappUserRequest {
  id: string | number
  action: {
    kind: Exclude<
      string,
      'calls' | 'message' | 'siwe' | 'typedMessage' | 'benzin' | 'switchAccount'
    >
    params: any
  }
  session: Session
  meta: {
    isSignAction: false
    [key: string]: any
  }
  dappPromise: {
    session: DappProviderRequest['session']
    resolve: (data: any) => void
    reject: (data: any) => void
  }
}

export type UserRequest = DappUserRequest | SignUserRequest<|MERGE_RESOLUTION|>--- conflicted
+++ resolved
@@ -69,28 +69,20 @@
   fromActionId: SignMessageAction['id']
   accountAddr: AccountId
   chainId: bigint
-<<<<<<< HEAD
-  content: PlainTextMessage | TypedMessage | Authorization | SignUserOperations
+  content: PlainTextMessage | TypedMessage | Authorization | SiweMessage | SignUserOperations
   signature: EIP7702Signature | EILSignature[] | string | null
-=======
-  content: PlainTextMessage | TypedMessage | Authorization | SiweMessage
-  signature: EIP7702Signature | string | null
->>>>>>> 5cab241d
 }
 
 export interface SignUserRequest {
   id: string | number
-<<<<<<< HEAD
   action:
     | Calls
     | PlainTextMessage
     | TypedMessage
+    | SiweMessage
     | Authorization
     | SignUserOperations
     | { kind: 'benzin' }
-=======
-  action: Calls | PlainTextMessage | TypedMessage | SiweMessage | Authorization | { kind: 'benzin' }
->>>>>>> 5cab241d
   session: Session
   meta: {
     isSignAction: true
