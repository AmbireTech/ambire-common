import { SignMessageAction } from 'controllers/actions/actions'
import { TypedDataDomain, TypedDataField } from 'ethers'

import { PaymasterService } from '../libs/erc7677/types'
import { AccountId } from './account'
import { DappProviderRequest } from './dapp'
import { NetworkId } from './network'

export interface Calls {
  kind: 'calls'
  calls: {
    to: string
    value: bigint
    data: string
  }[]
}
export interface PlainTextMessage {
  kind: 'message'
  message: string | Uint8Array
}

export interface TypedMessage {
  kind: 'typedMessage'
  domain: TypedDataDomain
  types: Record<string, Array<TypedDataField>>
  message: Record<string, any>
  primaryType: keyof TypedMessage['types']
}
// @TODO: move this type and it's deps (PlainTextMessage, TypedMessage) to another place,
// probably interfaces
export interface Message {
  fromActionId: SignMessageAction['id']
  accountAddr: AccountId
  networkId: NetworkId
  content: PlainTextMessage | TypedMessage
  signature: string | null
}

export interface SignUserRequest {
  id: string | number
  action: Calls | PlainTextMessage | TypedMessage | { kind: 'benzin' }
  session?: DappProviderRequest['session']
  meta: {
    isSignAction: true
    accountAddr: AccountId
    networkId: NetworkId
<<<<<<< HEAD
    paymasterService?: PaymasterService
=======
    isWalletSendCalls?: boolean
>>>>>>> da4b9ed9
    [key: string]: any
  }
  // defined only when SignUserRequest is built from a DappRequest
  dappPromise?: {
    session: { name: string; origin: string; icon: string }
    resolve: (data: any) => void
    reject: (data: any) => void
  }
}

export interface DappUserRequest {
  id: string | number
  action: {
    kind: Exclude<string, 'calls' | 'message' | 'typedMessage' | 'benzin' | 'switchAccount'>
    params: any
  }
  session: DappProviderRequest['session']
  meta: {
    isSignAction: false
    [key: string]: any
  }
  dappPromise: {
    session: { name: string; origin: string; icon: string }
    resolve: (data: any) => void
    reject: (data: any) => void
  }
}

export type UserRequest = DappUserRequest | SignUserRequest<|MERGE_RESOLUTION|>--- conflicted
+++ resolved
@@ -44,11 +44,8 @@
     isSignAction: true
     accountAddr: AccountId
     networkId: NetworkId
-<<<<<<< HEAD
     paymasterService?: PaymasterService
-=======
     isWalletSendCalls?: boolean
->>>>>>> da4b9ed9
     [key: string]: any
   }
   // defined only when SignUserRequest is built from a DappRequest
