import { BUNDLER } from '../consts/bundlers'

export type NetworkId = string
export type ChainId = bigint

export interface Erc4337settings {
  enabled: boolean
  hasPaymaster: boolean
  hasBundlerSupport?: boolean
  bundlers?: BUNDLER[]
  defaultBundler?: BUNDLER
  // increase the bundler estimation & gas price by a percent so we get
  // "txn underpriced" errors less often
  increasePreVerGas?: number
}

interface FeeOptions {
  is1559: boolean
  minBaseFee?: bigint
  elasticityMultiplier?: bigint
  baseFeeMaxChangeDenominator?: bigint
  feeIncrease?: bigint // should we increase the relayer fee in %
  // transactions on Base get stuck on slow as we lower the baseFee a lot
  // so we make the minBaseFee the same as the last block one
  minBaseFeeEqualToLastBlock?: boolean
}

/** Current network configuration and statuses, which may change over time */
export interface NetworkInfo {
  chainId: bigint
  isSAEnabled: boolean
  hasSingleton: boolean
  isOptimistic: boolean
  rpcNoStateOverride: boolean
  erc4337: Erc4337settings
  areContractsDeployed: boolean
  feeOptions: FeeOptions
  platformId: string
  nativeAssetId: string
  flagged: boolean
}

export type NetworkInfoLoading<T> = {
  [K in keyof T]: T[K] | 'LOADING'
}

export interface NetworkFeature {
  id: string
  title: string
  msg?: string
  level: 'success' | 'danger' | 'warning' | 'loading' | 'initial'
}

// NetworkId is a string: this is our internal identifier for the network
// chainId is a number and is the chainID used for replay protection (EIP-155)
// we need this distinction because:
// 1) it's easier to work with the string identifier, for example if we have an object segmented by networks it's easier to debug with string IDs
// 2) multiple distinct networks may (rarely) run the same chainId
export interface Network {
  id: NetworkId
  name: string
  nativeAssetSymbol: string
  nativeAssetName: string
  chainId: bigint
  rpcUrls: string[]
  explorerUrl: string
  selectedRpcUrl: string
  erc4337: NetworkInfo['erc4337']
  rpcNoStateOverride: NetworkInfo['rpcNoStateOverride']
  feeOptions: NetworkInfo['feeOptions']
  isSAEnabled: NetworkInfo['isSAEnabled']
  areContractsDeployed: NetworkInfo['areContractsDeployed']
  features: NetworkFeature[]
  hasRelayer: boolean
  hasSingleton: NetworkInfo['hasSingleton']
  platformId: NetworkInfo['platformId']
  nativeAssetId: NetworkInfo['nativeAssetId']
  iconUrls?: string[]
  reestimateOn?: number
  isOptimistic?: NetworkInfo['isOptimistic']
  flagged?: NetworkInfo['flagged']
  predefined: boolean
  wrappedAddr?: string
  blockGasLimit?: bigint
  oldNativeAssetSymbols?: string[]
  disableEstimateGas?: boolean
<<<<<<< HEAD
  force4337?: NetworkInfo['force4337']
  allowForce4337?: boolean
  predefinedConfigVersion?: number
  // Last time the network details were updated from the rpc for custom and no SA networks
  lastUpdatedNetworkInfo?: number
  // When we migrate from custom to predefined network from relayer, we need to store the custom network name
  // for future migration of other storages by this id
  customNetworkId?: string
=======
>>>>>>> af0bad96
  has7702: boolean
}

export interface AddNetworkRequestParams {
  name: Network['name']
  rpcUrls: Network['rpcUrls']
  selectedRpcUrl: Network['selectedRpcUrl']
  chainId: Network['chainId']
  nativeAssetSymbol: Network['nativeAssetSymbol']
  nativeAssetName: Network['nativeAssetName']
  explorerUrl: Network['explorerUrl']
  iconUrls: Network['iconUrls']
}

export interface ChainlistNetwork {
  name: string
  chain: string
  icon: string
  rpc: string[]
  features: {
    name: string
  }[]
  faucets: string[]
  nativeCurrency: {
    name: string
    symbol: string
    decimals: number
  }
  infoURL: string
  shortName: string
  chainId: number
  networkId: number
  slip44: number
  ens: {
    registry: string
  }
  explorers: {
    name: string
    url: string
    standard: string
    icon?: string
  }[]
}

export type RelayerNetwork = {
  /**
   * Mechanism to merge incoming config with user storage. If versions match -
   * prioritize user changed values. If incoming config version is higher, override user config.
   */
  predefinedConfigVersion: number
  ambireId: string
  platformId: string
  name: string
  iconUrls: string[]
  explorerUrl: string
  rpcUrls: string[]
  selectedRpcUrl: string
  native: {
    symbol: string
    name: string
    coingeckoId: string
    icon: string
    decimals: number
    wrapped: {
      address: string
      symbol: string
      name: string
      coingeckoId: string
      icon: string
      decimals: number
    }
    oldNativeAssetSymbols?: string[]
  }
  isOptimistic: boolean
  disableEstimateGas: boolean
  feeOptions: {
    is1559: boolean
    elasticityMultiplier?: number
    baseFeeMaxChangeDenominator?: number
    feeIncrease?: number
    minBaseFee?: number
    minBaseFeeEqualToLastBlock?: boolean
  }
  smartAccounts?: {
    hasRelayer: boolean
    erc4337: {
      enabled: boolean
      hasPaymaster: boolean
      hasBundlerSupport?: boolean
      bundlers?: [bundler: BUNDLER]
      defaultBundler?: BUNDLER
      increasePreVerGas?: number
    }
    allowForce4337: boolean
  }
}

export type RelayerNetworkConfigResponse = { [chainId: string]: RelayerNetwork }<|MERGE_RESOLUTION|>--- conflicted
+++ resolved
@@ -84,8 +84,6 @@
   blockGasLimit?: bigint
   oldNativeAssetSymbols?: string[]
   disableEstimateGas?: boolean
-<<<<<<< HEAD
-  force4337?: NetworkInfo['force4337']
   allowForce4337?: boolean
   predefinedConfigVersion?: number
   // Last time the network details were updated from the rpc for custom and no SA networks
@@ -93,8 +91,6 @@
   // When we migrate from custom to predefined network from relayer, we need to store the custom network name
   // for future migration of other storages by this id
   customNetworkId?: string
-=======
->>>>>>> af0bad96
   has7702: boolean
 }
 
