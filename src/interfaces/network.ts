import { BUNDLER } from '../consts/bundlers'

export type ChainId = bigint

export interface Erc4337settings {
  enabled: boolean
  hasPaymaster: boolean
  hasBundlerSupport?: boolean
  bundlers?: BUNDLER[]
  defaultBundler?: BUNDLER
  // increase the bundler estimation & gas price by a percent so we get
  // "txn underpriced" errors less often
  increasePreVerGas?: number
}

interface FeeOptions {
  is1559: boolean
  minBaseFee?: bigint
  elasticityMultiplier?: bigint
  baseFeeMaxChangeDenominator?: bigint
  feeIncrease?: bigint // should we increase the relayer fee in %
  // transactions on Base get stuck on slow as we lower the baseFee a lot
  // so we make the minBaseFee the same as the last block one
  minBaseFeeEqualToLastBlock?: boolean
}

/** Current network configuration and statuses, which may change over time */
export interface NetworkInfo {
  chainId: bigint
  isSAEnabled: boolean
  hasSingleton: boolean
  isOptimistic: boolean
  rpcNoStateOverride: boolean
  erc4337: Erc4337settings
  areContractsDeployed: boolean
  feeOptions: FeeOptions
  platformId: string
  nativeAssetId: string
  flagged: boolean
}

export type NetworkInfoLoading<T> = {
  [K in keyof T]: T[K] | 'LOADING'
}

export interface NetworkFeature {
  id: string
  title: string
  msg?: string
  level: 'success' | 'danger' | 'warning' | 'loading' | 'initial'
}

export interface Network {
  chainId: bigint
  name: string
  nativeAssetSymbol: string
  nativeAssetName: string
  rpcUrls: string[]
  explorerUrl: string
  selectedRpcUrl: string
  erc4337: NetworkInfo['erc4337']
  rpcNoStateOverride: NetworkInfo['rpcNoStateOverride']
  feeOptions: NetworkInfo['feeOptions']
  isSAEnabled: NetworkInfo['isSAEnabled']
  areContractsDeployed: NetworkInfo['areContractsDeployed']
  features: NetworkFeature[]
  hasRelayer: boolean
  hasSingleton: NetworkInfo['hasSingleton']
  platformId: NetworkInfo['platformId']
  nativeAssetId: NetworkInfo['nativeAssetId']
  iconUrls?: string[]
<<<<<<< HEAD
  isOptimistic?: boolean
  flagged?: boolean
=======
  reestimateOn?: number
  isOptimistic?: NetworkInfo['isOptimistic']
  flagged?: NetworkInfo['flagged']
>>>>>>> 845ec46a
  predefined: boolean
  wrappedAddr?: string
  blockGasLimit?: bigint
  oldNativeAssetSymbols?: string[]
  disableEstimateGas?: boolean
  predefinedConfigVersion?: number
  // Last time the network details were updated from the rpc for custom and no SA networks
  lastUpdatedNetworkInfo?: number
  has7702: boolean
  allowForce4337?: boolean
}

export interface AddNetworkRequestParams {
  name: Network['name']
  rpcUrls: Network['rpcUrls']
  selectedRpcUrl: Network['selectedRpcUrl']
  chainId: Network['chainId']
  nativeAssetSymbol: Network['nativeAssetSymbol']
  nativeAssetName: Network['nativeAssetName']
  explorerUrl: Network['explorerUrl']
  iconUrls: Network['iconUrls']
}

export interface ChainlistNetwork {
  name: string
  chain: string
  icon: string
  rpc: string[]
  features: {
    name: string
  }[]
  faucets: string[]
  nativeCurrency: {
    name: string
    symbol: string
    decimals: number
  }
  infoURL: string
  shortName: string
  chainId: number
  networkId: number
  slip44: number
  ens: {
    registry: string
  }
  explorers: {
    name: string
    url: string
    standard: string
    icon?: string
  }[]
}

export type RelayerNetwork = {
  /**
   * Mechanism to merge incoming config with user storage. If versions match -
   * prioritize user changed values. If incoming config version is higher, override user config.
   */
  predefinedConfigVersion: number
  ambireId: string
  platformId: string
  name: string
  iconUrls: string[]
  explorerUrl: string
  rpcUrls: string[]
  selectedRpcUrl: string
  native: {
    symbol: string
    name: string
    coingeckoId: string
    icon: string
    decimals: number
    wrapped: {
      address: string
      symbol: string
      name: string
      coingeckoId: string
      icon: string
      decimals: number
    }
    oldNativeAssetSymbols?: string[]
  }
  isOptimistic: boolean
  disableEstimateGas: boolean
  feeOptions: {
    is1559: boolean
    elasticityMultiplier?: number
    baseFeeMaxChangeDenominator?: number
    feeIncrease?: number
    minBaseFee?: number
    minBaseFeeEqualToLastBlock?: boolean
  }
  has7702?: boolean
  smartAccounts?: {
    hasRelayer: boolean
    erc4337: {
      enabled: boolean
      hasPaymaster: boolean
      hasBundlerSupport?: boolean
      bundlers?: [bundler: BUNDLER]
      defaultBundler?: BUNDLER
      increasePreVerGas?: number
    }
  }
}

export type RelayerNetworkConfigResponse = { [chainId: string]: RelayerNetwork }<|MERGE_RESOLUTION|>--- conflicted
+++ resolved
@@ -69,14 +69,8 @@
   platformId: NetworkInfo['platformId']
   nativeAssetId: NetworkInfo['nativeAssetId']
   iconUrls?: string[]
-<<<<<<< HEAD
-  isOptimistic?: boolean
-  flagged?: boolean
-=======
-  reestimateOn?: number
   isOptimistic?: NetworkInfo['isOptimistic']
   flagged?: NetworkInfo['flagged']
->>>>>>> 845ec46a
   predefined: boolean
   wrappedAddr?: string
   blockGasLimit?: bigint
