--- conflicted
+++ resolved
@@ -13,13 +13,7 @@
 import { ControllerInterface } from './controller'
 import { Hex } from './hex'
 import { Network } from './network'
-<<<<<<< HEAD
 import { EIP7702Signature, PlainSignature } from './signatures'
-=======
-import { EIP7702Signature } from './signatures'
-// TODO: Handle better to prevent dep cycle
-// eslint-disable-next-line import/no-cycle
->>>>>>> 96ba094c
 import { TypedMessage } from './userRequest'
 
 export type IKeystoreController = ControllerInterface<
