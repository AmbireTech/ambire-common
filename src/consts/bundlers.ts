export const PIMLICO = 'pimlico'
export const BICONOMY = 'biconomy'
export const ETHERSPOT = 'etherspot'
<<<<<<< HEAD
export const GELATO = 'gelato'

export type BUNDLER = typeof PIMLICO | typeof BICONOMY | typeof ETHERSPOT | typeof GELATO

export const allBundlers = [PIMLICO, BICONOMY, ETHERSPOT, GELATO]
=======
export const CANDIDE = 'candide'

export type BUNDLER = typeof PIMLICO | typeof BICONOMY | typeof ETHERSPOT | typeof CANDIDE

export const allBundlers = [PIMLICO, BICONOMY, ETHERSPOT, CANDIDE]
>>>>>>> 3dcc044a
<|MERGE_RESOLUTION|>--- conflicted
+++ resolved
@@ -1,16 +1,14 @@
 export const PIMLICO = 'pimlico'
 export const BICONOMY = 'biconomy'
 export const ETHERSPOT = 'etherspot'
-<<<<<<< HEAD
 export const GELATO = 'gelato'
-
-export type BUNDLER = typeof PIMLICO | typeof BICONOMY | typeof ETHERSPOT | typeof GELATO
-
-export const allBundlers = [PIMLICO, BICONOMY, ETHERSPOT, GELATO]
-=======
 export const CANDIDE = 'candide'
 
-export type BUNDLER = typeof PIMLICO | typeof BICONOMY | typeof ETHERSPOT | typeof CANDIDE
+export type BUNDLER =
+  | typeof PIMLICO
+  | typeof BICONOMY
+  | typeof ETHERSPOT
+  | typeof GELATO
+  | typeof CANDIDE
 
-export const allBundlers = [PIMLICO, BICONOMY, ETHERSPOT, CANDIDE]
->>>>>>> 3dcc044a
+export const allBundlers = [PIMLICO, BICONOMY, ETHERSPOT, GELATO, CANDIDE]