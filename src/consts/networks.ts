import { Network } from '../interfaces/network'
import { BICONOMY, PIMLICO } from './bundlers'

const networks: Network[] = [
  {
    id: 'ethereum',
    name: 'Ethereum',
    nativeAssetSymbol: 'ETH',
<<<<<<< HEAD
    has7702: false,
=======
    nativeAssetName: 'Ether',
>>>>>>> 87dabd3f
    rpcUrls: ['https://invictus.ambire.com/ethereum'],
    selectedRpcUrl: 'https://invictus.ambire.com/ethereum',
    rpcNoStateOverride: false,
    chainId: 1n,
    explorerUrl: 'https://etherscan.io',
    erc4337: { enabled: false, hasPaymaster: true, hasBundlerSupport: true },
    isSAEnabled: true,
    areContractsDeployed: true,
    hasRelayer: true,
    platformId: 'ethereum',
    nativeAssetId: 'ethereum',
    hasSingleton: true,
    features: [],
    feeOptions: { is1559: true },
    predefined: true,
    wrappedAddr: '0xC02aaA39b223FE8D0A0e5C4F27eAD9083C756Cc2',
    disableEstimateGas: true,
    allowForce4337: true
  },
  {
    id: 'polygon',
    name: 'Polygon',
    nativeAssetSymbol: 'POL',
<<<<<<< HEAD
    has7702: false,
=======
    nativeAssetName: 'Polygon Network Token',
>>>>>>> 87dabd3f
    rpcUrls: ['https://invictus.ambire.com/polygon'],
    selectedRpcUrl: 'https://invictus.ambire.com/polygon',
    rpcNoStateOverride: false,
    chainId: 137n,
    explorerUrl: 'https://polygonscan.com',
    erc4337: {
      enabled: false,
      hasPaymaster: true,
      hasBundlerSupport: true,
      bundlers: [PIMLICO, BICONOMY],
      defaultBundler: PIMLICO
    },
    isSAEnabled: true,
    areContractsDeployed: true,
    hasRelayer: true,
    platformId: 'polygon-pos',
    nativeAssetId: 'matic-network',
    hasSingleton: true,
    features: [],
    feeOptions: { is1559: false, feeIncrease: 10n },
    predefined: true,
    wrappedAddr: '0x0d500B1d8E8eF31E21C99d1Db9A6444d3ADf1270',
    oldNativeAssetSymbols: ['MATIC'],
    disableEstimateGas: true,
    allowForce4337: true
  },
  {
    id: 'optimism',
    name: 'Optimism',
    nativeAssetSymbol: 'ETH',
<<<<<<< HEAD
    has7702: false,
=======
    nativeAssetName: 'Ether',
>>>>>>> 87dabd3f
    rpcUrls: ['https://invictus.ambire.com/optimism'],
    selectedRpcUrl: 'https://invictus.ambire.com/optimism',
    rpcNoStateOverride: false,
    chainId: 10n,
    explorerUrl: 'https://optimistic.etherscan.io',
    erc4337: {
      enabled: true,
      hasPaymaster: true,
      hasBundlerSupport: true,
      bundlers: [PIMLICO, BICONOMY],
      defaultBundler: BICONOMY,
      increasePreVerGas: 5
    },
    isSAEnabled: true,
    areContractsDeployed: true,
    hasRelayer: true,
    platformId: 'optimistic-ethereum',
    nativeAssetId: 'ethereum',
    hasSingleton: true,
    features: [],
    feeOptions: {
      is1559: true,
      elasticityMultiplier: 6n,
      baseFeeMaxChangeDenominator: 50n
    },
    isOptimistic: true,
    predefined: true,
    disableEstimateGas: true,
    wrappedAddr: '0x4200000000000000000000000000000000000006'
  },
  {
    id: 'avalanche',
    name: 'Avalanche',
    nativeAssetSymbol: 'AVAX',
<<<<<<< HEAD
    has7702: false,
=======
    nativeAssetName: 'Avalanche',
>>>>>>> 87dabd3f
    rpcUrls: ['https://invictus.ambire.com/avalanche'],
    selectedRpcUrl: 'https://invictus.ambire.com/avalanche',
    rpcNoStateOverride: false,
    chainId: 43114n,
    explorerUrl: 'https://snowtrace.io',
    erc4337: {
      enabled: true,
      hasPaymaster: true,
      hasBundlerSupport: true
    },
    isSAEnabled: true,
    areContractsDeployed: true,
    hasRelayer: true,
    platformId: 'avalanche',
    nativeAssetId: 'avalanche-2',
    hasSingleton: true,
    features: [],
    feeOptions: {
      is1559: true,
      minBaseFee: 25000000000n // 25 gwei
    },
    predefined: true,
    disableEstimateGas: true,
    wrappedAddr: '0xb31f66aa3c1e785363f0875a1b74e27b85fd66c7'
  },
  {
    id: 'arbitrum',
    name: 'Arbitrum',
    nativeAssetSymbol: 'ETH',
<<<<<<< HEAD
    has7702: false,
=======
    nativeAssetName: 'Ether',
>>>>>>> 87dabd3f
    rpcUrls: ['https://invictus.ambire.com/arbitrum'],
    selectedRpcUrl: 'https://invictus.ambire.com/arbitrum',
    rpcNoStateOverride: false,
    chainId: 42161n,
    explorerUrl: 'https://arbiscan.io',
    erc4337: {
      enabled: true,
      hasPaymaster: true,
      hasBundlerSupport: true,
      bundlers: [PIMLICO, BICONOMY],
      defaultBundler: PIMLICO
    },
    isSAEnabled: true,
    areContractsDeployed: true,
    hasRelayer: true,
    platformId: 'arbitrum-one',
    nativeAssetId: 'ethereum',
    hasSingleton: true,
    features: [],
    feeOptions: {
      is1559: true,
      minBaseFee: 100000000n // 1 gwei
    },
    predefined: true,
    wrappedAddr: '0x82af49447d8a07e3bd95bd0d56f35241523fbab1'
  },
  {
    id: 'base',
    name: 'Base',
    nativeAssetSymbol: 'ETH',
<<<<<<< HEAD
    has7702: false,
=======
    nativeAssetName: 'Ether',
>>>>>>> 87dabd3f
    rpcUrls: ['https://invictus.ambire.com/base'],
    selectedRpcUrl: 'https://invictus.ambire.com/base',
    rpcNoStateOverride: false,
    chainId: 8453n,
    explorerUrl: 'https://basescan.org',
    erc4337: {
      enabled: true,
      hasPaymaster: true,
      hasBundlerSupport: true,
      bundlers: [PIMLICO, BICONOMY],
      defaultBundler: PIMLICO,
      increasePreVerGas: 5
    },
    isSAEnabled: true,
    areContractsDeployed: true,
    hasRelayer: true,
    platformId: 'base',
    nativeAssetId: 'ethereum',
    hasSingleton: true,
    isOptimistic: true,
    features: [],
    feeOptions: {
      is1559: true,
      minBaseFeeEqualToLastBlock: true
    },
    predefined: true,
    disableEstimateGas: true,
    wrappedAddr: '0x4200000000000000000000000000000000000006'
  },
  {
    id: 'scroll',
    name: 'Scroll',
    nativeAssetSymbol: 'ETH',
<<<<<<< HEAD
    has7702: false,
=======
    nativeAssetName: 'Ether',
>>>>>>> 87dabd3f
    rpcUrls: ['https://invictus.ambire.com/scroll'],
    selectedRpcUrl: 'https://invictus.ambire.com/scroll',
    rpcNoStateOverride: false,
    chainId: 534352n,
    explorerUrl: 'https://scrollscan.com',
    erc4337: {
      enabled: false,
      hasPaymaster: true,
      hasBundlerSupport: true
    },
    isSAEnabled: true,
    areContractsDeployed: true,
    hasRelayer: true,
    platformId: 'scroll',
    nativeAssetId: 'ethereum',
    hasSingleton: true,
    features: [],
    feeOptions: { is1559: false },
    predefined: true,
    disableEstimateGas: true,
    wrappedAddr: '0x5300000000000000000000000000000000000004',
    allowForce4337: true
  }
]
export { networks }<|MERGE_RESOLUTION|>--- conflicted
+++ resolved
@@ -6,11 +6,8 @@
     id: 'ethereum',
     name: 'Ethereum',
     nativeAssetSymbol: 'ETH',
-<<<<<<< HEAD
-    has7702: false,
-=======
-    nativeAssetName: 'Ether',
->>>>>>> 87dabd3f
+    has7702: false,
+    nativeAssetName: 'Ether',
     rpcUrls: ['https://invictus.ambire.com/ethereum'],
     selectedRpcUrl: 'https://invictus.ambire.com/ethereum',
     rpcNoStateOverride: false,
@@ -34,11 +31,8 @@
     id: 'polygon',
     name: 'Polygon',
     nativeAssetSymbol: 'POL',
-<<<<<<< HEAD
-    has7702: false,
-=======
+    has7702: false,
     nativeAssetName: 'Polygon Network Token',
->>>>>>> 87dabd3f
     rpcUrls: ['https://invictus.ambire.com/polygon'],
     selectedRpcUrl: 'https://invictus.ambire.com/polygon',
     rpcNoStateOverride: false,
@@ -69,11 +63,8 @@
     id: 'optimism',
     name: 'Optimism',
     nativeAssetSymbol: 'ETH',
-<<<<<<< HEAD
-    has7702: false,
-=======
-    nativeAssetName: 'Ether',
->>>>>>> 87dabd3f
+    has7702: false,
+    nativeAssetName: 'Ether',
     rpcUrls: ['https://invictus.ambire.com/optimism'],
     selectedRpcUrl: 'https://invictus.ambire.com/optimism',
     rpcNoStateOverride: false,
@@ -108,11 +99,8 @@
     id: 'avalanche',
     name: 'Avalanche',
     nativeAssetSymbol: 'AVAX',
-<<<<<<< HEAD
-    has7702: false,
-=======
+    has7702: false,
     nativeAssetName: 'Avalanche',
->>>>>>> 87dabd3f
     rpcUrls: ['https://invictus.ambire.com/avalanche'],
     selectedRpcUrl: 'https://invictus.ambire.com/avalanche',
     rpcNoStateOverride: false,
@@ -142,11 +130,8 @@
     id: 'arbitrum',
     name: 'Arbitrum',
     nativeAssetSymbol: 'ETH',
-<<<<<<< HEAD
-    has7702: false,
-=======
-    nativeAssetName: 'Ether',
->>>>>>> 87dabd3f
+    has7702: false,
+    nativeAssetName: 'Ether',
     rpcUrls: ['https://invictus.ambire.com/arbitrum'],
     selectedRpcUrl: 'https://invictus.ambire.com/arbitrum',
     rpcNoStateOverride: false,
@@ -177,11 +162,8 @@
     id: 'base',
     name: 'Base',
     nativeAssetSymbol: 'ETH',
-<<<<<<< HEAD
-    has7702: false,
-=======
-    nativeAssetName: 'Ether',
->>>>>>> 87dabd3f
+    has7702: false,
+    nativeAssetName: 'Ether',
     rpcUrls: ['https://invictus.ambire.com/base'],
     selectedRpcUrl: 'https://invictus.ambire.com/base',
     rpcNoStateOverride: false,
@@ -215,11 +197,8 @@
     id: 'scroll',
     name: 'Scroll',
     nativeAssetSymbol: 'ETH',
-<<<<<<< HEAD
-    has7702: false,
-=======
-    nativeAssetName: 'Ether',
->>>>>>> 87dabd3f
+    has7702: false,
+    nativeAssetName: 'Ether',
     rpcUrls: ['https://invictus.ambire.com/scroll'],
     selectedRpcUrl: 'https://invictus.ambire.com/scroll',
     rpcNoStateOverride: false,
