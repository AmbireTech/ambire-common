<<<<<<< HEAD
import { NetworkDescriptor } from '../interfaces/networkDescriptor'
import { ENTRY_POINT_MARKER, ERC_4337_ENTRYPOINT } from './deploy'
=======
import { NetworkDescriptor, NetworkId } from '../interfaces/networkDescriptor'
import { ERC_4337_ENTRYPOINT, ENTRY_POINT_MARKER } from './deploy'
>>>>>>> 2d8b911d

const networks: NetworkDescriptor[] = [
  {
    id: 'ethereum',
    name: 'Ethereum',
    nativeAssetSymbol: 'ETH',
    rpcUrl: 'https://rpc.ankr.com/eth',
    rpcNoStateOverride: false,
    chainId: 1n,
    erc4337: null
  },
  {
    id: 'polygon',
    name: 'Polygon',
    nativeAssetSymbol: 'MATIC',
    rpcUrl: 'https://rpc.ankr.com/polygon',
    rpcNoStateOverride: false,
    chainId: 137n,
    erc4337: {
      // TODO: temp disabled (only while testing)
      enabled: false,
      entryPointAddr: ERC_4337_ENTRYPOINT,
      entryPointMarker: ENTRY_POINT_MARKER
    }
  },
  {
    id: 'optimism',
    name: 'Optimism',
    nativeAssetSymbol: 'ETH',
    rpcUrl: 'https://rpc.ankr.com/optimism',
    rpcNoStateOverride: false,
    chainId: 10n,
    erc4337: {
      enabled: true,
      entryPointAddr: ERC_4337_ENTRYPOINT,
      entryPointMarker: ENTRY_POINT_MARKER
    }
  }
  // This breaks the background service of the extension
  // {
  //   id: 'hardhat',
  //   name: 'hardhat',
  //   nativeAssetSymbol: 'ETH',
  //   rpcUrl: '',
  //   rpcNoStateOverride: true,
  //   chainId: 31337n
  // }
]

const nativeTokens: { [key: NetworkId]: [string, number] } = {
  ethereum: ['ETH', 18],
  polygon: ['MATIC', 18],
  fanthom: ['FTM', 18]
}
export { networks, nativeTokens }<|MERGE_RESOLUTION|>--- conflicted
+++ resolved
@@ -1,10 +1,5 @@
-<<<<<<< HEAD
-import { NetworkDescriptor } from '../interfaces/networkDescriptor'
+import { NetworkDescriptor, NetworkId } from '../interfaces/networkDescriptor'
 import { ENTRY_POINT_MARKER, ERC_4337_ENTRYPOINT } from './deploy'
-=======
-import { NetworkDescriptor, NetworkId } from '../interfaces/networkDescriptor'
-import { ERC_4337_ENTRYPOINT, ENTRY_POINT_MARKER } from './deploy'
->>>>>>> 2d8b911d
 
 const networks: NetworkDescriptor[] = [
   {
