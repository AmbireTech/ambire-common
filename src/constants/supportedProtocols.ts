// List of all supported protocols by networks: https://api.zapper.fi/v1/protocols/balances/supported?api_key=5d1237c2-3840-4733-8e92-c5a58fe81b88

export type SupportedProtocolType = {
  network: string
  protocols?: string[]
  balancesProvider: string
  nftsProvider?: string
}

const supportedProtocols: SupportedProtocolType[] = [
  {
    network: 'ethereum',
    // protocols: ['1inch', 'aave-v2', 'alchemix', 'badger', 'balancer-v2', 'compound', 'cream', 'curve', 'sushiswap', 'uniswap-v2', 'uniswap-v3', 'nft'],
    protocols: ['nft'],
    balancesProvider: 'velcro',
    nftsProvider: 'velcro'
  },
  {
    network: 'polygon',
    // protocols: ['aave-v2', 'quickswap', 'sushiswap', 'nft'],
    protocols: ['nft'],
    balancesProvider: 'velcro',
    nftsProvider: 'velcro'
  },
  {
    network: 'avalanche',
    // protocols: ['aave-v2'],
    protocols: [],
    balancesProvider: 'velcro'
  },
  {
    network: 'binance-smart-chain',
    // protocols: ['pancakeswap'],
    protocols: ['nft'],
    balancesProvider: 'velcro',
    nftsProvider: 'velcro'
  },
  {
    network: 'fantom',
    protocols: [],
    balancesProvider: 'velcro'
  },
  {
    network: 'moonbeam',
    protocols: [],
    balancesProvider: 'velcro'
  },
  {
    network: 'moonriver',
    protocols: [],
    balancesProvider: 'velcro'
  },
  {
    network: 'arbitrum',
    protocols: ['nft'],
    balancesProvider: 'velcro',
    nftsProvider: 'velcro'
  },
  {
    network: 'gnosis',
    protocols: [],
    balancesProvider: 'velcro',
    nftsProvider: 'velcro'
  },
  {
    network: 'kucoin',
    protocols: [],
    balancesProvider: 'velcro',
    nftsProvider: 'velcro'
  },
  {
    network: 'optimism',
    protocols: ['nft'],
    balancesProvider: 'velcro',
    nftsProvider: 'velcro'
  },
  {
    network: 'base',
    protocols: [],
    balancesProvider: 'velcro',
    nftsProvider: 'velcro'
  },
  {
    network: 'andromeda',
    protocols: [],
    balancesProvider: 'velcro',
    nftsProvider: 'velcro'
  },
  // {
  //   network: 'rinkeby',
  //   protocols: [],
  //   balancesProvider: 'velcro',
  //   nftsProvider: 'velcro'
  // },
<<<<<<< HEAD
=======
  {
    network: 'okc',
    protocols: [],
    balancesProvider: 'velcro',
    nftsProvider: 'velcro'
  },
  {
    network: 'mumbai',
    protocols: [],
    balancesProvider: 'velcro',
    nftsProvider: 'velcro'
  },
  {
    network: 'sepolia',
    protocols: [],
    balancesProvider: 'velcro',
    nftsProvider: 'velcro'
  },
>>>>>>> cb24335a
  {
    network: 'ethereum-pow',
    protocols: [],
    balancesProvider: '',
    nftsProvider: ''
  }
  // {
  //     network: 'cronos',
  //     protocols: [],
  //     balancesProvider: 'velcro',
  //     nftsProvider: 'velcro'
  // },
  // {
  //     network: 'aurora',
  //     protocols: [],
  //     balancesProvider: 'velcro',
  //     nftsProvider: 'velcro'
  // }
]

export default supportedProtocols<|MERGE_RESOLUTION|>--- conflicted
+++ resolved
@@ -92,8 +92,6 @@
   //   balancesProvider: 'velcro',
   //   nftsProvider: 'velcro'
   // },
-<<<<<<< HEAD
-=======
   {
     network: 'okc',
     protocols: [],
@@ -112,7 +110,6 @@
     balancesProvider: 'velcro',
     nftsProvider: 'velcro'
   },
->>>>>>> cb24335a
   {
     network: 'ethereum-pow',
     protocols: [],
