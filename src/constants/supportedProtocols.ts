--- conflicted
+++ resolved
@@ -105,11 +105,7 @@
     nftsProvider: 'velcro'
   },
   {
-<<<<<<< HEAD
-    network: 'okc',
-=======
     network: 'sepolia',
->>>>>>> bd276d82
     protocols: [],
     balancesProvider: 'velcro',
     nftsProvider: 'velcro'
