--- conflicted
+++ resolved
@@ -5,11 +5,8 @@
   'https://sigtool.ambire.com/',
   'https://app.swappin.gifts',
   'https://app.swappin.gifts/ref/ambire',
-<<<<<<< HEAD
-  'https://app.uniswap.org'
-=======
+  'https://app.uniswap.org',
   'https://opensea.io'
->>>>>>> 5c0d449f
 ]
 
 export default supportedDApps