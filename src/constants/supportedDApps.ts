const supportedDApps: string[] = [
  'https://snapshot.org',
  'https://guild.xyz',
  'https://sudoswap.xyz',
  'https://evm-sigtools.ambire.com',
<<<<<<< HEAD
  'https://app.swappin.gifts/ref/ambire'
=======
  'https://app.swappin.gifts'
>>>>>>> 7e0a3678
]

export default supportedDApps<|MERGE_RESOLUTION|>--- conflicted
+++ resolved
@@ -3,11 +3,7 @@
   'https://guild.xyz',
   'https://sudoswap.xyz',
   'https://evm-sigtools.ambire.com',
-<<<<<<< HEAD
-  'https://app.swappin.gifts/ref/ambire'
-=======
   'https://app.swappin.gifts'
->>>>>>> 7e0a3678
 ]
 
 export default supportedDApps