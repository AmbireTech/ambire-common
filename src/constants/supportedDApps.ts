const supportedDApps: string[] = [
<<<<<<< HEAD
  'https://snapshot.org',
  'https://guild.xyz',
  'https://sudoswap.xyz',
  'https://evm-sigtools.ambire.com'
]

export default supportedDApps
=======
    'https://snapshot.org',
    'https://guild.xyz',
    'https://sudoswap.xyz',
    'https://evm-sigtools.ambire.com',
    'https://app.swappin.gifts'
  ]
  
  export default supportedDApps
>>>>>>> 930fc664
<|MERGE_RESOLUTION|>--- conflicted
+++ resolved
@@ -1,19 +1,9 @@
 const supportedDApps: string[] = [
-<<<<<<< HEAD
   'https://snapshot.org',
   'https://guild.xyz',
   'https://sudoswap.xyz',
-  'https://evm-sigtools.ambire.com'
+  'https://evm-sigtools.ambire.com',
+  'https://app.swappin.gifts'
 ]
 
-export default supportedDApps
-=======
-    'https://snapshot.org',
-    'https://guild.xyz',
-    'https://sudoswap.xyz',
-    'https://evm-sigtools.ambire.com',
-    'https://app.swappin.gifts'
-  ]
-  
-  export default supportedDApps
->>>>>>> 930fc664
+export default supportedDApps