export enum NETWORKS {
  'ethereum' = 'ethereum',
  'polygon' = 'polygon',
  'avalanche' = 'avalanche',
  'binance-smart-chain' = 'binance-smart-chain',
  'fantom' = 'fantom',
  'moonbeam' = 'moonbeam',
  'moonriver' = 'moonriver',
  'arbitrum' = 'arbitrum',
  'gnosis' = 'gnosis',
  'kucoin' = 'kucoin',
  'optimism' = 'optimism',
  'andromeda' = 'andromeda',
  'rinkeby' = 'rinkeby',
  'cronos' = 'cronos',
  'aurora' = 'aurora',
  'ethereum-pow' = 'ethereum-pow'
}

export type NetworkId = keyof typeof NETWORKS

export type NetworkType = {
  id: NetworkId
  chainId: number
  nativeAssetSymbol: string
  name: string
  ensName?: string
  explorerUrl: string
  unstoppableDomainsChain: string
  hide?: boolean
  isGasTankAvailable: boolean
  relayerlessOnly: boolean
  nativeAsset: {
    address: string
    symbol: string
    coingeckoId: any
    decimals: number
  }
}

const networks: NetworkType[] = [
  {
    id: NETWORKS.ethereum,
    chainId: 1,
<<<<<<< HEAD
    // rpc: 'https://mainnet.infura.io/v3/3d22938fd7dd41b7af4197752f83e8a1',
    // rpc: 'https://morning-wild-water.quiknode.pro/66011d2c6bdebc583cade5365086c8304c13366c/',
    // rpc: 'https://mainnet.infura.io/v3/d4319c39c4df452286d8bf6d10de28ae',
    rpc: 'https://eth-mainnet.alchemyapi.io/v2/SBG22nxioGnHZCCFJ9C93SIN82e9TUHS',
=======
>>>>>>> 9469fe8e
    nativeAssetSymbol: 'ETH',
    name: 'Ethereum',
    ensName: 'homestead',
    explorerUrl: 'https://etherscan.io',
    unstoppableDomainsChain: 'ERC20',
    isGasTankAvailable: true,
    relayerlessOnly: false,
    nativeAsset: {
      address: '0x0000000000000000000000000000000000000000',
      symbol: 'ETH',
      coingeckoId: null,
      decimals: 18
    }
  },
  {
    id: NETWORKS.polygon,
    chainId: 137,
    nativeAssetSymbol: 'MATIC',
    name: 'Polygon',
    explorerUrl: 'https://polygonscan.com',
    unstoppableDomainsChain: 'MATIC',
    isGasTankAvailable: true,
    relayerlessOnly: false,
    nativeAsset: {
      address: '0x0000000000000000000000000000000000000000',
      symbol: 'MATIC',
      coingeckoId: null,
      decimals: 18
    }
  },
  {
    id: NETWORKS.avalanche,
    chainId: 43114,
    nativeAssetSymbol: 'AVAX',
    name: 'Avalanche',
    explorerUrl: 'https://snowtrace.io',
    unstoppableDomainsChain: 'ERC20',
    isGasTankAvailable: true,
    relayerlessOnly: false,
    nativeAsset: {
      address: '0x0000000000000000000000000000000000000000',
      symbol: 'AVAX',
      coingeckoId: null,
      decimals: 18
    }
  },
  {
    // to match the zapper ID
    id: NETWORKS['binance-smart-chain'],
    chainId: 56,
    nativeAssetSymbol: 'BNB',
    name: 'Binance Smart Chain',
    explorerUrl: 'https://bscscan.com',
    unstoppableDomainsChain: 'BEP20',
    isGasTankAvailable: true,
    relayerlessOnly: false,
    nativeAsset: {
      address: '0x0000000000000000000000000000000000000000',
      symbol: 'BNB',
      coingeckoId: null,
      decimals: 18
    }
  },
  {
    id: NETWORKS.fantom,
    chainId: 250,
    nativeAssetSymbol: 'FTM',
    name: 'Fantom Opera',
    explorerUrl: 'https://ftmscan.com',
    unstoppableDomainsChain: 'ERC20',
    isGasTankAvailable: true,
    relayerlessOnly: false,
    nativeAsset: {
      address: '0x0000000000000000000000000000000000000000',
      symbol: 'FTM',
      coingeckoId: null,
      decimals: 18
    }
  },
  {
    id: NETWORKS.moonbeam,
    chainId: 1284,
    nativeAssetSymbol: 'GLMR',
    name: 'Moonbeam',
    explorerUrl: 'https://moonscan.io/',
    unstoppableDomainsChain: 'ERC20',
    isGasTankAvailable: true,
    relayerlessOnly: false,
    nativeAsset: {
      address: '0x0000000000000000000000000000000000000000',
      symbol: 'GLMR',
      coingeckoId: null,
      decimals: 18
    }
  },
  {
    id: NETWORKS.moonriver,
    chainId: 1285,
    nativeAssetSymbol: 'MOVR',
    name: 'Moonriver',
    explorerUrl: 'https://moonriver.moonscan.io/',
    unstoppableDomainsChain: 'ERC20',
    isGasTankAvailable: true,
    relayerlessOnly: false,
    nativeAsset: {
      address: '0x0000000000000000000000000000000000000000',
      symbol: 'MOVR',
      coingeckoId: null,
      decimals: 18
    }
  },
  {
    id: NETWORKS.arbitrum,
    chainId: 42161,
    nativeAssetSymbol: 'AETH',
    name: 'Arbitrum',
    explorerUrl: 'https://arbiscan.io',
    unstoppableDomainsChain: 'ERC20',
    isGasTankAvailable: true,
    relayerlessOnly: false,
    nativeAsset: {
      address: '0x0000000000000000000000000000000000000000',
      symbol: 'AETH',
      coingeckoId: null,
      decimals: 18
    }
  },
  {
    id: NETWORKS.gnosis,
    chainId: 100,
    nativeAssetSymbol: 'XDAI',
    name: 'Gnosis Chain',
    explorerUrl: 'https://blockscout.com',
    unstoppableDomainsChain: 'ERC20',
    isGasTankAvailable: true,
    relayerlessOnly: false,
    nativeAsset: {
      address: '0x0000000000000000000000000000000000000000',
      symbol: 'XDAI',
      coingeckoId: null,
      decimals: 18
    }
  },
  {
    id: NETWORKS.kucoin,
    chainId: 321,
    nativeAssetSymbol: 'KCS',
    name: 'KCC KuCoin',
    explorerUrl: 'https://explorer.kcc.io',
    unstoppableDomainsChain: 'ERC20',
    hide: false,
    isGasTankAvailable: false,
    relayerlessOnly: false,
    nativeAsset: {
      address: '0x0000000000000000000000000000000000000000',
      symbol: 'KCS',
      coingeckoId: null,
      decimals: 18
    }
  },
  {
    id: NETWORKS.optimism,
    chainId: 10,
    nativeAssetSymbol: 'ETH',
    name: 'Optimism',
    explorerUrl: 'https://optimistic.etherscan.io',
    unstoppableDomainsChain: 'ERC20',
    isGasTankAvailable: true,
    relayerlessOnly: false,
    nativeAsset: {
      address: '0x0000000000000000000000000000000000000000',
      symbol: 'ETH',
      coingeckoId: null,
      decimals: 18
    }
  },
  {
    id: NETWORKS.andromeda,
    chainId: 1088,
    nativeAssetSymbol: 'METIS',
    name: 'Andromeda',
    explorerUrl: 'https://andromeda-explorer.metis.io',
    unstoppableDomainsChain: 'ERC20',
    isGasTankAvailable: true,
    relayerlessOnly: false,
    nativeAsset: {
      address: '0x0000000000000000000000000000000000000000',
      symbol: 'METIS',
      coingeckoId: null,
      decimals: 18
    }
  },
  {
    id: 'rinkeby',
    chainId: 4,
    nativeAssetSymbol: 'ETH',
    name: 'Rinkeby',
    explorerUrl: 'https://rinkeby.etherscan.io',
    unstoppableDomainsChain: 'ERC20',
    hide: true,
    isGasTankAvailable: false,
    relayerlessOnly: false,
    nativeAsset: {
      address: '0x0000000000000000000000000000000000000000',
      symbol: 'ETH',
      coingeckoId: null,
      decimals: 18
    }
  },
  {
    id: 'ethereum-pow',
    chainId: 10001,
    nativeAssetSymbol: 'ETHW',
    name: 'ETHPoW',
    explorerUrl: 'https://mainnet.ethwscan.com',
    unstoppableDomainsChain: 'ERC20',
    isGasTankAvailable: false,
    relayerlessOnly: true,
    nativeAsset: {
      address: '0x0000000000000000000000000000000000000000',
      symbol: 'ETH',
      coingeckoId: null,
      decimals: 18
    }
  }
  // {
  // 	id: NETWORKS.cronos,
  // 	chainId: 25,
  // 	nativeAssetSymbol: 'CRO',
  // 	name: 'Cronos',
  // 	explorerUrl: 'https://cronoscan.com',
  // 	unstoppableDomainsChain: 'ERC20',
  // },
  // {
  // 	id: NETWORKS.aurora,
  // 	chainId: 1313161554,
  // 	nativeAssetSymbol: 'ETH',
  // 	name: 'NEAR Aurora',
  // 	explorerUrl: 'https://aurorascan.dev',
  // 	unstoppableDomainsChain: 'ERC20',
  // }
]

export default networks<|MERGE_RESOLUTION|>--- conflicted
+++ resolved
@@ -42,13 +42,6 @@
   {
     id: NETWORKS.ethereum,
     chainId: 1,
-<<<<<<< HEAD
-    // rpc: 'https://mainnet.infura.io/v3/3d22938fd7dd41b7af4197752f83e8a1',
-    // rpc: 'https://morning-wild-water.quiknode.pro/66011d2c6bdebc583cade5365086c8304c13366c/',
-    // rpc: 'https://mainnet.infura.io/v3/d4319c39c4df452286d8bf6d10de28ae',
-    rpc: 'https://eth-mainnet.alchemyapi.io/v2/SBG22nxioGnHZCCFJ9C93SIN82e9TUHS',
-=======
->>>>>>> 9469fe8e
     nativeAssetSymbol: 'ETH',
     name: 'Ethereum',
     ensName: 'homestead',
