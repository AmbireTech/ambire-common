export enum NETWORKS {
  'ethereum' = 'ethereum',
  'polygon' = 'polygon',
  'avalanche' = 'avalanche',
  'binance-smart-chain' = 'binance-smart-chain',
  'fantom' = 'fantom',
  'moonbeam' = 'moonbeam',
  'moonriver' = 'moonriver',
  'arbitrum' = 'arbitrum',
  'gnosis' = 'gnosis',
  'kucoin' = 'kucoin',
  'optimism' = 'optimism',
  'andromeda' = 'andromeda',
<<<<<<< HEAD
  'rinkeby' = 'rinkeby',
  'mumbai' = 'mumbai',
  'cronos' = 'cronos',
  'aurora' = 'aurora',
  'okc' = 'okc',
  'ethereum-pow' = 'ethereum-pow',
  'sepolia' = 'sepolia',
  'base' = 'base'
=======
  'cronos' = 'cronos',
  'aurora' = 'aurora',
  'okc' = 'okc',
  'base' = 'base',
  'ethereum-pow' = 'ethereum-pow'
>>>>>>> 9dd08697
}

export type NetworkId = keyof typeof NETWORKS

export type NetworkType = {
  id: NetworkId
  chainId: number
  nativeAssetSymbol: string
  name: string
  ensName?: string
  explorerUrl: string
  unstoppableDomainsChain: string
  hide?: boolean
  isGasTankAvailable: boolean
  relayerlessOnly: boolean
  nativeAsset: {
    address: string
    symbol: string
    coingeckoId: any
    decimals: number
  }
}

const networks: NetworkType[] = [
  {
    id: NETWORKS.ethereum,
    chainId: 1,
    nativeAssetSymbol: 'ETH',
    name: 'Ethereum',
    ensName: 'homestead',
    explorerUrl: 'https://etherscan.io',
    unstoppableDomainsChain: 'ERC20',
    isGasTankAvailable: true,
    relayerlessOnly: false,
    nativeAsset: {
      address: '0x0000000000000000000000000000000000000000',
      symbol: 'ETH',
      coingeckoId: 'ethereum',
      decimals: 18
    }
  },
  {
    id: NETWORKS.polygon,
    chainId: 137,
    nativeAssetSymbol: 'MATIC',
    name: 'Polygon',
    explorerUrl: 'https://polygonscan.com',
    unstoppableDomainsChain: 'MATIC',
    isGasTankAvailable: true,
    relayerlessOnly: false,
    nativeAsset: {
      address: '0x0000000000000000000000000000000000000000',
      symbol: 'MATIC',
      coingeckoId: 'matic-network',
      decimals: 18
    }
  },
  {
    id: NETWORKS.avalanche,
    chainId: 43114,
    nativeAssetSymbol: 'AVAX',
    name: 'Avalanche',
    explorerUrl: 'https://snowtrace.io',
    unstoppableDomainsChain: 'ERC20',
    isGasTankAvailable: true,
    relayerlessOnly: false,
    nativeAsset: {
      address: '0x0000000000000000000000000000000000000000',
      symbol: 'AVAX',
      coingeckoId: 'avalanche-2',
      decimals: 18
    }
  },
  {
    // to match the zapper ID
    id: NETWORKS['binance-smart-chain'],
    chainId: 56,
    nativeAssetSymbol: 'BNB',
    name: 'BNB Chain',
    explorerUrl: 'https://bscscan.com',
    unstoppableDomainsChain: 'BEP20',
    isGasTankAvailable: true,
    relayerlessOnly: false,
    nativeAsset: {
      address: '0x0000000000000000000000000000000000000000',
      symbol: 'BNB',
      coingeckoId: 'binancecoin',
      decimals: 18
    }
  },
  {
    id: NETWORKS.fantom,
    chainId: 250,
    nativeAssetSymbol: 'FTM',
    name: 'Fantom Opera',
    explorerUrl: 'https://ftmscan.com',
    unstoppableDomainsChain: 'ERC20',
    isGasTankAvailable: true,
    relayerlessOnly: false,
    nativeAsset: {
      address: '0x0000000000000000000000000000000000000000',
      symbol: 'FTM',
      coingeckoId: 'fantom',
      decimals: 18
    }
  },
  {
    id: NETWORKS.moonbeam,
    chainId: 1284,
    nativeAssetSymbol: 'GLMR',
    name: 'Moonbeam',
    explorerUrl: 'https://moonscan.io/',
    unstoppableDomainsChain: 'ERC20',
    isGasTankAvailable: true,
    relayerlessOnly: false,
    nativeAsset: {
      address: '0x0000000000000000000000000000000000000000',
      symbol: 'GLMR',
      coingeckoId: 'moonbeam',
      decimals: 18
    }
  },
  {
    id: NETWORKS.moonriver,
    chainId: 1285,
    nativeAssetSymbol: 'MOVR',
    name: 'Moonriver',
    explorerUrl: 'https://moonriver.moonscan.io/',
    unstoppableDomainsChain: 'ERC20',
    isGasTankAvailable: true,
    relayerlessOnly: false,
    nativeAsset: {
      address: '0x0000000000000000000000000000000000000000',
      symbol: 'MOVR',
      coingeckoId: 'moonriver',
      decimals: 18
    }
  },
  {
    id: NETWORKS.arbitrum,
    chainId: 42161,
    nativeAssetSymbol: 'AETH',
    name: 'Arbitrum',
    explorerUrl: 'https://arbiscan.io',
    unstoppableDomainsChain: 'ERC20',
    isGasTankAvailable: true,
    relayerlessOnly: false,
    nativeAsset: {
      address: '0x0000000000000000000000000000000000000000',
      symbol: 'AETH',
      coingeckoId: 'ethereum',
      decimals: 18
    }
  },
  {
    id: NETWORKS.gnosis,
    chainId: 100,
    nativeAssetSymbol: 'XDAI',
    name: 'Gnosis Chain',
    explorerUrl: 'https://gnosisscan.io',
    unstoppableDomainsChain: 'ERC20',
    isGasTankAvailable: true,
    relayerlessOnly: false,
    nativeAsset: {
      address: '0x0000000000000000000000000000000000000000',
      symbol: 'XDAI',
      coingeckoId: 'xdai',
      decimals: 18
    }
  },
  {
    id: NETWORKS.kucoin,
    chainId: 321,
    nativeAssetSymbol: 'KCS',
    name: 'KCC KuCoin',
    explorerUrl: 'https://explorer.kcc.io',
    unstoppableDomainsChain: 'ERC20',
    hide: false,
    isGasTankAvailable: false,
    relayerlessOnly: false,
    nativeAsset: {
      address: '0x0000000000000000000000000000000000000000',
      symbol: 'KCS',
      coingeckoId: 'kucoin-shares',
      decimals: 18
    }
  },
  {
    id: NETWORKS.optimism,
    chainId: 10,
    nativeAssetSymbol: 'ETH',
    name: 'Optimism',
    explorerUrl: 'https://optimistic.etherscan.io',
    unstoppableDomainsChain: 'ERC20',
    isGasTankAvailable: true,
    relayerlessOnly: false,
    nativeAsset: {
      address: '0x0000000000000000000000000000000000000000',
      symbol: 'ETH',
      coingeckoId: 'ethereum',
      decimals: 18
    }
  },
  {
    id: NETWORKS.base,
    chainId: 8453,
    nativeAssetSymbol: 'ETH',
    name: 'Base',
    explorerUrl: 'https://basescan.org/',
    unstoppableDomainsChain: 'ERC20',
    isGasTankAvailable: true,
    relayerlessOnly: false,
    nativeAsset: {
      address: '0x0000000000000000000000000000000000000000',
      symbol: 'ETH',
      coingeckoId: 'ethereum',
      decimals: 18
    }
  },
  {
    id: NETWORKS.base,
    chainId: 8453,
    nativeAssetSymbol: 'ETH',
    name: 'Base',
    explorerUrl: 'https://basescan.org/',
    unstoppableDomainsChain: 'ERC20',
    isGasTankAvailable: true,
    relayerlessOnly: false,
    nativeAsset: {
      address: '0x0000000000000000000000000000000000000000',
      symbol: 'ETH',
      coingeckoId: 'ethereum',
      decimals: 18
    }
  },
  {
    id: NETWORKS.andromeda,
    chainId: 1088,
    nativeAssetSymbol: 'METIS',
    name: 'Andromeda',
    explorerUrl: 'https://andromeda-explorer.metis.io',
    unstoppableDomainsChain: 'ERC20',
    isGasTankAvailable: true,
    relayerlessOnly: false,
    nativeAsset: {
      address: '0x0000000000000000000000000000000000000000',
      symbol: 'METIS',
      coingeckoId: 'metis-token',
      decimals: 18
    }
  },
  {
    id: NETWORKS.okc,
    chainId: 66,
    nativeAssetSymbol: 'OTK',
    name: 'OKX Chain',
    explorerUrl: 'https://www.oklink.com/en/okc',
<<<<<<< HEAD
    unstoppableDomainsChain: 'ERC20',
    isGasTankAvailable: true,
    relayerlessOnly: false,
    nativeAsset: {
      address: '0x0000000000000000000000000000000000000000',
      symbol: 'OTK',
      coingeckoId: 'oec-token',
      decimals: 18
    }
  },
  {
    id: NETWORKS.rinkeby,
    chainId: 4,
    nativeAssetSymbol: 'ETH',
    name: 'Rinkeby',
    explorerUrl: 'https://rinkeby.etherscan.io',
=======
>>>>>>> 9dd08697
    unstoppableDomainsChain: 'ERC20',
    isGasTankAvailable: true,
    relayerlessOnly: false,
    nativeAsset: {
      address: '0x0000000000000000000000000000000000000000',
<<<<<<< HEAD
      symbol: 'ETH',
      coingeckoId: 'ethereum',
      decimals: 18
    }
  },
  {
    id: NETWORKS.sepolia,
    chainId: 11155111,
    nativeAssetSymbol: 'ETH',
    name: 'Sepolia',
    explorerUrl: 'https://sepolia.etherscan.io/',
    unstoppableDomainsChain: 'ERC20',
    hide: true,
    isGasTankAvailable: false,
    relayerlessOnly: false,
    nativeAsset: {
      address: '0x0000000000000000000000000000000000000000',
      symbol: 'ETH',
      coingeckoId: 'ethereum',
=======
      symbol: 'OTK',
      coingeckoId: 'oec-token',
>>>>>>> 9dd08697
      decimals: 18
    }
  },
  {
    id: NETWORKS.mumbai,
    chainId: 80001,
    nativeAssetSymbol: 'MATIC',
    name: 'Mumbai',
    explorerUrl: 'https://mumbai.polygonscan.com/',
    unstoppableDomainsChain: 'ERC20',
    hide: true,
    isGasTankAvailable: false,
    relayerlessOnly: false,
    nativeAsset: {
      address: '0x0000000000000000000000000000000000000000',
      symbol: 'MATIC',
      coingeckoId: 'matic-network',
      decimals: 18
    }
  },
  {
    id: NETWORKS['ethereum-pow'],
    chainId: 10001,
    nativeAssetSymbol: 'ETHW',
    name: 'ETHPoW',
    explorerUrl: 'https://mainnet.ethwscan.com',
    unstoppableDomainsChain: 'ERC20',
    isGasTankAvailable: false,
    relayerlessOnly: true,
    nativeAsset: {
      address: '0x0000000000000000000000000000000000000000',
      symbol: 'ETH',
      coingeckoId: 'ethereum-pow-iou',
      decimals: 18
    }
  }
  // {
  // 	id: NETWORKS.cronos,
  // 	chainId: 25,
  // 	nativeAssetSymbol: 'CRO',
  // 	name: 'Cronos',
  // 	explorerUrl: 'https://cronoscan.com',
  // 	unstoppableDomainsChain: 'ERC20',
  // },
  // {
  // 	id: NETWORKS.aurora,
  // 	chainId: 1313161554,
  // 	nativeAssetSymbol: 'ETH',
  // 	name: 'NEAR Aurora',
  // 	explorerUrl: 'https://aurorascan.dev',
  // 	unstoppableDomainsChain: 'ERC20',
  // }
]

export const coingeckoNets = {
  ethereum: 'ethereum',
  'polygon-pos': 'polygon',
  polygon: 'polygon-pos',
  'binance-smart-chain': 'binance-smart-chain',
  avalanche: 'avalanche',
  fantom: 'fantom',
  moonbeam: 'moonbeam',
  moonriver: 'moonriver',
  'arbitrum-one': 'arbitrum',
  arbitrum: 'arbitrum-one',
  gnosis: 'xdai',
  xdai: 'gnosis',
  'kucoin-community-chain': 'kucoin',
  kucoin: 'kucoin-community-chain',
  'metis-andromeda': 'andromeda',
  andromeda: 'metis-andromeda',
  cronos: 'cronos',
  aurora: 'aurora',
  optimism: 'optimistic-ethereum',
  'optimistic-ethereum': 'optimism',
  base: 'base'
}

export default networks<|MERGE_RESOLUTION|>--- conflicted
+++ resolved
@@ -11,7 +11,6 @@
   'kucoin' = 'kucoin',
   'optimism' = 'optimism',
   'andromeda' = 'andromeda',
-<<<<<<< HEAD
   'rinkeby' = 'rinkeby',
   'mumbai' = 'mumbai',
   'cronos' = 'cronos',
@@ -20,13 +19,6 @@
   'ethereum-pow' = 'ethereum-pow',
   'sepolia' = 'sepolia',
   'base' = 'base'
-=======
-  'cronos' = 'cronos',
-  'aurora' = 'aurora',
-  'okc' = 'okc',
-  'base' = 'base',
-  'ethereum-pow' = 'ethereum-pow'
->>>>>>> 9dd08697
 }
 
 export type NetworkId = keyof typeof NETWORKS
@@ -284,7 +276,6 @@
     nativeAssetSymbol: 'OTK',
     name: 'OKX Chain',
     explorerUrl: 'https://www.oklink.com/en/okc',
-<<<<<<< HEAD
     unstoppableDomainsChain: 'ERC20',
     isGasTankAvailable: true,
     relayerlessOnly: false,
@@ -301,14 +292,12 @@
     nativeAssetSymbol: 'ETH',
     name: 'Rinkeby',
     explorerUrl: 'https://rinkeby.etherscan.io',
-=======
->>>>>>> 9dd08697
-    unstoppableDomainsChain: 'ERC20',
-    isGasTankAvailable: true,
-    relayerlessOnly: false,
-    nativeAsset: {
-      address: '0x0000000000000000000000000000000000000000',
-<<<<<<< HEAD
+    unstoppableDomainsChain: 'ERC20',
+    hide: true,
+    isGasTankAvailable: false,
+    relayerlessOnly: false,
+    nativeAsset: {
+      address: '0x0000000000000000000000000000000000000000',
       symbol: 'ETH',
       coingeckoId: 'ethereum',
       decimals: 18
@@ -328,10 +317,6 @@
       address: '0x0000000000000000000000000000000000000000',
       symbol: 'ETH',
       coingeckoId: 'ethereum',
-=======
-      symbol: 'OTK',
-      coingeckoId: 'oec-token',
->>>>>>> 9dd08697
       decimals: 18
     }
   },
