import { JsonRpcProvider } from 'ethers'

import { BUNDLER } from '../consts/bundlers'
import {
  ChainlistNetwork,
  Erc4337settings,
  Network,
  NetworkFeature,
  RelayerNetwork
} from '../interfaces/network'

const hardcodedRpcUrls: { [chainId: string]: string } = {
  '11155111': 'https://eth-sepolia.public.blastapi.io'
}

const checkIsRpcUrlWorking = async (rpcUrl: string) => {
  const provider = new JsonRpcProvider(rpcUrl)

  try {
    await provider.getBlockNumber()
  } catch {
    provider?.destroy()
    return false
  }

  provider.destroy()

  return true
}

const rollProviderUrlsAndFindWorking = async (
  rpcUrls: string[],
  index: number
): Promise<string | null> => {
  const isProviderWorking = await checkIsRpcUrlWorking(rpcUrls[index])

  if (isProviderWorking) {
    return rpcUrls[index]
  }

  const nextIndex = index + 1

  if (rpcUrls.length > nextIndex) {
    return rollProviderUrlsAndFindWorking(rpcUrls, nextIndex)
  }

  return null
}

const convertToAmbireNetworkFormat = async (network: ChainlistNetwork): Promise<Network> => {
  const freeHttpRpcUrls = network.rpc.filter((rpcUrl: string) => {
    const isHttpOrHttps = rpcUrl.startsWith('http')

    if (!isHttpOrHttps) return false

    const isApiKeyRequired = /${.+}/.test(rpcUrl)

    return !isApiKeyRequired
  })
  const workingRpcUrl: string =
    hardcodedRpcUrls[network.chainId.toString()] ??
    (await rollProviderUrlsAndFindWorking(freeHttpRpcUrls, 0))

  let platformId = null
  let nativeAssetId = null

  try {
    const coingeckoRequest = await fetch(
      `https://cena.ambire.com/api/v3/platform/${Number(network.chainId)}`
    ).catch(() => ({
      error: 'currently, we cannot fetch the coingecko information'
    }))

    // set the coingecko info

    if (!('error' in coingeckoRequest)) {
      const coingeckoInfo = await coingeckoRequest.json()
      if (!coingeckoInfo.error) {
        platformId = coingeckoInfo.platformId
        nativeAssetId = coingeckoInfo.nativeAssetId
      }
    }
  } catch (e) {
    console.error(e)
    // do nothing
  }

  return {
    id: network.name.toLowerCase(),
    name: network.name,
    chainId: BigInt(network.chainId),
    rpcUrls: [workingRpcUrl ?? network.rpc[0]],
    explorerUrl: network.explorers[0].url,
    selectedRpcUrl: workingRpcUrl || '',
    platformId,
    nativeAssetId,
    nativeAssetSymbol: network.nativeCurrency.symbol,
    nativeAssetName: network.nativeCurrency.name,
    // Not needed for benzin
    hasRelayer: false,
    rpcNoStateOverride: false, // TODO
    reestimateOn: 0,
    areContractsDeployed: false, // TODO
    features: [],
    feeOptions: { is1559: false },
    flagged: false,
    hasSingleton: false,
    iconUrls: [],
    erc4337: { enabled: false, hasPaymaster: false },
    isSAEnabled: false,
    predefined: false,
    has7702: false
  }
}

<<<<<<< HEAD
/**
 * Maps the configuration of a Relayer network to the Ambire network format.
 * Needed, because the structures does NOT fully match, some values need to be
 * transformed or parsed (number to bigint). And finally, because there are
 * default values that need to be set for the so called "predefined" networks.
 */
export const mapRelayerNetworkConfigToAmbireNetwork = (
  _chainId: string,
  relayerNetwork: RelayerNetwork
): Network => {
  const chainId = BigInt(_chainId)
  const {
    name,
    explorerUrl,
    selectedRpcUrl,
    isOptimistic,
    disableEstimateGas,
    predefinedConfigVersion,
    rpcUrls,
    iconUrls,
    platformId
  } = relayerNetwork
  const {
    ambireId: id,
    native: {
      symbol: nativeAssetSymbol,
      name: nativeAssetName,
      coingeckoId: nativeAssetId,
      wrapped: { address: wrappedAddr },
      oldNativeAssetSymbols
    },
    smartAccounts,
    feeOptions: incomingFeeOptions
  } = relayerNetwork

  const hasRelayer = smartAccounts?.hasRelayer ?? false
  const allowForce4337 = smartAccounts?.allowForce4337 ?? false
  const incomingErc4337 = smartAccounts?.erc4337 ?? { enabled: false, hasPaymaster: false }

  const feeOptions = {
    is1559: incomingFeeOptions.is1559,
    minBaseFeeEqualToLastBlock: !!incomingFeeOptions.minBaseFeeEqualToLastBlock,
    ...(typeof incomingFeeOptions.minBaseFee === 'number' && {
      minBaseFee: BigInt(incomingFeeOptions.minBaseFee)
    }),
    ...(typeof incomingFeeOptions.elasticityMultiplier === 'number' && {
      elasticityMultiplier: BigInt(incomingFeeOptions.elasticityMultiplier)
    }),
    ...(typeof incomingFeeOptions.baseFeeMaxChangeDenominator === 'number' && {
      baseFeeMaxChangeDenominator: BigInt(incomingFeeOptions.baseFeeMaxChangeDenominator)
    }),
    ...(typeof incomingFeeOptions.feeIncrease === 'number' && {
      feeIncrease: BigInt(incomingFeeOptions.feeIncrease)
    })
  }

  const erc4337: Erc4337settings = {
    enabled: incomingErc4337.enabled,
    hasPaymaster: incomingErc4337.hasPaymaster,
    ...(typeof incomingErc4337.hasBundlerSupport === 'boolean' && {
      hasBundlerSupport: incomingErc4337.hasBundlerSupport
    }),
    // TODO: Also store the values (bundler API keys) somewhere. Currently,
    // they are pulled from the .env file
    ...(incomingErc4337.bundlers && {
      bundlers: Object.keys(incomingErc4337.bundlers) as BUNDLER[]
    }),
    ...(incomingErc4337.defaultBundler && {
      defaultBundler: incomingErc4337.defaultBundler
    }),
    ...(incomingErc4337.increasePreVerGas && {
      increasePreVerGas: incomingErc4337.increasePreVerGas ?? 0
    })
  }

  // Always fallback to these values for the "predefined" networks, coming from
  // the RPC for the custom networks.
  // TODO: Call the RPC to get these values dynamically
  // on version update on isSAEnabled = false
  const rpcNoStateOverride = false
  const isSAEnabled = !!smartAccounts
  const areContractsDeployed = !!smartAccounts
  const features: NetworkFeature[] = []
  const hasSingleton = true

  // Coming from the RPC, only for the custom networks
  // const reestimateOn
  // const flagged
  // const blockGasLimit
  // const force4337

  return {
    id,
    name,
    iconUrls,
    explorerUrl,
    rpcUrls,
    selectedRpcUrl,
    isOptimistic,
    disableEstimateGas,
    platformId,
    chainId,
    nativeAssetSymbol,
    nativeAssetName,
    nativeAssetId,
    hasRelayer,
    wrappedAddr,
    oldNativeAssetSymbols,
    allowForce4337,
    feeOptions,
    erc4337,
    rpcNoStateOverride,
    isSAEnabled,
    predefined: true,
    predefinedConfigVersion,
    areContractsDeployed,
    features,
    hasSingleton
  }
}

export { rollProviderUrlsAndFindWorking, checkIsRpcUrlWorking, convertToAmbireNetworkFormat }
=======
export { checkIsRpcUrlWorking, convertToAmbireNetworkFormat, rollProviderUrlsAndFindWorking }
>>>>>>> 62ddb2ca
<|MERGE_RESOLUTION|>--- conflicted
+++ resolved
@@ -113,7 +113,6 @@
   }
 }
 
-<<<<<<< HEAD
 /**
  * Maps the configuration of a Relayer network to the Ambire network format.
  * Needed, because the structures does NOT fully match, some values need to be
@@ -231,11 +230,9 @@
     predefinedConfigVersion,
     areContractsDeployed,
     features,
-    hasSingleton
-  }
-}
-
-export { rollProviderUrlsAndFindWorking, checkIsRpcUrlWorking, convertToAmbireNetworkFormat }
-=======
-export { checkIsRpcUrlWorking, convertToAmbireNetworkFormat, rollProviderUrlsAndFindWorking }
->>>>>>> 62ddb2ca
+    hasSingleton,
+    has7702: false
+  }
+}
+
+export { rollProviderUrlsAndFindWorking, checkIsRpcUrlWorking, convertToAmbireNetworkFormat }