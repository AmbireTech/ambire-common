--- conflicted
+++ resolved
@@ -77,11 +77,7 @@
     // Ensure the merged networks contain "unichain" and other relayer networks
     expect(updatedNetworks).toHaveProperty('130')
     expect(updatedNetworks['130'].rpcUrls).toContain('https://unichain.rpc.url-2') // Ensure the custom "unichain" network is added to rpcUrls array
-<<<<<<< HEAD
-    expect(updatedNetworks['130'].predefined).toBe(false) // "unichain" is no longer a relayer network
-=======
     expect(updatedNetworks['130'].predefined).toBe(false) // Ensure "unichain" details are correct
->>>>>>> a1f6547a
   })
 
   test('should update network preferences', (done) => {
