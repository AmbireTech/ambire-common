import EmittableError from '../../classes/EmittableError'
import { networks as predefinedNetworks, ODYSSEY_CHAIN_ID } from '../../consts/networks'
import { Fetch } from '../../interfaces/fetch'
import {
  AddNetworkRequestParams,
  ChainId,
  Network,
  NetworkId,
  NetworkInfo,
  NetworkInfoLoading,
  RelayerNetworkConfigResponse
} from '../../interfaces/network'
import { Storage } from '../../interfaces/storage'
import {
  getFeaturesByNetworkProperties,
  getNetworkInfo,
  is4337Enabled
} from '../../libs/networks/networks'
import { relayerCall } from '../../libs/relayerCall/relayerCall'
import { mapRelayerNetworkConfigToAmbireNetwork } from '../../utils/networks'
import EventEmitter, { Statuses } from '../eventEmitter/eventEmitter'

const STATUS_WRAPPED_METHODS = {
  addNetwork: 'INITIAL',
  updateNetwork: 'INITIAL'
} as const

/**
 * The NetworksController is responsible for managing networks. It handles both predefined networks and those
 * that users can add either through a dApp request or manually via the UI. This controller provides functions
 * for adding, updating, and removing networks.
 */
export class NetworksController extends EventEmitter {
  #storage: Storage

  #fetch: Fetch

  #callRelayer: Function

  #networks: { [key: string]: Network } = {}

  statuses: Statuses<keyof typeof STATUS_WRAPPED_METHODS> = STATUS_WRAPPED_METHODS

  networkToAddOrUpdate: {
    chainId: Network['chainId']
    rpcUrl: string
    info?: NetworkInfoLoading<NetworkInfo>
  } | null = null

  #onRemoveNetwork: (id: NetworkId) => void

  /** Callback that gets called when adding or updating network */
  #onAddOrUpdateNetwork: (network: Network) => void

  // Holds the initial load promise, so that one can wait until it completes
  initialLoadPromise: Promise<void>

  #networksStorageUpdatePromise: Promise<null> = Promise.resolve(null)

  constructor(
    storage: Storage,
    fetch: Fetch,
    relayerUrl: string,
    onAddOrUpdateNetwork: (network: Network) => void,
    onRemoveNetwork: (id: NetworkId) => void
  ) {
    super()
    this.#storage = storage
    this.#fetch = fetch
    this.#callRelayer = relayerCall.bind({ url: relayerUrl, fetch })
    this.#onAddOrUpdateNetwork = onAddOrUpdateNetwork
    this.#onRemoveNetwork = onRemoveNetwork
    // eslint-disable-next-line @typescript-eslint/no-floating-promises
    this.initialLoadPromise = this.#load()
  }

  get isInitialized(): boolean {
    return !!Object.keys(this.#networks).length
  }

  get networks(): Network[] {
    if (!this.#networks) return predefinedNetworks

    const uniqueNetworksByChainId = Object.values(this.#networks)
      .sort((a, b) => +b.predefined - +a.predefined) // first predefined
      .filter((item, index, self) => self.findIndex((i) => i.chainId === item.chainId) === index) // unique by chainId (predefined with priority)
    return uniqueNetworksByChainId.map((network) => {
      // eslint-disable-next-line no-param-reassign
<<<<<<< HEAD
      network.features = getFeaturesByNetworkProperties(
        {
          isSAEnabled: network.isSAEnabled,
          isOptimistic: network.isOptimistic ?? false,
          rpcNoStateOverride: network.rpcNoStateOverride,
          erc4337: network.erc4337,
          areContractsDeployed: network.areContractsDeployed,
          feeOptions: network.feeOptions,
          platformId: network.platformId,
          nativeAssetId: network.nativeAssetId,
          flagged: network.flagged ?? false,
          chainId: network.chainId,
          hasSingleton: network.hasSingleton,
          force4337: network.force4337
        },
        network
      )
=======
      network.features = getFeaturesByNetworkProperties({
        isSAEnabled: network.isSAEnabled,
        isOptimistic: network.isOptimistic ?? false,
        rpcNoStateOverride: network.rpcNoStateOverride,
        erc4337: network.erc4337,
        areContractsDeployed: network.areContractsDeployed,
        feeOptions: network.feeOptions,
        platformId: network.platformId,
        nativeAssetId: network.nativeAssetId,
        flagged: network.flagged ?? false,
        chainId: network.chainId,
        hasSingleton: network.hasSingleton
      })
>>>>>>> af0bad96
      return network
    })
  }

  /**
   * Loads and synchronizes network configurations from storage and the relayer.
   *
   * This method performs the following steps:
   * 1. Retrieves the legacy network preferences and the latest network configurations from storage.
   * 2. Migrates legacy network preferences to the new network structure if needed.
   * 3. Converts the network structure from [key: NetworkId] to [key: chainId].
   * 4. If no networks are found in storage, sets predefined networks and emits an update.
   * 5. Merges the networks from the Relayer with the stored networks.
   * 6. Ensures predefined networks are marked correctly and handles special cases (e.g., Odyssey network).
   * 7. Sorts networks with predefined ones first, followed by custom networks, ordered by chainId.
   * 8. Updates the networks in storage.
   * 9. Asynchronously updates network features if needed.
   *
   * This method ensures that the application has the most up-to-date network configurations,
   * handles migration of legacy data, and maintains consistency between stored and relayer-provided networks.
   */
  async #load() {
    // Step 1. Get latest storage (networksInStorage)
    const networksInStorage: { [key: string]: Network } = await this.#storage.get('networks', {})

    let finalNetworks: { [key: string]: Network } = {}

    // If networksInStorage is empty, set predefinedNetworks and emit update
    if (!Object.keys(networksInStorage).length) {
      finalNetworks = predefinedNetworks.reduce((acc, network) => {
        acc[network.chainId.toString()] = network
        return acc
      }, {} as { [key: string]: Network })
      this.#networks = finalNetworks
      this.emitUpdate()
    }
<<<<<<< HEAD

    finalNetworks = Object.fromEntries(
      Object.values(networksInStorage).map((network) => [network.chainId.toString(), network])
    )

    // Step 2: Merge the networks coming from the Relayer
    // For now we call this on load, but will decide later if we need to call it periodically
    let relayerNetworks: RelayerNetworkConfigResponse = {}
    try {
      const res = await this.#callRelayer('/v2/config/networks')
      relayerNetworks = res.data.extensionConfigNetworks
      Object.entries(relayerNetworks).forEach(([_chainId, network]) => {
        const chainId = BigInt(_chainId)
        const relayerNetwork = mapRelayerNetworkConfigToAmbireNetwork(chainId, network)
        const storedNetwork = Object.values(networksInStorage).find(
          (net) => net.chainId === chainId
        )

        if (!storedNetwork) {
          finalNetworks[chainId.toString()] = {
            ...(predefinedNetworks.find((n) => n.chainId === relayerNetwork.chainId) || {}),
            ...relayerNetwork
          }
          return
        }

        // If the network is custom we assume predefinedConfigVersion = 0
        if (storedNetwork.predefinedConfigVersion === undefined) {
          storedNetwork.predefinedConfigVersion = 0
        }

        // Mechanism to force an update network preferences if needed
        const shouldOverrideStoredNetwork =
          relayerNetwork.predefinedConfigVersion > 0 &&
          relayerNetwork.predefinedConfigVersion > storedNetwork.predefinedConfigVersion

        if (shouldOverrideStoredNetwork) {
          finalNetworks[chainId.toString()] = {
            ...(predefinedNetworks.find((n) => n.chainId === relayerNetwork.chainId) || {}),
            ...relayerNetwork,
            id: storedNetwork?.id || relayerNetwork.id,
            rpcUrls: [...new Set([...relayerNetwork.rpcUrls, ...storedNetwork.rpcUrls])]
          }
        } else {
          finalNetworks[chainId.toString()] = {
            ...storedNetwork,
            rpcUrls: [...new Set([...relayerNetwork.rpcUrls, ...storedNetwork.rpcUrls])]
          }
        }
      })
    } catch (e: any) {
      // Fail silently, we already have the networks from the storage
      // and assured we used predefined networks
      console.log('Failed to fetch networks from the Relayer', e)
    }

    // Ensure predefined networks stay marked correctly and handle special cases (e.g., Odyssey network)
    const predefinedNetworkIds = Object.keys(relayerNetworks)
    Object.keys(finalNetworks).forEach((chainId: string) => {
      const network = finalNetworks[chainId]

      // If a predefined network is removed by the relayer, mark it as custom
      if (!predefinedNetworkIds.includes(network.chainId.toString()) && network.predefined) {
        finalNetworks[chainId] = { ...network, predefined: false }
      }

      // Special case: Set the platformId for Odyssey chain
      if (network.chainId === ODYSSEY_CHAIN_ID) {
        finalNetworks[chainId] = { ...network, platformId: 'ethereum' }
=======
    this.#networks = storedNetworks

    predefinedNetworks.forEach((n) => {
      this.#networks[n.id] = {
        ...n, // add the latest structure of the predefined network to include the new props that are not in storage yet
        ...(this.#networks[n.id] || {}), // override with stored props
        // attributes that should take predefined priority
        feeOptions: n.feeOptions,
        hasRelayer: n.hasRelayer,
        erc4337: {
          enabled: is4337Enabled(!!n.erc4337.hasBundlerSupport, n),
          hasPaymaster: n.erc4337.hasPaymaster,
          defaultBundler: n.erc4337.defaultBundler,
          bundlers: n.erc4337.bundlers,
          increasePreVerGas: n.erc4337.increasePreVerGas ?? 0
        },
        nativeAssetId: n.nativeAssetId,
        nativeAssetSymbol: n.nativeAssetSymbol,
        has7702: n.has7702
>>>>>>> af0bad96
      }
    })
    this.#networks = finalNetworks

    this.emitUpdate()

    await this.#updateNetworksInStorage()

    // update networks features asynchronously
    Object.values(finalNetworks).forEach((network) => {
      if (network.isSAEnabled) return

      if (
        network.lastUpdatedNetworkInfo &&
        Date.now() - network.lastUpdatedNetworkInfo <= 24 * 60 * 60 * 1000
      )
        return

      // eslint-disable-next-line @typescript-eslint/no-floating-promises
      getNetworkInfo(this.#fetch, network.selectedRpcUrl, network.chainId, async (info) => {
        if (Object.values(info).some((prop) => prop === 'LOADING')) {
          return
        }

        if (info.flagged) return
        const chainId = network.chainId.toString()
        this.#networks[chainId] = {
          ...this.#networks[chainId],
          ...(info as NetworkInfo),
          lastUpdatedNetworkInfo: Date.now()
        }

        await this.#updateNetworksInStorage()

        this.emitUpdate()
      })
    })
  }

  async setNetworkToAddOrUpdate(
    networkToAddOrUpdate: {
      chainId: Network['chainId']
      rpcUrl: string
    } | null = null
  ) {
    await this.initialLoadPromise
    if (networkToAddOrUpdate) {
      this.networkToAddOrUpdate = networkToAddOrUpdate
      this.emitUpdate()

      // eslint-disable-next-line @typescript-eslint/no-floating-promises
      getNetworkInfo(
        this.#fetch,
        networkToAddOrUpdate.rpcUrl,
        networkToAddOrUpdate.chainId,
        (info) => {
          if (this.networkToAddOrUpdate) {
            this.networkToAddOrUpdate = { ...this.networkToAddOrUpdate, info }
            this.emitUpdate()
          }
        }
      )
    } else {
      this.networkToAddOrUpdate = null
      this.emitUpdate()
    }
  }

  async #addNetwork(network: AddNetworkRequestParams) {
    await this.initialLoadPromise
    if (
      !this.networkToAddOrUpdate?.info ||
      Object.values(this.networkToAddOrUpdate.info).some((prop) => prop === 'LOADING')
    ) {
      return
    }

    const chainIds = this.networks.map((net) => net.chainId)
    const ids = this.networks.map((n) => n.id)
    const networkId = network.name.toLowerCase()
    // make sure the id and chainId of the network are unique
    if (ids.indexOf(networkId) !== -1 || chainIds.indexOf(BigInt(network.chainId)) !== -1) {
      throw new EmittableError({
        message: 'The network you are trying to add has already been added.',
        level: 'major',
        error: new Error('settings: addNetwork chain already added (duplicate id/chainId)')
      })
    }

    const info = { ...(this.networkToAddOrUpdate.info as NetworkInfo) }
    const { feeOptions } = info

    // @ts-ignore
    delete info.feeOptions
    this.#networks[network.chainId.toString()] = {
      id: networkId,
      ...network,
      ...info,
      feeOptions,
      features: getFeaturesByNetworkProperties(info, undefined),
      hasRelayer: false,
      predefined: false,
      has7702: false
    }

    this.#onAddOrUpdateNetwork(this.#networks[network.chainId.toString()])

    await this.#updateNetworksInStorage()
    this.networkToAddOrUpdate = null
    this.emitUpdate()
  }

  async addNetwork(network: AddNetworkRequestParams) {
    await this.withStatus('addNetwork', () => this.#addNetwork(network))
  }

  async #updateNetwork(network: Partial<Network>, chainId: ChainId) {
    await this.initialLoadPromise

    if (!Object.keys(network).length) return

    const networkData = this.networks.find((n) => n.chainId === chainId)
    const changedNetwork: Network = Object.keys(network).reduce((acc, key) => {
      if (!networkData) return acc

      // No need to save unchanged networks. Here we filter the networks that are the same as the ones in the storage.
      if (network[key as keyof Network] === networkData[key as keyof Network]) return acc

      return { ...acc, [key]: network[key as keyof Network] }
    }, {} as Network)

<<<<<<< HEAD
    const nextNetwork: Network = { ...network, ...changedNetwork }
    // TODO: Maybe run getFeaturesByNetworkProperties instead?
    // if force4337 is updated, we have to update the enabled flag as well
    if ('force4337' in changedNetwork) {
      nextNetwork.erc4337.enabled = is4337Enabled(
        true,
        this.#networks[chainId.toString()],
        nextNetwork.force4337
      )
    }

    this.#networks[chainId.toString()] = { ...nextNetwork, ...networkData }
    this.#onAddOrUpdateNetwork(this.#networks[chainId.toString()])
=======
    // Update the networks with the incoming new values
    this.#networks[networkId] = { ...this.#networks[networkId], ...changedNetwork }

    this.#onAddOrUpdateNetwork(this.#networks[networkId])
    await this.#storage.set('networks', this.#networks)
>>>>>>> af0bad96

    // TODO: Figure out if this needs adjustments, it probably does
    const checkRPC = async (
      networkToAddOrUpdate: {
        chainId: bigint
        rpcUrl: string
        info?: NetworkInfoLoading<NetworkInfo> | undefined
      } | null
    ) => {
      if (changedNetwork.selectedRpcUrl) {
        if (
          networkToAddOrUpdate?.info &&
          Object.values(networkToAddOrUpdate.info).every((prop) => prop !== 'LOADING')
        ) {
          const info = { ...(networkToAddOrUpdate.info as NetworkInfo) }
          const { feeOptions } = info

          // eslint-disable-next-line no-param-reassign
          delete (info as any).feeOptions
          this.#networks[chainId.toString()] = {
            ...this.#networks[chainId.toString()],
            ...info,
            ...feeOptions
          }

          await this.#updateNetworksInStorage()

          this.emitUpdate()
          return
        }

        // eslint-disable-next-line @typescript-eslint/no-floating-promises
        getNetworkInfo(
          this.#fetch,
          changedNetwork.selectedRpcUrl,
          this.#networks[chainId.toString()].chainId!,
          async (info) => {
            if (Object.values(info).some((prop) => prop === 'LOADING')) {
              return
            }

            const { feeOptions } = info as NetworkInfo

            // eslint-disable-next-line no-param-reassign
            delete (info as any).feeOptions
            this.#networks[chainId.toString()] = {
              ...this.#networks[chainId.toString()],
              ...(info as NetworkInfo),
              ...feeOptions
            }

            await this.#updateNetworksInStorage()

            this.emitUpdate()
          }
        )
      }
    }

    // Do not wait the rpc validation in order to complete the execution of updateNetwork
    // eslint-disable-next-line @typescript-eslint/no-floating-promises
    checkRPC(this.networkToAddOrUpdate)
    this.networkToAddOrUpdate = null

    this.emitUpdate()
  }

  async updateNetwork(network: Partial<Network>, chainId: ChainId) {
    await this.withStatus('updateNetwork', () => this.#updateNetwork(network, chainId))
  }

  async removeNetwork(chainId: ChainId) {
    await this.initialLoadPromise

    if (!this.#networks[chainId.toString()]) return
    delete this.#networks[chainId.toString()]
    this.#onRemoveNetwork(chainId.toString())
    await this.#updateNetworksInStorage()
    this.emitUpdate()
  }

  async #updateNetworksInStorage() {
    // ensures sequential execution
    this.#networksStorageUpdatePromise = this.#networksStorageUpdatePromise
      .then(() => this.#storage.set('networks', this.#networks))
      .catch(() => this.#storage.set('networks', this.#networks))

    await this.#networksStorageUpdatePromise
  }

  toJSON() {
    return {
      ...this,
      ...super.toJSON(),
      isInitialized: this.isInitialized,
      networks: this.networks
    }
  }
}<|MERGE_RESOLUTION|>--- conflicted
+++ resolved
@@ -86,7 +86,6 @@
       .filter((item, index, self) => self.findIndex((i) => i.chainId === item.chainId) === index) // unique by chainId (predefined with priority)
     return uniqueNetworksByChainId.map((network) => {
       // eslint-disable-next-line no-param-reassign
-<<<<<<< HEAD
       network.features = getFeaturesByNetworkProperties(
         {
           isSAEnabled: network.isSAEnabled,
@@ -99,26 +98,10 @@
           nativeAssetId: network.nativeAssetId,
           flagged: network.flagged ?? false,
           chainId: network.chainId,
-          hasSingleton: network.hasSingleton,
-          force4337: network.force4337
+          hasSingleton: network.hasSingleton
         },
         network
       )
-=======
-      network.features = getFeaturesByNetworkProperties({
-        isSAEnabled: network.isSAEnabled,
-        isOptimistic: network.isOptimistic ?? false,
-        rpcNoStateOverride: network.rpcNoStateOverride,
-        erc4337: network.erc4337,
-        areContractsDeployed: network.areContractsDeployed,
-        feeOptions: network.feeOptions,
-        platformId: network.platformId,
-        nativeAssetId: network.nativeAssetId,
-        flagged: network.flagged ?? false,
-        chainId: network.chainId,
-        hasSingleton: network.hasSingleton
-      })
->>>>>>> af0bad96
       return network
     })
   }
@@ -155,7 +138,6 @@
       this.#networks = finalNetworks
       this.emitUpdate()
     }
-<<<<<<< HEAD
 
     finalNetworks = Object.fromEntries(
       Object.values(networksInStorage).map((network) => [network.chainId.toString(), network])
@@ -225,27 +207,6 @@
       // Special case: Set the platformId for Odyssey chain
       if (network.chainId === ODYSSEY_CHAIN_ID) {
         finalNetworks[chainId] = { ...network, platformId: 'ethereum' }
-=======
-    this.#networks = storedNetworks
-
-    predefinedNetworks.forEach((n) => {
-      this.#networks[n.id] = {
-        ...n, // add the latest structure of the predefined network to include the new props that are not in storage yet
-        ...(this.#networks[n.id] || {}), // override with stored props
-        // attributes that should take predefined priority
-        feeOptions: n.feeOptions,
-        hasRelayer: n.hasRelayer,
-        erc4337: {
-          enabled: is4337Enabled(!!n.erc4337.hasBundlerSupport, n),
-          hasPaymaster: n.erc4337.hasPaymaster,
-          defaultBundler: n.erc4337.defaultBundler,
-          bundlers: n.erc4337.bundlers,
-          increasePreVerGas: n.erc4337.increasePreVerGas ?? 0
-        },
-        nativeAssetId: n.nativeAssetId,
-        nativeAssetSymbol: n.nativeAssetSymbol,
-        has7702: n.has7702
->>>>>>> af0bad96
       }
     })
     this.#networks = finalNetworks
@@ -377,27 +338,14 @@
       return { ...acc, [key]: network[key as keyof Network] }
     }, {} as Network)
 
-<<<<<<< HEAD
-    const nextNetwork: Network = { ...network, ...changedNetwork }
-    // TODO: Maybe run getFeaturesByNetworkProperties instead?
-    // if force4337 is updated, we have to update the enabled flag as well
-    if ('force4337' in changedNetwork) {
-      nextNetwork.erc4337.enabled = is4337Enabled(
-        true,
-        this.#networks[chainId.toString()],
-        nextNetwork.force4337
-      )
-    }
-
-    this.#networks[chainId.toString()] = { ...nextNetwork, ...networkData }
+    // Update the networks with the incoming new values
+    this.#networks[chainId.toString()] = {
+      ...this.#networks[chainId.toString()],
+      ...changedNetwork
+    }
+
     this.#onAddOrUpdateNetwork(this.#networks[chainId.toString()])
-=======
-    // Update the networks with the incoming new values
-    this.#networks[networkId] = { ...this.#networks[networkId], ...changedNetwork }
-
-    this.#onAddOrUpdateNetwork(this.#networks[networkId])
     await this.#storage.set('networks', this.#networks)
->>>>>>> af0bad96
 
     // TODO: Figure out if this needs adjustments, it probably does
     const checkRPC = async (
