/* eslint-disable @typescript-eslint/no-floating-promises */
import { getCreate2Address, keccak256 } from 'ethers'

import EmittableError from '../../classes/EmittableError'
import ExternalSignerError from '../../classes/ExternalSignerError'
import {
  IRecurringTimeout,
  RecurringTimeout
} from '../../classes/recurringTimeout/recurringTimeout'
import { DEFAULT_ACCOUNT_LABEL } from '../../consts/account'
import { PROXY_AMBIRE_ACCOUNT } from '../../consts/deploy'
import {
  HD_PATH_TEMPLATE_TYPE,
  SMART_ACCOUNT_SIGNER_KEY_DERIVATION_OFFSET
} from '../../consts/derivation'
import { HARDWARE_WALLET_DEVICE_NAMES } from '../../consts/hardwareWallets'
import { SMART_ACCOUNT_IDENTITY_RETRY_INTERVAL } from '../../consts/intervals'
import {
  Account,
  AccountOnchainState,
  AccountOnPage,
  AccountWithNetworkMeta,
  DerivedAccount,
  DerivedAccountWithoutNetworkMeta,
  IAccountsController,
  ImportStatus,
  SelectedAccountForImport
} from '../../interfaces/account'
import {
  AmbireRelayerIdentityCreateMultipleResponse,
  IAccountPickerController
} from '../../interfaces/accountPicker'
import { Fetch } from '../../interfaces/fetch'
import { KeyIterator } from '../../interfaces/keyIterator'
import {
  dedicatedToOneSAPriv,
  ExternalKey,
  ExternalSignerControllers,
  IKeystoreController,
  Key,
  ReadyToAddKeys
} from '../../interfaces/keystore'
import { INetworksController, Network } from '../../interfaces/network'
import { IProvidersController } from '../../interfaces/provider'
import { IStorageController } from '../../interfaces/storage'
import {
  getAccountImportStatus,
  getBasicAccount,
  getDefaultAccountPreferences,
  getEmailAccount,
  getSmartAccount,
  isAmbireV1LinkedAccount,
  isDerivedForSmartAccountKeyOnly,
  isSmartAccount
} from '../../libs/account/account'
import { getAccountState } from '../../libs/accountState/accountState'
import { getDefaultKeyLabel, getExistingKeyLabel } from '../../libs/keys/keys'
import { relayerCall } from '../../libs/relayerCall/relayerCall'
import EventEmitter from '../eventEmitter/eventEmitter'

export const DEFAULT_PAGE = 1
export const DEFAULT_PAGE_SIZE = 1
const DEFAULT_SHOULD_SEARCH_FOR_LINKED_ACCOUNTS = true
const DEFAULT_SHOULD_GET_ACCOUNTS_USED_ON_NETWORKS = true
const DEFAULT_SHOULD_ADD_NEXT_ACCOUNT_AUTOMATICALLY = true

const SMART_ACCOUNT_IDENTITY_CREATE_REQUESTS_FAILED_STORAGE_KEY =
  'smartAccountIdentityCreateRequestsFailed'

/**
 * Account Picker Controller
 * is responsible for listing accounts that can be selected for adding, and for
 * adding (creating) identity for the smart accounts (if needed) on the Relayer.
 * It uses a KeyIterator interface allow iterating all the keys in a specific
 * underlying store such as a hardware device or an object holding a seed.
 */
export class AccountPickerController extends EventEmitter implements IAccountPickerController {
  #callRelayer: Function

  #storage: IStorageController

  #accounts: IAccountsController

  #keystore: IKeystoreController

  #networks: INetworksController

  #providers: IProvidersController

  #externalSignerControllers: ExternalSignerControllers

  #smartAccountIdentityRetryInterval: IRecurringTimeout

  initParams: {
    keyIterator: KeyIterator | null
    hdPathTemplate: HD_PATH_TEMPLATE_TYPE
    page?: number
    pageSize?: number
    shouldSearchForLinkedAccounts?: boolean
    shouldGetAccountsUsedOnNetworks?: boolean
    shouldAddNextAccountAutomatically?: boolean
  } | null = null

  keyIterator?: KeyIterator | null

  hdPathTemplate?: HD_PATH_TEMPLATE_TYPE

  isInitialized: boolean = false

  shouldSearchForLinkedAccounts = DEFAULT_SHOULD_SEARCH_FOR_LINKED_ACCOUNTS

  shouldGetAccountsUsedOnNetworks = DEFAULT_SHOULD_GET_ACCOUNTS_USED_ON_NETWORKS

  shouldAddNextAccountAutomatically = DEFAULT_SHOULD_ADD_NEXT_ACCOUNT_AUTOMATICALLY

  /* This is only the index of the current page */
  page: number = DEFAULT_PAGE

  /* The number of accounts to be displayed on a single page */
  pageSize: number = DEFAULT_PAGE_SIZE

  /* State to indicate the page requested fails to load (and the reason why) */
  pageError: null | string = null

  selectedAccountsFromCurrentSession: SelectedAccountForImport[] = []

  // Accounts which identity is created on the Relayer (if needed), and are ready
  // to be added to the user's account list by the Main Controller
  readyToAddAccounts: Account[] = []

  // Accounts that were selected in a previous session but are now deselected in the current one
  readyToRemoveAccounts: Account[] = []

  // The keys for the `readyToAddAccounts`, that are ready to be added to the
  // user's keystore by the Main Controller
  readyToAddKeys: ReadyToAddKeys = { internal: [], external: [] }

  // Identity for the smart accounts must be created on the Relayer, this
  // represents the status of the operation, needed managing UI state
  addAccountsStatus: 'LOADING' | 'SUCCESS' | 'INITIAL' = 'INITIAL'

  selectNextAccountStatus: 'LOADING' | 'SUCCESS' | 'INITIAL' = 'INITIAL'

  #addedAccountsFromCurrentSession: Account[] = []

  accountsLoading: boolean = false

  linkedAccountsLoading: boolean = false

  linkedAccountsError: string = ''

  networksWithAccountStateError: bigint[] = []

  #derivedAccounts: DerivedAccount[] = []

  #linkedAccounts: { account: AccountWithNetworkMeta; isLinked: boolean }[] = []

  #alreadyImportedAccounts: Account[] = []

  addAccountsPromise?: Promise<void>

  #onAddAccountsSuccessCallback: () => Promise<void>

  #onAddAccountsSuccessCallbackPromise?: Promise<void>

  // Used in order to expose the ongoing "find linked accounts" task, so other
  // code can await it, preventing race conditions.
  findAndSetLinkedAccountsPromise?: Promise<void>

  #shouldDebounceFlags: { [key: string]: boolean } = {}

  #addAccountsOnKeystoreReady: {
    accounts?: SelectedAccountForImport[]
  } | null = null

  #accountsUnsubscribe?: () => void

  #keystoreUnsubscribe?: () => void

  constructor({
    storage,
    accounts,
    keystore,
    networks,
    providers,
    externalSignerControllers,
    relayerUrl,
    fetch,
    onAddAccountsSuccessCallback,
    enableRecurringIntervals = true
  }: {
    storage: IStorageController
    accounts: IAccountsController
    keystore: IKeystoreController
    networks: INetworksController
    providers: IProvidersController
    externalSignerControllers: ExternalSignerControllers
    relayerUrl: string
    fetch: Fetch
    onAddAccountsSuccessCallback: () => Promise<void>
    enableRecurringIntervals?: boolean
  }) {
    super()
    this.#storage = storage
    this.#accounts = accounts
    this.#keystore = keystore
    this.#networks = networks
    this.#providers = providers
    this.#externalSignerControllers = externalSignerControllers
    this.#callRelayer = relayerCall.bind({ url: relayerUrl, fetch })
    this.#onAddAccountsSuccessCallback = onAddAccountsSuccessCallback

<<<<<<< HEAD
    this.#smartAccountIdentityRetryInterval = new RecurringTimeout(
      async () => this.#continuouslyRetryFailedSmartAccountIdentityCreateRequests(),
      SMART_ACCOUNT_IDENTITY_RETRY_INTERVAL,
      this.emitError.bind(this)
    )

    if (enableRecurringIntervals) this.#startSmartAccountIdentityRetryIntervalIfNeeded()

    this.#setupEventSubscriptions()
  }

  #setupEventSubscriptions() {
    this.#cleanEventSubscriptionsIfNeeded()

    // Set up new subscriptions
=======
>>>>>>> c8b68142
    this.#accountsUnsubscribe = this.#accounts.onUpdate(() => {
      this.#debounceFunctionCalls(
        'update-accounts',
        () => {
          if (!this.isInitialized) return
          if (this.addAccountsStatus !== 'INITIAL') return

          this.#updateStateWithTheLatestFromAccounts()
        },
        20
      )
    })

    this.#keystoreUnsubscribe = this.#keystore.onUpdate(() => {
      if (this.#addAccountsOnKeystoreReady && this.#keystore.isReadyToStoreKeys) {
        this.addAccounts(this.#addAccountsOnKeystoreReady.accounts)
        this.#addAccountsOnKeystoreReady = null
      }
    })
  }

  #cleanEventSubscriptionsIfNeeded() {
    if (this.#accountsUnsubscribe) {
      this.#accountsUnsubscribe()
      this.#accountsUnsubscribe = undefined
    }
    if (this.#keystoreUnsubscribe) {
      this.#keystoreUnsubscribe()
      this.#keystoreUnsubscribe = undefined
    }
  }

  get accountsOnPage(): AccountOnPage[] {
    const processedAccounts = this.#derivedAccounts
      // Remove smart accounts derived programmatically, because since v4.60.0
      // unused smart accounts are no longer displayed on page.
      .filter((a) => !isSmartAccount(a.account))
      // The displayed (visible) accounts on page should not include the derived
      // EOA (basic) accounts only used as smart account keys, they should not
      // be visible nor importable (or selectable).
      .filter((x) => !isDerivedForSmartAccountKeyOnly(x.index))
      .flatMap((derivedAccount) => {
        const associatedLinkedAccounts = this.#linkedAccounts.filter(
          (linkedAcc) =>
            !isSmartAccount(derivedAccount.account) &&
            linkedAcc.account.associatedKeys.includes(derivedAccount.account.addr)
        )

        const correspondingSmartAccount = this.#derivedAccounts.find(
          (acc) => isSmartAccount(acc.account) && acc.slot === derivedAccount.slot
        )

        let accountsToReturn: Omit<AccountOnPage, 'importStatus'>[] = []

        if (!isSmartAccount(derivedAccount.account)) {
          accountsToReturn.push(derivedAccount)

          const duplicate = associatedLinkedAccounts.find(
            (linkedAcc) => linkedAcc.account.addr === correspondingSmartAccount?.account?.addr
          )

          // The derived smart account that matches the relayer's linked account
          // should not be displayed as linked account. Use this cycle to mark it.
          if (duplicate) duplicate.isLinked = false

          if (!duplicate && correspondingSmartAccount) {
            accountsToReturn.push(correspondingSmartAccount)
          }
        }

        accountsToReturn = accountsToReturn.concat(
          associatedLinkedAccounts.map((linkedAcc) => ({
            ...linkedAcc,
            slot: derivedAccount.slot,
            index: derivedAccount.index
          }))
        )

        return accountsToReturn
      })

    const unprocessedLinkedAccounts = this.#linkedAccounts
      .filter(
        (linkedAcc) =>
          !processedAccounts.find(
            (processedAcc) => processedAcc?.account.addr === linkedAcc.account.addr
          )
      )
      // Use `flatMap` instead of `map` in order to auto remove missing values.
      // The `flatMap` has a built-in mechanism to flatten the array and remove
      // null or undefined values (by returning empty array).
      .flatMap((linkedAcc) => {
        const correspondingDerivedAccount = this.#derivedAccounts.find((derivedAccount) =>
          linkedAcc.account.associatedKeys.includes(derivedAccount.account.addr)
        )

        // The `correspondingDerivedAccount` should always be found, except when
        // something is wrong with the data we have stored on the Relayer.
        // The this.#verifyLinkedAndDerivedAccounts() method should have
        // already emitted an error in that case. Do not emit here, since
        // this is a getter method (and emitting here is a no-go).
        if (!correspondingDerivedAccount) return []

        return [
          {
            ...linkedAcc,
            slot: correspondingDerivedAccount.slot,
            index: correspondingDerivedAccount.index
          }
        ]
      })

    const mergedAccounts = [...processedAccounts, ...unprocessedLinkedAccounts].filter(
      (a) =>
        !isSmartAccount(a.account) ||
        (isSmartAccount(a.account) &&
          this.#linkedAccounts.find((linkedAcc) => linkedAcc.account.addr === a.account.addr))
    )

    mergedAccounts.sort((a, b) => {
      const prioritizeAccountType = (item: any) => {
        if (!isSmartAccount(item.account)) return -1
        if (item.isLinked) return 1

        return 0
      }

      return prioritizeAccountType(a) - prioritizeAccountType(b) || a.slot - b.slot
    })

    const accountsWithStatus = mergedAccounts.map((acc) => ({
      ...acc,
      importStatus: getAccountImportStatus({
        account: acc.account,
        alreadyImportedAccounts: this.#alreadyImportedAccounts,
        keys: this.#keystore.keys,
        accountsOnPage: mergedAccounts,
        keyIteratorType: this.keyIterator?.type
      })
    }))

    // Since v4.60.0 there should always be 1 unused Smart Account on the page,
    // except when all smart accounts are found via linked accounts (therefore, used).
    const nextUnusedSmartAcc = this.#derivedAccounts
      .filter((acc) => isSmartAccount(acc.account))
      .filter((acc) => !accountsWithStatus.map((as) => as.account.addr).includes(acc.account.addr))
      .sort((a, b) => a.index - b.index)[0]
    if (nextUnusedSmartAcc) {
      accountsWithStatus.push({
        ...nextUnusedSmartAcc,
        importStatus: getAccountImportStatus({
          account: nextUnusedSmartAcc.account,
          alreadyImportedAccounts: this.#alreadyImportedAccounts,
          keys: this.#keystore.keys,
          accountsOnPage: mergedAccounts,
          keyIteratorType: this.keyIterator?.type
        })
      })
    }

    return accountsWithStatus
  }

  get allKeysOnPage() {
    const derivedKeys = this.#derivedAccounts.flatMap((a) => a.account.associatedKeys)
    const linkedKeys = this.#linkedAccounts.flatMap((a) => a.account.associatedKeys)

    return [...new Set([...derivedKeys, ...linkedKeys])]
  }

  get selectedAccounts(): SelectedAccountForImport[] {
    const accountsOnPageWithKeys = this.#alreadyImportedAccounts.filter((a) =>
      this.#keystore.keys.some((k) => a.associatedKeys.includes(k.addr))
    )

    const accountsAddrOnPage = accountsOnPageWithKeys.map((a) => a.addr)
    const selectedAccountsFromPrevSession = this.accountsOnPage
      .filter(
        (a) =>
          accountsAddrOnPage.includes(a.account.addr) &&
          a.importStatus === ImportStatus.ImportedWithTheSameKeys
      )
      .map((a) => {
        const accountsOnPageWithThisAcc = this.accountsOnPage.filter(
          (accOnPage) => accOnPage.account.addr === a.account.addr
        )
        const accountKeys = this.#getAccountKeys(a.account, accountsOnPageWithThisAcc)

        return {
          account: a.account,
          isLinked: a.isLinked,
          accountKeys: accountKeys.map((accKey) => ({
            addr: accKey.account.addr,
            slot: accKey.slot,
            index: accKey.index
          }))
        } as SelectedAccountForImport
      })

    const nextSelectedAccount = [
      ...selectedAccountsFromPrevSession,
      ...this.selectedAccountsFromCurrentSession
    ]

    const readyToRemoveAccountsAddr = this.readyToRemoveAccounts.map((a) => a.addr)

    return nextSelectedAccount.filter((a) => !readyToRemoveAccountsAddr.includes(a.account.addr))
  }

  get addedAccountsFromCurrentSession() {
    return this.#addedAccountsFromCurrentSession
  }

  set addedAccountsFromCurrentSession(val: Account[]) {
    this.#addedAccountsFromCurrentSession = Array.from(
      new Map(val.map((account) => [account.addr, account])).values()
    )
  }

  setInitParams(params: {
    keyIterator: KeyIterator | null
    hdPathTemplate: HD_PATH_TEMPLATE_TYPE
    page?: number
    pageSize?: number
    shouldSearchForLinkedAccounts?: boolean
    shouldGetAccountsUsedOnNetworks?: boolean
    shouldAddNextAccountAutomatically?: boolean
  }) {
    this.initParams = params
    this.emitUpdate()
  }

  async init() {
    if (!this.initParams) return

    const {
      keyIterator,
      hdPathTemplate,
      page,
      pageSize,
      shouldSearchForLinkedAccounts = DEFAULT_SHOULD_SEARCH_FOR_LINKED_ACCOUNTS,
      shouldGetAccountsUsedOnNetworks = DEFAULT_SHOULD_GET_ACCOUNTS_USED_ON_NETWORKS,
      shouldAddNextAccountAutomatically = DEFAULT_SHOULD_ADD_NEXT_ACCOUNT_AUTOMATICALLY
    } = this.initParams

    await this.reset(false)

    this.keyIterator = keyIterator
    if (!this.keyIterator) return this.#throwMissingKeyIterator()
    this.page = page || DEFAULT_PAGE
    if (pageSize) this.pageSize = pageSize
    this.hdPathTemplate = hdPathTemplate
    this.isInitialized = true
    this.#alreadyImportedAccounts = [...this.#accounts.accounts]
    this.shouldSearchForLinkedAccounts = shouldSearchForLinkedAccounts
    this.shouldGetAccountsUsedOnNetworks = shouldGetAccountsUsedOnNetworks

    if (shouldAddNextAccountAutomatically) {
      await this.selectNextAccount()
      await this.addAccounts()
    } else {
      await this.forceEmitUpdate()
    }
  }

  get type() {
    return this.keyIterator?.type || this.initParams?.keyIterator?.type
  }

  get subType() {
    return this.keyIterator?.subType || this.initParams?.keyIterator?.subType
  }

  async reset(resetInitParams: boolean = true) {
    await this.addAccountsPromise
    if (resetInitParams) this.initParams = null
    this.keyIterator = null
    this.selectedAccountsFromCurrentSession = []
    this.page = DEFAULT_PAGE
    this.pageSize = DEFAULT_PAGE_SIZE
    this.hdPathTemplate = undefined
    this.shouldSearchForLinkedAccounts = DEFAULT_SHOULD_SEARCH_FOR_LINKED_ACCOUNTS
    this.shouldGetAccountsUsedOnNetworks = DEFAULT_SHOULD_GET_ACCOUNTS_USED_ON_NETWORKS
    this.pageError = null

    this.linkedAccountsLoading = false
    this.linkedAccountsError = ''
    this.addAccountsStatus = 'INITIAL'
    this.#derivedAccounts = []
    this.#linkedAccounts = []
    this.readyToAddAccounts = []
    this.networksWithAccountStateError = []
    this.readyToAddKeys = { internal: [], external: [] }
    this.isInitialized = false
    this.addedAccountsFromCurrentSession = []
    this.#addAccountsOnKeystoreReady = null

    this.#cleanEventSubscriptionsIfNeeded()
    await this.forceEmitUpdate()
  }

  destroy() {
    if (this.#accountsUnsubscribe) {
      this.#accountsUnsubscribe()
      this.#accountsUnsubscribe = undefined
    }
    if (this.#keystoreUnsubscribe) {
      this.#keystoreUnsubscribe()
      this.#keystoreUnsubscribe = undefined
    }
  }

  resetAccountsSelection() {
    this.selectedAccountsFromCurrentSession = []
    this.readyToRemoveAccounts = []

    this.emitUpdate()
  }

  async setHDPathTemplate({ hdPathTemplate }: { hdPathTemplate: HD_PATH_TEMPLATE_TYPE }) {
    if (this.hdPathTemplate === hdPathTemplate) return

    this.hdPathTemplate = hdPathTemplate
    // Reset the currently selected accounts, because for the keys of these
    // accounts, as of v4.32.0, we don't store their hd path. When import
    // completes, only the latest hd path of the controller is stored.
    this.selectedAccountsFromCurrentSession = []
    this.#derivedAccounts = []

    this.emitUpdate()

    await this.setPage({
      page: DEFAULT_PAGE,
      shouldGetAccountsUsedOnNetworks: DEFAULT_SHOULD_GET_ACCOUNTS_USED_ON_NETWORKS,
      shouldSearchForLinkedAccounts: DEFAULT_SHOULD_SEARCH_FOR_LINKED_ACCOUNTS
    }) // takes the user back on the first page
  }

  #getAccountKeys(account: Account, accountsOnPageWithThisAcc: AccountOnPage[]) {
    // should never happen
    if (accountsOnPageWithThisAcc.length === 0) {
      // TODO: Capture in crash reports
      console.error(`accountPicker: account ${account.addr} was not found in the accountsOnPage.`)
      return []
    }

    // Case 1: The account is a EOA
    const isBasicAcc = !isSmartAccount(account)
    // The key of the EOA is the EOA itself
    if (isBasicAcc) return accountsOnPageWithThisAcc

    // Case 2: The account is a Smart account, but not a linked one
    const isSmartAccountAndNotLinked =
      isSmartAccount(account) &&
      accountsOnPageWithThisAcc.length === 1 &&
      accountsOnPageWithThisAcc[0].isLinked === false

    if (isSmartAccountAndNotLinked) {
      // The key of the smart account is the EOA on the same slot
      // that is explicitly derived for a smart account key only.
      const basicAccOnThisSlotDerivedForSmartAccKey = this.#derivedAccounts.find(
        (a) =>
          a.slot === accountsOnPageWithThisAcc[0].slot &&
          !isSmartAccount(a.account) &&
          isDerivedForSmartAccountKeyOnly(a.index)
      )

      return basicAccOnThisSlotDerivedForSmartAccKey
        ? [basicAccOnThisSlotDerivedForSmartAccKey]
        : []
    }

    // Case 3: The account is a Smart account and a linked one. For this case,
    // there could exist multiple keys (EOAs) found on different slots.
    const basicAccOnEverySlotWhereThisAddrIsFound = accountsOnPageWithThisAcc
      .map((a) => a.slot)
      .flatMap((slot) => {
        const basicAccOnThisSlot = this.#derivedAccounts.find(
          (a) =>
            a.slot === slot &&
            !isSmartAccount(a.account) &&
            // The key of the linked account is always the EOA (basic) account
            // on the same slot that is not explicitly used for smart account keys only.
            !isDerivedForSmartAccountKeyOnly(a.index)
        )

        return basicAccOnThisSlot ? [basicAccOnThisSlot] : []
      })

    return basicAccOnEverySlotWhereThisAddrIsFound
  }

  selectAccount(_account: Account) {
    if (!this.isInitialized) return this.#throwNotInitialized()
    if (!this.keyIterator) return this.#throwMissingKeyIterator()

    // Needed, because linked accounts could have multiple keys (EOAs),
    // and therefore - same linked account could be found on different slots.
    const accountsOnPageWithThisAcc = this.accountsOnPage.filter(
      (accOnPage) => accOnPage.account.addr === _account.addr
    )
    const accountKeys = this.#getAccountKeys(_account, accountsOnPageWithThisAcc)
    if (!accountKeys.length)
      return this.emitError({
        level: 'major',
        message: `Selecting ${_account.addr} account failed because the details for this account are missing. Please try again or contact support if the problem persists.`,
        error: new Error(
          `Trying to select ${_account.addr} account, but this account was not found in the accountsOnPage or it's keys were not found.`
        )
      })

    const nextSelectedAccount = {
      account: _account,
      // If the account has more than 1 key, it is for sure linked account,
      // since EOAs have only 1 key and smart accounts with more than
      // one key present should always be found as linked accounts anyways.
      isLinked: accountKeys.length > 1,
      accountKeys: accountKeys.map((a) => ({
        addr: a.account.addr,
        slot: a.slot,
        index: a.index
      }))
    }

    const accountExists = this.selectedAccountsFromCurrentSession.some(
      (x) => x.account.addr === nextSelectedAccount.account.addr
    )
    if (!accountExists) this.selectedAccountsFromCurrentSession.push(nextSelectedAccount)
    this.readyToRemoveAccounts = this.readyToRemoveAccounts.filter(
      (a) => a.addr !== nextSelectedAccount.account.addr
    )

    this.emitUpdate()
  }

  deselectAccount(account: Account) {
    if (!this.isInitialized) return this.#throwNotInitialized()
    if (!this.keyIterator) return this.#throwMissingKeyIterator()

    if (!this.selectedAccounts.find((x) => x.account.addr === account.addr)) return

    this.selectedAccountsFromCurrentSession = this.selectedAccountsFromCurrentSession.filter(
      (a) => a.account.addr !== account.addr
    )
    const accountInAlreadyAddedAccounts = this.#alreadyImportedAccounts.find(
      (a) => a.addr === account.addr
    )

    if (accountInAlreadyAddedAccounts) {
      const accountInReadyToRemoveAccounts = this.readyToRemoveAccounts.find(
        (a) => a.addr === account.addr
      )
      if (!accountInReadyToRemoveAccounts) this.readyToRemoveAccounts.push(account)
    }
    this.emitUpdate()
  }

  /**
   * For internal keys only! Returns the ready to be added internal (private)
   * keys of the currently selected accounts.
   */
  retrieveInternalKeysOfSelectedAccounts() {
    if (!this.hdPathTemplate) {
      this.#throwMissingHdPath()
      return []
    }

    if (!this.keyIterator?.retrieveInternalKeys) {
      this.#throwMissingKeyIteratorRetrieveInternalKeysMethod()
      return []
    }

    return this.keyIterator?.retrieveInternalKeys(
      this.selectedAccountsFromCurrentSession,
      this.hdPathTemplate,
      this.#keystore.keys
    )
  }

  /**
   * Prevents requesting the next page before the current one is fully loaded.
   * This avoids race conditions where the user requests the next page before
   * linked accounts are fully loaded, causing misleadingly failing `#verifyLinkedAccounts` checks.
   */
  get isPageLocked() {
    return this.accountsLoading || this.linkedAccountsLoading
  }

  async setPage({
    page = this.page,
    pageSize,
    shouldSearchForLinkedAccounts,
    shouldGetAccountsUsedOnNetworks
  }: {
    page: number
    pageSize?: number
    shouldSearchForLinkedAccounts?: boolean
    shouldGetAccountsUsedOnNetworks?: boolean
  }): Promise<void> {
    if (!this.isInitialized) return this.#throwNotInitialized()
    if (!this.keyIterator) return this.#throwMissingKeyIterator()

    if (shouldSearchForLinkedAccounts !== undefined) {
      this.shouldSearchForLinkedAccounts = shouldSearchForLinkedAccounts
    }

    if (shouldGetAccountsUsedOnNetworks !== undefined) {
      this.shouldGetAccountsUsedOnNetworks = shouldGetAccountsUsedOnNetworks
    }

    if (pageSize && pageSize !== this.pageSize) {
      this.pageSize = pageSize
      this.page = page
    } else if (page === this.page && this.#derivedAccounts.length) return

    this.page = page
    this.pageError = null
    this.#derivedAccounts = []
    this.#linkedAccounts = []
    this.accountsLoading = true
    this.networksWithAccountStateError = []
    this.linkedAccountsLoading = false
    this.emitUpdate()

    if (page <= 0) {
      this.pageError = `Unexpected page was requested (page ${page}). Please try again or contact support for help.`
      this.page = DEFAULT_PAGE // fallback to the default (initial) page
      this.emitUpdate()
      return
    }

    try {
      this.#derivedAccounts = await this.#deriveAccounts()

      if (this.keyIterator?.type === 'internal' && this.keyIterator?.subType === 'private-key') {
        const accountsOnPageWithoutTheLinked = this.accountsOnPage.filter((acc) => !acc.isLinked)
        const usedAccounts = accountsOnPageWithoutTheLinked.filter(
          (acc) => acc.account.usedOnNetworks.length
        )

        // If at least one account is used - preselect all accounts on the page
        // (except the linked ones). Usually there are are two accounts
        // (since the private key flow gas `pageSize` of 1)
        if (usedAccounts.length) {
          accountsOnPageWithoutTheLinked.forEach((acc) => this.selectAccount(acc.account))
        }
      }
    } catch (e: any) {
      const fallbackMessage = `Failed to retrieve accounts on page ${this.page}. Please try again or contact support for assistance. Error details: ${e?.message}.`
      this.pageError = e instanceof ExternalSignerError ? e.message : fallbackMessage
    }
    this.accountsLoading = false
    this.emitUpdate()

    await this.findAndSetLinkedAccounts()
  }

  #updateStateWithTheLatestFromAccounts() {
    this.#alreadyImportedAccounts = [...this.#accounts.accounts]

    this.addedAccountsFromCurrentSession = Array.from(
      new Set([
        ...(this.addedAccountsFromCurrentSession
          .map((a) => this.#accounts.accounts.find((acc) => acc.addr === a.addr))
          .filter(Boolean) as Account[])
      ])
    )
    this.#derivedAccounts = this.#derivedAccounts.map((derivedAcc) => {
      const updatedAccount = this.#accounts.accounts.find(
        (acc) => acc.addr === derivedAcc.account.addr
      )

      if (updatedAccount) {
        return {
          ...derivedAcc,
          account: { ...derivedAcc.account, ...updatedAccount }
        }
      }

      return derivedAcc
    })

    const accountsAddr = this.#accounts.accounts.map((a) => a.addr)
    this.readyToRemoveAccounts = this.readyToRemoveAccounts.filter((a) =>
      accountsAddr.includes(a.addr)
    )
    this.readyToAddAccounts = this.readyToAddAccounts.filter((a) => !accountsAddr.includes(a.addr))

    this.emitUpdate()
  }

  /**
   * Triggers the process of adding accounts via the AccountPicker flow by
   * creating identity for the smart accounts (if needed) on the Relayer.
   * Then the `onAccountPickerSuccess` listener in the Main Controller gets
   * triggered, which uses the `readyToAdd...` properties to further set
   * the newly added accounts data (like preferences, keys and others)
   */
  async addAccounts(accounts?: SelectedAccountForImport[]) {
    this.addAccountsPromise = this.#addAccounts(accounts).finally(() => {
      this.addAccountsPromise = undefined
    })
    await this.addAccountsPromise
  }

  async #addAccounts(accounts?: SelectedAccountForImport[]) {
    if (!this.isInitialized) return this.#throwNotInitialized()
    if (!this.keyIterator) return this.#throwMissingKeyIterator()

    if (!this.#keystore.isReadyToStoreKeys) {
      this.#addAccountsOnKeystoreReady = { accounts }
      return
    }

    this.addAccountsStatus = 'LOADING'
    await this.forceEmitUpdate()

    let newlyCreatedAccounts: Account['addr'][] = []
    const accountsToAddOnRelayer: SelectedAccountForImport[] = (
      accounts || this.selectedAccountsFromCurrentSession
    )
      // Identity only for the smart accounts must be created on the Relayer
      .filter((x) => isSmartAccount(x.account))
      // Skip creating identity for Ambire v1 smart accounts
      .filter((x) => !isAmbireV1LinkedAccount(x.account.creation?.factoryAddr))

    if (accountsToAddOnRelayer.length) {
      const identityRequests = accountsToAddOnRelayer.map(
        ({ account }: SelectedAccountForImport) => ({
          addr: account.addr,
          ...(account.email ? { email: account.email } : {}),
          associatedKeys: account.initialPrivileges,
          creation: {
            factoryAddr: account.creation!.factoryAddr,
            salt: account.creation!.salt,
            baseIdentityAddr: PROXY_AMBIRE_ACCOUNT
          }
        })
      )

      try {
        const identityRes = (await this.#callRelayer('/v2/identity/create-multiple', 'POST', {
          accounts: identityRequests
        })) as AmbireRelayerIdentityCreateMultipleResponse

        if (!identityRes.success || !identityRes.body) throw new Error(JSON.stringify(identityRes))

        newlyCreatedAccounts = identityRes.body
          .filter((acc) => acc.status.created)
          .map((acc) => acc.identity)
      } catch (e: any) {
        // For the retry mechanism
        await this.#storeFailedSmartAccountIdentityCreateRequests(identityRequests)
        this.#startSmartAccountIdentityRetryIntervalIfNeeded()

        // TODO: Crash report?

        // Treat all as newly create as a fallback, that's not really relevant,
        // since as of v5.22.0 this flag is not used anywhere in the business logic
        newlyCreatedAccounts = identityRequests.map((acc) => acc.addr)
      }
    }

    this.readyToAddAccounts = [
      ...(accounts || this.selectedAccountsFromCurrentSession).map((x, i) => {
        const alreadyImportedAcc = this.#alreadyImportedAccounts.find(
          (a) => a.addr === x.account.addr
        )

        return {
          ...x.account,
          // Persist the already imported account preferences on purpose, otherwise,
          // re-importing the same account via different key type(s) would reset them.
          preferences: alreadyImportedAcc
            ? alreadyImportedAcc.preferences
            : getDefaultAccountPreferences(x.account.addr, this.#alreadyImportedAccounts, i),
          newlyCreated: newlyCreatedAccounts.includes(x.account.addr)
        }
      })
    ]

    const readyToAddKeys: ReadyToAddKeys = {
      internal: [],
      external: []
    }

    if (this.type === 'internal') {
      readyToAddKeys.internal = this.retrieveInternalKeysOfSelectedAccounts()
    } else {
      // External keys flow
      const keyType = this.type as ExternalKey['type']

      const deviceIds: { [key in ExternalKey['type']]: string } = {
        ledger: this.#externalSignerControllers.ledger?.deviceId || '',
        trezor: this.#externalSignerControllers.trezor?.deviceId || '',
        lattice: this.#externalSignerControllers?.lattice?.deviceId || ''
      }

      const deviceModels: { [key in ExternalKey['type']]: string } = {
        ledger: this.#externalSignerControllers.ledger?.deviceModel || '',
        trezor: this.#externalSignerControllers.trezor?.deviceModel || '',
        lattice: this.#externalSignerControllers.lattice?.deviceModel || ''
      }

      const readyToAddExternalKeys = this.selectedAccountsFromCurrentSession.flatMap(
        ({ account, accountKeys }) =>
          accountKeys.map(({ addr, index }, i) => ({
            addr,
            type: keyType,
            label: `${HARDWARE_WALLET_DEVICE_NAMES[this.type as ExternalKey['type']]} ${
              getExistingKeyLabel(this.#keystore.keys, addr, this.type as Key['type']) ||
              getDefaultKeyLabel(
                this.#keystore.keys.filter((key) => account.associatedKeys.includes(key.addr)),
                i
              )
            }`,
            dedicatedToOneSA: isDerivedForSmartAccountKeyOnly(index),
            meta: {
              deviceId: deviceIds[keyType],
              deviceModel: deviceModels[keyType],
              // always defined in the case of external keys
              hdPathTemplate: this.hdPathTemplate as HD_PATH_TEMPLATE_TYPE,
              index,
              createdAt: new Date().getTime()
            }
          }))
      )

      readyToAddKeys.external = readyToAddExternalKeys
    }

    this.readyToAddKeys = readyToAddKeys

    this.addedAccountsFromCurrentSession = [
      ...this.addedAccountsFromCurrentSession,
      ...this.readyToAddAccounts
    ]
    this.selectedAccountsFromCurrentSession = []
    this.#onAddAccountsSuccessCallbackPromise = this.#onAddAccountsSuccessCallback().finally(() => {
      this.#onAddAccountsSuccessCallbackPromise = undefined
    })
    await this.#onAddAccountsSuccessCallbackPromise

    this.addAccountsStatus = 'SUCCESS'
    await this.forceEmitUpdate()

    this.#updateStateWithTheLatestFromAccounts()

    // reset the addAccountsStatus in the next tick to ensure the FE receives the 'SUCCESS' state
    this.addAccountsStatus = 'INITIAL'
    await this.forceEmitUpdate()
  }

  async selectNextAccount() {
    if (!this.isInitialized) return this.#throwNotInitialized()
    if (!this.keyIterator) return this.#throwMissingKeyIterator()

    this.selectNextAccountStatus = 'LOADING'
    await this.forceEmitUpdate()

    let currentPage: number = this.page
    let nextAccount: AccountWithNetworkMeta | undefined
    const maxPages = 10000 // limit, acts as a safeguard to prevent infinite loops

    while (currentPage <= maxPages) {
      // TODO: Flag that excludes getting smart account key addresses
      // Load the accounts for the current page
      // eslint-disable-next-line no-await-in-loop
      await this.setPage({
        page: currentPage,
        pageSize: this.pageSize,
        shouldGetAccountsUsedOnNetworks: false,
        shouldSearchForLinkedAccounts: false
      })
      if (this.pageError) {
        throw new EmittableError({
          message: this.pageError,
          level: 'major',
          error: new Error(this.pageError)
        })
      }

      nextAccount = this.accountsOnPage.find(
        ({ isLinked, account, importStatus }) =>
          importStatus !== ImportStatus.ImportedWithTheSameKeys &&
          !isLinked &&
          !isSmartAccount(account)
      )?.account

      if (nextAccount) {
        this.selectAccount(nextAccount)
        break
      }

      // If no account found on the page, move to the next page
      currentPage++
    }

    // TODO: Should never happen, but could benefit with better error handling
    // TODO: Crash report?
    if (!nextAccount) console.error('accountPicker: no next account found')

    this.selectNextAccountStatus = 'SUCCESS'
    await this.forceEmitUpdate()

    this.selectNextAccountStatus = 'INITIAL'
    await this.forceEmitUpdate()
  }

  async createAndAddEmailAccount(selectedAccount: SelectedAccountForImport) {
    const {
      account: { email },
      accountKeys: [recoveryKey]
    } = selectedAccount
    if (!this.isInitialized) return this.#throwNotInitialized()
    if (!this.keyIterator) return this.#throwMissingKeyIterator()

    const keyPublicAddress: string = (await this.keyIterator.retrieve([{ from: 0, to: 1 }]))[0]

    const emailSmartAccount = await getEmailAccount(
      {
        emailFrom: email!,
        secondaryKey: recoveryKey.addr
      },
      keyPublicAddress
    )

    await this.addAccounts([{ ...selectedAccount, account: { ...emailSmartAccount, email } }])
  }

  // updates the account picker state so the main ctrl receives the readyToAddAccounts
  // that should be added to the storage of the app
  async addExistingEmailAccounts(accounts: Account[]) {
    // There is no need to call the addAccounts method in order to add that
    // account to the relayer because this func will be called only for accounts returned
    // from relayer that only need to be stored in the storage of the app
    this.readyToAddAccounts = accounts
    this.addAccountsStatus = 'SUCCESS'
    this.emitUpdate()
  }

  removeNetworkData(chainId: bigint) {
    this.networksWithAccountStateError = this.networksWithAccountStateError.filter(
      (n) => n !== chainId
    )
    this.emitUpdate()
  }

  /**
   * Retries the failed smart account identity create requests from previous sessions.
   * Ambire smart accounts v2 without identity created on the Relayer can still sign transactions
   * and operate normally, but the lack of identity can cause side effects such as:
   * - account not returned by the Relayer in some responses
   * - recovery mechanisms not working on the Relayer
   */
  async #retryFailedSmartAccountIdentityCreateRequests() {
    try {
      const failedRequests = await this.#storage.get(
        SMART_ACCOUNT_IDENTITY_CREATE_REQUESTS_FAILED_STORAGE_KEY,
        []
      )

      if (!failedRequests.length) return

      // Attempt to retry the failed requests
      const identityRes = (await this.#callRelayer('/v2/identity/create-multiple', 'POST', {
        accounts: failedRequests
      })) as AmbireRelayerIdentityCreateMultipleResponse

      if (!identityRes.success || !identityRes.body) throw new Error(JSON.stringify(identityRes))

      const successfulRequests = identityRes.body
        .filter((acc) => acc.status.created)
        .map((acc) => acc.identity)

      // Remove successful requests from storage
      await this.#clearResolvedSmartAccountIdentityCreateRequests(successfulRequests)
    } catch (e: any) {
      // Silently continue if retry fails - the requests remain in storage for next retry
      // eslint-disable-next-line no-console
      console.warn('accountPicker: Failed to retry identity requests on init:', e?.message)
    }
  }

  async #storeFailedSmartAccountIdentityCreateRequests(
    identityRequests: {
      addr: string
      email?: string
      associatedKeys: [string, string][]
      creation: {
        factoryAddr: string
        salt: string
        baseIdentityAddr: string
      }
    }[]
  ) {
    const prevFailedRequests = await this.#storage.get(
      SMART_ACCOUNT_IDENTITY_CREATE_REQUESTS_FAILED_STORAGE_KEY,
      []
    )

    // quick lookup by addr
    const prevByAddr = Object.fromEntries(prevFailedRequests.map((r) => [r.addr, r]))
    const newAddrs = new Set(identityRequests.map((r) => r.addr))

    // keep old entries that aren’t in this batch
    const keptPrev = prevFailedRequests.filter((r) => !newAddrs.has(r.addr))

    // upsert batch, preserving first attempt, bumping last attempt
    const now = Date.now()
    const upserts = identityRequests.map((req) => {
      const existing = prevByAddr[req.addr]
      return {
        ...(existing ?? {}),
        ...req,
        initialAttemptAt: existing?.initialAttemptAt ?? now,
        lastAttemptAt: now
      }
    })

    await this.#storage.set(SMART_ACCOUNT_IDENTITY_CREATE_REQUESTS_FAILED_STORAGE_KEY, [
      ...keptPrev,
      ...upserts
    ])
  }

  async #clearResolvedSmartAccountIdentityCreateRequests(successfulAddresses: string[]) {
    const currentFailedRequests = await this.#storage.get(
      SMART_ACCOUNT_IDENTITY_CREATE_REQUESTS_FAILED_STORAGE_KEY,
      []
    )
    if (!currentFailedRequests.length) return

    const remainingFailedRequests = currentFailedRequests.filter(
      (req) => !successfulAddresses.includes(req.addr)
    )
    await this.#storage.set(
      SMART_ACCOUNT_IDENTITY_CREATE_REQUESTS_FAILED_STORAGE_KEY,
      remainingFailedRequests
    )

    // Stop the retry interval if no more failed requests remain
    if (!remainingFailedRequests.length) this.#smartAccountIdentityRetryInterval.stop()
  }

  async #startSmartAccountIdentityRetryIntervalIfNeeded() {
    if (this.#smartAccountIdentityRetryInterval.running) return

    const failedRequests = await this.#storage.get(
      SMART_ACCOUNT_IDENTITY_CREATE_REQUESTS_FAILED_STORAGE_KEY,
      []
    )

    if (!failedRequests.length) return

    this.#smartAccountIdentityRetryInterval.start({ runImmediately: true })
  }

  async #continuouslyRetryFailedSmartAccountIdentityCreateRequests() {
    const failedRequests = await this.#storage.get(
      SMART_ACCOUNT_IDENTITY_CREATE_REQUESTS_FAILED_STORAGE_KEY,
      []
    )

    if (!failedRequests.length) {
      this.#smartAccountIdentityRetryInterval.stop()
      return
    }

    await this.#retryFailedSmartAccountIdentityCreateRequests()
  }

  async #deriveAccounts(): Promise<DerivedAccount[]> {
    // Should never happen, because before the #deriveAccounts method gets
    // called - there is a check if the keyIterator exists.
    if (!this.keyIterator) {
      // TODO: Crash report?
      // eslint-disable-next-line no-console
      console.error('accountPicker: missing keyIterator')
      return []
    }

    const accounts: DerivedAccountWithoutNetworkMeta[] = []

    const startIdx = (this.page - 1) * this.pageSize
    const endIdx = (this.page - 1) * this.pageSize + (this.pageSize - 1)

    const indicesToRetrieve = [
      { from: startIdx, to: endIdx } // Indices for the basic (EOA) accounts
    ]
    // Since v4.31.0, do not retrieve smart accounts for the private key
    // type. That's because we can't use the common derivation offset
    // (SMART_ACCOUNT_SIGNER_KEY_DERIVATION_OFFSET), and deriving smart
    // accounts out of the private key (with another approach - salt and
    // extra entropy) was creating confusion.
    const shouldRetrieveSmartAccountIndices = this.keyIterator.subType !== 'private-key'
    if (shouldRetrieveSmartAccountIndices) {
      // Indices for the smart accounts.
      indicesToRetrieve.push({
        from: startIdx + SMART_ACCOUNT_SIGNER_KEY_DERIVATION_OFFSET,
        to: endIdx + SMART_ACCOUNT_SIGNER_KEY_DERIVATION_OFFSET
      })
    }
    // Combine the requests for all accounts in one call to the keyIterator.
    // That's optimization primarily focused on hardware wallets, to reduce the
    // number of calls to the hardware device. This is important, especially
    // for Trezor, because it fires a confirmation popup for each call.
    const combinedBasicAndSmartAccKeys = await this.keyIterator.retrieve(
      indicesToRetrieve,
      this.hdPathTemplate
    )

    const basicAccKeys = combinedBasicAndSmartAccKeys.slice(0, this.pageSize)
    const smartAccKeys = combinedBasicAndSmartAccKeys.slice(
      this.pageSize,
      combinedBasicAndSmartAccKeys.length
    )

    const smartAccountsPromises: Promise<DerivedAccountWithoutNetworkMeta | null>[] = []
    // Replace the parallel getKeys with foreach to prevent issues with Ledger,
    // which can only handle one request at a time.
    // eslint-disable-next-line no-restricted-syntax
    for (const [index, smartAccKey] of smartAccKeys.entries()) {
      const slot = startIdx + (index + 1)

      // The derived EOA (basic) account which is the key for the smart account
      const account = getBasicAccount(smartAccKey, this.#alreadyImportedAccounts)
      const indexWithOffset = slot - 1 + SMART_ACCOUNT_SIGNER_KEY_DERIVATION_OFFSET
      accounts.push({ account, isLinked: false, slot, index: indexWithOffset })

      // Derive the Ambire (smart) account
      smartAccountsPromises.push(
        getSmartAccount(
          [{ addr: smartAccKey, hash: dedicatedToOneSAPriv }],
          this.#alreadyImportedAccounts
        )
          .then((smartAccount) => {
            return { account: smartAccount, isLinked: false, slot, index: slot - 1 }
          })
          // If the error isn't caught here and the promise is rejected, Promise.all
          // will be rejected entirely.
          .catch(() => {
            // No need for emitting an error here, because a relevant error is already
            // emitted in the method #getAccountsUsedOnNetworks
            return null
          })
      )
    }

    const unfilteredSmartAccountsList = await Promise.all(smartAccountsPromises)
    const smartAccounts = unfilteredSmartAccountsList.filter(
      (x) => x !== null
    ) as DerivedAccountWithoutNetworkMeta[]

    accounts.push(...smartAccounts)

    // eslint-disable-next-line no-restricted-syntax
    for (const [index, basicAccKey] of basicAccKeys.entries()) {
      const slot = startIdx + (index + 1)

      // The EOA (basic) account on this slot
      const account = getBasicAccount(basicAccKey, this.#alreadyImportedAccounts)
      accounts.push({ account, isLinked: false, slot, index: slot - 1 })
    }

    const accountsWithNetworks = await this.#getAccountsUsedOnNetworks({ accounts })

    return accountsWithNetworks
  }

  // inner func
  // eslint-disable-next-line class-methods-use-this
  async #getAccountsUsedOnNetworks({
    accounts
  }: {
    accounts: DerivedAccountWithoutNetworkMeta[]
  }): Promise<DerivedAccount[]> {
    if (!this.shouldGetAccountsUsedOnNetworks) {
      return accounts.map((a) => ({ ...a, account: { ...a.account, usedOnNetworks: [] } }))
    }

    const accountsObj: { [key: Account['addr']]: DerivedAccount } = Object.fromEntries(
      accounts.map((a) => [a.account.addr, { ...a, account: { ...a.account, usedOnNetworks: [] } }])
    )

    const networkLookup: { [key: string]: Network } = this.#networks.allNetworks.reduce(
      (acc, network) => {
        acc[network.chainId.toString()] = network
        return acc
      },
      {} as { [key: string]: Network }
    )

    const promises = Object.keys(this.#providers.providers).map(async (chainId: string) => {
      const network = networkLookup[chainId]
      if (network) {
        const accountState = await getAccountState(
          this.#providers.providers[chainId],
          network,
          accounts.map((acc) => acc.account)
        ).catch(() => {
          // TODO: Crash report?
          // eslint-disable-next-line no-console
          console.error('accountPicker: failed to get account state on ', chainId)
          if (this.networksWithAccountStateError.includes(BigInt(chainId))) return
          this.networksWithAccountStateError.push(BigInt(chainId))
        })

        if (!accountState) return

        accountState.forEach((acc: AccountOnchainState) => {
          const isUsedOnThisNetwork =
            // Known limitation: checks only the native token balance. If this
            // account has any other tokens than native ones, this check will
            // fail to detect that the account was used on this network.
            acc.balance > BigInt(0) ||
            (acc.isEOA
              ? [acc.nonce, acc.eoaNonce, acc.erc4337Nonce].some(
                  (nonce) => (nonce || BigInt(0)) > BigInt(0)
                )
              : // For smart accounts, check for 'isDeployed' instead because in
                // the erc-4337 scenario many cases might be missed with checking
                // the `acc.nonce`. For instance, `acc.nonce` could be 0, but user
                // might be actively using the account. This is because in erc-4337,
                // we use the entry point nonce. However, detecting the entry point
                // nonce is also not okay, because for various cases we do not use
                // sequential nonce - i.e., the entry point nonce could still be 0,
                // but the account is deployed. So the 'isDeployed' check is the
                // only reliable way to detect if account is used on network.
                acc.isDeployed)
          if (isUsedOnThisNetwork) {
            accountsObj[acc.accountAddr].account.usedOnNetworks.push(network)
          }
        })
      }
    })

    await Promise.all(promises)

    const finalAccountsWithNetworksArray = Object.values(accountsObj)

    // Preserve the original order of networks based on usedOnNetworks
    const sortedAccountsWithNetworksArray = finalAccountsWithNetworksArray.sort((a, b) => {
      const chainIdsA = a.account.usedOnNetworks.map((network) => network.chainId)
      const chainIdsB = b.account.usedOnNetworks.map((network) => network.chainId)
      const networkIndexA = this.#networks.networks.findIndex((network) =>
        chainIdsA.includes(network.chainId)
      )
      const networkIndexB = this.#networks.networks.findIndex((network) =>
        chainIdsB.includes(network.chainId)
      )
      return networkIndexA - networkIndexB
    })

    return sortedAccountsWithNetworksArray
  }

  async #findAndSetLinkedAccounts({ accounts }: { accounts: Account[] }) {
    if (!this.shouldSearchForLinkedAccounts) return

    if (accounts.length === 0) return

    this.linkedAccountsLoading = true
    this.linkedAccountsError = ''
    this.emitUpdate()

    const keys = accounts.map((acc) => `keys[]=${acc.addr}`).join('&')
    const url = `/v2/account-by-key/linked/accounts?${keys}`

    // Relayer linked accounts found on the keys against we're meant to check
    let relayerLinkedAccounts = []
    try {
      const response = await this.#callRelayer(url)
      relayerLinkedAccounts = response.data.accounts
    } catch (e: any) {
      const upstreamError = e?.message || ''
      let errorMessage = 'The attempt to discover linked smart accounts failed.'
      errorMessage += upstreamError ? ` Error details: <${upstreamError}>` : ''
      this.linkedAccountsError = errorMessage
    }

    const linkedAccounts: { account: Account; isLinked: boolean }[] = Object.keys(
      relayerLinkedAccounts
    ).flatMap((addr: string) => {
      // In extremely rare cases, on the Relayer, the identity data could be
      // missing in the identities table but could exist in the logs table.
      // When this happens, the account data will be `null`.
      const isIdentityDataMissing = !relayerLinkedAccounts[addr]
      if (isIdentityDataMissing) {
        // Same error for both cases, because most prob
        this.emitError({
          level: 'minor',
          message: `The address ${addr} is not linked to an Ambire account. Please try again later or contact support if the problem persists.`,
          error: new Error(
            `The address ${addr} is not linked to an Ambire account. This could be because the identity data is missing in the identities table but could exist in the logs table.`
          )
        })

        return []
      }

      const { factoryAddr, bytecode, salt, associatedKeys } = relayerLinkedAccounts[addr]
      // Checks whether the account.addr matches the addr generated from the
      // factory. Should never happen, but could be a possible attack vector.
      const isInvalidAddress =
        getCreate2Address(factoryAddr, salt, keccak256(bytecode)).toLowerCase() !==
        addr.toLowerCase()
      if (isInvalidAddress) {
        const message = `The address ${addr} can't be verified to be a smart account address.`
        this.emitError({ level: 'minor', message, error: new Error(message) })

        return []
      }

      const existingAccount = this.#alreadyImportedAccounts.find((acc) => acc.addr === addr)
      return [
        {
          account: {
            addr,
            associatedKeys: Object.keys(associatedKeys),
            initialPrivileges: relayerLinkedAccounts[addr].initialPrivilegesAddrs.map(
              (address: string) => [
                address,
                // this is a default privilege hex we add on account creation
                '0x0000000000000000000000000000000000000000000000000000000000000001'
              ]
            ),
            creation: {
              factoryAddr,
              bytecode,
              salt
            },
            preferences: {
              label: existingAccount?.preferences.label || DEFAULT_ACCOUNT_LABEL,
              pfp: existingAccount?.preferences?.pfp || addr
            }
          },
          isLinked: true
        }
      ]
    })

    // in case the page is changed or the ctrl is reset do not continue with the logic
    if (!this.linkedAccountsLoading) return

    const linkedAccountsWithNetworks = await this.#getAccountsUsedOnNetworks({
      accounts: linkedAccounts as any
    })

    if (!this.linkedAccountsLoading) return

    this.#linkedAccounts = linkedAccountsWithNetworks
    this.#verifyLinkedAccounts()

    this.linkedAccountsLoading = false
    this.emitUpdate()
  }

  async findAndSetLinkedAccounts() {
    this.findAndSetLinkedAccountsPromise = this.#findAndSetLinkedAccounts({
      accounts: this.#derivedAccounts
        .filter(
          (acc) =>
            // Since v4.60.0, linked accounts are searched for 1) EOAs
            // and 2) EOAs derived for Smart Account keys ONLY
            // (workaround so that the Relayer returns information if the Smart
            // Account with this key is used (with identity) or not).
            !isSmartAccount(acc.account) || isDerivedForSmartAccountKeyOnly(acc.index)
        )
        .map((acc) => acc.account)
    }).finally(() => {
      this.findAndSetLinkedAccountsPromise = undefined
    })
    await this.findAndSetLinkedAccountsPromise
  }

  /**
   * The corresponding derived account for the linked accounts should always be found,
   * except when something is wrong with the data we have stored on the Relayer.
   * Also, could be an attack vector. So indicate to the user that something is wrong.
   */
  #verifyLinkedAccounts() {
    this.#linkedAccounts.forEach((linkedAcc) => {
      const correspondingDerivedAccount = this.#derivedAccounts.find((derivedAccount) =>
        linkedAcc.account.associatedKeys.includes(derivedAccount.account.addr)
      )

      // The `correspondingDerivedAccount` should always be found,
      // except something is wrong with the data we have stored on the Relayer
      if (!correspondingDerivedAccount) {
        this.emitError({
          level: 'major',
          message: `Something went wrong with finding the corresponding account in the associated keys of the linked account with address ${linkedAcc.account.addr}. Please start the process again. If the problem persists, contact support.`,
          error: new Error(
            `Something went wrong with finding the corresponding account in the associated keys of the linked account with address ${linkedAcc.account.addr}.`
          )
        })
      }
    })
  }

  #throwNotInitialized() {
    this.emitError({
      level: 'major',
      message:
        'Something went wrong with deriving the accounts. Please start the process again. If the problem persists, contact support.',
      error: new Error(
        'accountPicker: requested a method of the AccountPicker controller, but the controller was not initialized'
      )
    })
  }

  #throwMissingKeyIterator() {
    this.emitError({
      level: 'major',
      message:
        'Something went wrong with deriving the accounts. Please start the process again. If the problem persists, contact support.',
      error: new Error('accountPicker: missing keyIterator')
    })
  }

  #throwMissingKeyIteratorRetrieveInternalKeysMethod() {
    this.emitError({
      level: 'major',
      message:
        'Retrieving internal keys failed. Please try to start the process of selecting accounts again. If the problem persist, please contact support.',
      error: new Error('accountPicker: missing retrieveInternalKeys method')
    })
  }

  #throwMissingHdPath() {
    this.emitError({
      level: 'major',
      message:
        'The HD path template is missing. Please try to start the process of selecting accounts again. If the problem persist, please contact support.',
      error: new Error('accountPicker: missing hdPathTemplate')
    })
  }

  #debounceFunctionCalls(funcName: string, func: () => void, ms: number = 0) {
    if (this.#shouldDebounceFlags[funcName]) return
    this.#shouldDebounceFlags[funcName] = true

    setTimeout(() => {
      this.#shouldDebounceFlags[funcName] = false
      try {
        func()
      } catch (error: any) {
        this.emitError({
          level: 'minor',
          message: `The execution of ${funcName} in the AccountPickerController failed`,
          error
        })
      }
    }, ms)
  }

  toJSON() {
    return {
      ...this,
      ...super.toJSON(),
      // includes the getter in the stringified instance
      accountsOnPage: this.accountsOnPage,
      allKeysOnPage: this.allKeysOnPage,
      selectedAccounts: this.selectedAccounts,
      addedAccountsFromCurrentSession: this.addedAccountsFromCurrentSession,
      type: this.type,
      subType: this.subType,
      isPageLocked: this.isPageLocked
    }
  }
}

export default AccountPickerController<|MERGE_RESOLUTION|>--- conflicted
+++ resolved
@@ -186,8 +186,7 @@
     externalSignerControllers,
     relayerUrl,
     fetch,
-    onAddAccountsSuccessCallback,
-    enableRecurringIntervals = true
+    onAddAccountsSuccessCallback
   }: {
     storage: IStorageController
     accounts: IAccountsController
@@ -198,7 +197,6 @@
     relayerUrl: string
     fetch: Fetch
     onAddAccountsSuccessCallback: () => Promise<void>
-    enableRecurringIntervals?: boolean
   }) {
     super()
     this.#storage = storage
@@ -210,24 +208,14 @@
     this.#callRelayer = relayerCall.bind({ url: relayerUrl, fetch })
     this.#onAddAccountsSuccessCallback = onAddAccountsSuccessCallback
 
-<<<<<<< HEAD
     this.#smartAccountIdentityRetryInterval = new RecurringTimeout(
       async () => this.#continuouslyRetryFailedSmartAccountIdentityCreateRequests(),
       SMART_ACCOUNT_IDENTITY_RETRY_INTERVAL,
       this.emitError.bind(this)
     )
 
-    if (enableRecurringIntervals) this.#startSmartAccountIdentityRetryIntervalIfNeeded()
-
-    this.#setupEventSubscriptions()
-  }
-
-  #setupEventSubscriptions() {
-    this.#cleanEventSubscriptionsIfNeeded()
-
-    // Set up new subscriptions
-=======
->>>>>>> c8b68142
+    this.#startSmartAccountIdentityRetryIntervalIfNeeded()
+
     this.#accountsUnsubscribe = this.#accounts.onUpdate(() => {
       this.#debounceFunctionCalls(
         'update-accounts',
@@ -247,17 +235,6 @@
         this.#addAccountsOnKeystoreReady = null
       }
     })
-  }
-
-  #cleanEventSubscriptionsIfNeeded() {
-    if (this.#accountsUnsubscribe) {
-      this.#accountsUnsubscribe()
-      this.#accountsUnsubscribe = undefined
-    }
-    if (this.#keystoreUnsubscribe) {
-      this.#keystoreUnsubscribe()
-      this.#keystoreUnsubscribe = undefined
-    }
   }
 
   get accountsOnPage(): AccountOnPage[] {
@@ -525,7 +502,6 @@
     this.addedAccountsFromCurrentSession = []
     this.#addAccountsOnKeystoreReady = null
 
-    this.#cleanEventSubscriptionsIfNeeded()
     await this.forceEmitUpdate()
   }
 
