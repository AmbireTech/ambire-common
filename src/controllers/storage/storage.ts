import { DEFAULT_ACCOUNT_LABEL } from '../../consts/account'
import { BIP44_STANDARD_DERIVATION_TEMPLATE } from '../../consts/derivation'
import { IAccountPickerController } from '../../interfaces/accountPicker'
import { Dapp } from '../../interfaces/dapp'
/* eslint-disable no-restricted-syntax */
import { Statuses } from '../../interfaces/eventEmitter'
import { IKeystoreController, StoredKey } from '../../interfaces/keystore'
import { IStorageController, Storage, StorageProps } from '../../interfaces/storage'
import { getUniqueAccountsArray } from '../../libs/account/account'
import { getDappNameFromId } from '../../libs/dapps/helpers'
import { KeyIterator } from '../../libs/keyIterator/keyIterator'
import { LegacyTokenPreference } from '../../libs/portfolio/customToken'
import {
  getShouldMigrateKeystoreSeedsWithoutHdPath,
  migrateCustomTokens,
  migrateHiddenTokens,
  migrateNetworkPreferencesToNetworks
} from '../../libs/storage/storage'
import EventEmitter from '../eventEmitter/eventEmitter'

export const STATUS_WRAPPED_METHODS = {
  associateAccountKeysWithLegacySavedSeedMigration: 'INITIAL'
} as const

export class StorageController extends EventEmitter implements IStorageController {
  #storage: Storage

  // Holds the initial load promise, so that one can wait until it completes
  #storageMigrationsPromise: Promise<void>

  #storageUpdateQueue: Promise<void> = Promise.resolve()

  #associateAccountKeysWithLegacySavedSeedMigrationPassed: boolean = false

  statuses: Statuses<keyof typeof STATUS_WRAPPED_METHODS> = STATUS_WRAPPED_METHODS

  constructor(storage: Storage) {
    super()

    this.#storage = storage
    // eslint-disable-next-line @typescript-eslint/no-floating-promises
    this.#storageMigrationsPromise = this.#loadMigrations()
  }

  async #loadMigrations() {
    try {
      // IMPORTANT: should be ordered by versions
      await this.#migrateNetworkPreferencesToNetworks() // As of version 4.24.0
      await this.#migrateAccountPreferencesToAccounts() // As of version 4.25.0
      await this.#migrateKeystoreSeedsWithoutHdPathTemplate() // As of version v4.33.0
      await this.#migrateKeyPreferencesToKeystoreKeys() // As of version v4.33.0
      await this.#migrateKeyMetaNullToKeyMetaCreatedAt() // As of version v4.33.0
      await this.#clearHumanizerMetaObjectFromStorage() // As of version v4.34.0
      await this.#migrateTokenPreferences() // As of version 4.51.0
      await this.#removeDappSessions() // As of version 4.55.0
      await this.#removeIsDefaultWalletStorageIfExist() // As of version 4.57.0
      await this.#removeOnboardingStateStorageIfExist() // As of version 4.59.0
      await this.#migrateNetworkIdToChainId()
      await this.#migrateAccountsCleanupUsedOnNetworks() // As of version 5.24.0
      await this.#migrateLegacyDappsToDappsV2() // As of version 5.30.0
      await this.#cleanObsoleteNewlyCreatedFlagOnAccounts() // As of version 5.30.0
<<<<<<< HEAD
      await this.#cleanupCashbackStatus() // As of version 5.32.0
=======
>>>>>>> 5537242e
    } catch (error) {
      console.error('Storage migration error: ', error)
    }
  }

  // As of version 4.24.0, a new Network interface has been introduced,
  // that replaces the old NetworkDescriptor, NetworkPreference, and CustomNetwork.
  // Previously, only NetworkPreferences were stored, with other network properties
  // being calculated in a getter each time the networks were needed.
  // Now, all network properties are pre-calculated and stored in a structured format: { [key: NetworkId]: Network } in the storage.
  // This function migrates the data from the old NetworkPreferences to the new structure
  // to ensure compatibility and prevent breaking the extension after updating to v4.24.0
  async #migrateNetworkPreferencesToNetworks() {
    const [passedMigrations, networks, networkPreferences] = await Promise.all([
      this.#storage.get('passedMigrations', []),
      this.#storage.get('networks', {}),
      this.#storage.get('networkPreferences')
    ])

    if (passedMigrations.includes('migrateNetworkPreferencesToNetworks')) return

    if (!Object.keys(networks).length && networkPreferences) {
      const migratedNetworks = await migrateNetworkPreferencesToNetworks(networkPreferences)

      await this.#storage.set('networks', migratedNetworks)
      await this.#storage.remove('networkPreferences')
    }

    await this.#storage.set('passedMigrations', [
      ...new Set([...passedMigrations, 'migrateNetworkPreferencesToNetworks'])
    ])
  }

  // As of version 4.25.0, a new Account interface has been introduced,
  // merging the previously separate Account and AccountPreferences interfaces.
  // This change requires a migration due to the introduction of a new controller, AccountsController,
  // which now manages both accounts and their preferences.
  async #migrateAccountPreferencesToAccounts() {
    const [passedMigrations, accounts, accountPreferences] = await Promise.all([
      this.#storage.get('passedMigrations', []),
      this.#storage.get('accounts', []),
      this.#storage.get('accountPreferences')
    ])

    if (passedMigrations.includes('migrateAccountPreferencesToAccounts')) return

    if (accountPreferences) {
      const migratedAccounts = getUniqueAccountsArray(
        accounts.map((a: any) => {
          return {
            ...a,
            // @ts-ignore
            preferences: this.#storage.accountPreferences[a.addr] || {
              label: DEFAULT_ACCOUNT_LABEL,
              pfp: a.addr
            }
          }
        })
      )
      await this.#storage.set('accounts', migratedAccounts)
      await this.#storage.remove('accountPreferences')
    }

    await this.#storage.set('passedMigrations', [
      ...new Set([...passedMigrations, 'migrateAccountPreferencesToAccounts'])
    ])
  }

  // As of version v4.33.0, user can change the HD path when importing a seed.
  // Migration is needed because previously the HD path was not stored,
  // and the default used was `BIP44_STANDARD_DERIVATION_TEMPLATE`.
  async #migrateKeystoreSeedsWithoutHdPathTemplate() {
    const [passedMigrations, keystoreSeeds] = await Promise.all([
      this.#storage.get('passedMigrations', []),
      this.#storage.get('keystoreSeeds', [])
    ])

    if (passedMigrations.includes('migrateKeystoreSeedsWithoutHdPathTemplate')) return

    if (getShouldMigrateKeystoreSeedsWithoutHdPath(keystoreSeeds)) {
      const migratedKeystoreSeeds = keystoreSeeds.map((seed) => ({
        seed,
        hdPathTemplate: BIP44_STANDARD_DERIVATION_TEMPLATE
      }))

      await this.#storage.set('keystoreSeeds', migratedKeystoreSeeds)
    }

    await this.#storage.set('passedMigrations', [
      ...new Set([...passedMigrations, 'migrateKeystoreSeedsWithoutHdPathTemplate'])
    ])
  }

  // As of version 4.33.0, we no longer store the key preferences in a separate object called keyPreferences in the storage.
  // Migration is needed because each preference (like key label)
  // is now part of the Key interface and managed by the KeystoreController.
  async #migrateKeyPreferencesToKeystoreKeys() {
    const [passedMigrations, keyPreferences, keystoreKeys] = await Promise.all([
      this.#storage.get('passedMigrations', []),
      this.#storage.get('keyPreferences', []),
      this.#storage.get('keystoreKeys', [])
    ])

    if (passedMigrations.includes('migrateKeyPreferencesToKeystoreKeys')) return

    const shouldMigrateKeyPreferencesToKeystoreKeys = keyPreferences.length > 0
    if (shouldMigrateKeyPreferencesToKeystoreKeys) {
      const migratedKeystoreKeys = keystoreKeys.map((key) => {
        if (key.label) return key

        const keyPref = keyPreferences.find((k) => k.addr === key.addr && k.type === key.type)

        if (keyPref) return { ...key, label: keyPref.label }

        return key
      })

      await this.#storage.set('keystoreKeys', migratedKeystoreKeys)
      await this.#storage.remove('keyPreferences')
    }

    await this.#storage.set('passedMigrations', [
      ...new Set([...passedMigrations, 'migrateKeyPreferencesToKeystoreKeys'])
    ])
  }

  // As of version 4.33.0, we introduced createdAt prop to the Key interface to help with sorting and add more details for the Keys.
  async #migrateKeyMetaNullToKeyMetaCreatedAt() {
    const [passedMigrations, keystoreKeys] = await Promise.all([
      this.#storage.get('passedMigrations', []),
      this.#storage.get('keystoreKeys', [])
    ])

    if (passedMigrations.includes('migrateKeyMetaNullToKeyMetaCreatedAt')) return

    const migratedKeystoreKeys = keystoreKeys.map((key) => {
      if (!key.meta) return { ...key, meta: { createdAt: null } } as StoredKey
      if (!key.meta.createdAt)
        return { ...key, meta: { ...key.meta, createdAt: null } } as StoredKey

      return key
    })
    await this.#storage.set('keystoreKeys', migratedKeystoreKeys)
    await this.#storage.set('passedMigrations', [
      ...new Set([...passedMigrations, 'migrateKeyMetaNullToKeyMetaCreatedAt'])
    ])
  }

  // As of version v4.34.0 HumanizerMetaV2 in storage is no longer needed. It was
  // used for persisting learnt data from async operations, triggered by the
  // humanization process.
  async #clearHumanizerMetaObjectFromStorage() {
    await this.#storage.remove('HumanizerMetaV2')
  }

  // As of version 4.55.0 we no longer need the dappSessions in the storage so this migration removes them
  async #removeDappSessions() {
    const passedMigrations = await this.#storage.get('passedMigrations', [])
    if (passedMigrations.includes('removeDappSessions')) return

    await this.#storage.remove('dappSessions')
    await this.#storage.set('passedMigrations', [
      ...new Set([...passedMigrations, 'removeDappSessions'])
    ])
  }

  // As of version 4.51.0, migrate legacy token preferences to token preferences and custom tokens
  async #migrateTokenPreferences() {
    const [passedMigrations, tokenPreferences] = await Promise.all([
      this.#storage.get('passedMigrations', []),
      this.#storage.get('tokenPreferences', [])
    ])

    if (passedMigrations.includes('migrateTokenPreferences')) return

    if (
      (tokenPreferences as LegacyTokenPreference[]).some(
        ({ symbol, decimals }) => !!symbol || !!decimals
      )
    ) {
      await this.#storage.set(
        'tokenPreferences',
        migrateHiddenTokens(tokenPreferences as LegacyTokenPreference[])
      )
      await this.#storage.set(
        'customTokens',
        migrateCustomTokens(tokenPreferences as LegacyTokenPreference[])
      )
    }

    await this.#storage.set('passedMigrations', [
      ...new Set([...passedMigrations, 'migrateTokenPreferences'])
    ])
  }

  async #migrateNetworkIdToChainId() {
    const [
      passedMigrations,
      networks,
      previousHints,
      customTokens,
      tokenPreferences,
      networksWithAssetsByAccount,
      networksWithPositionsByAccounts,
      accountsOps,
      signedMessages
    ] = await Promise.all([
      this.#storage.get('passedMigrations', []),
      this.#storage.get('networks', {}),
      this.#storage.get('previousHints', []),
      this.#storage.get('customTokens', []),
      this.#storage.get('tokenPreferences', []),
      this.#storage.get('networksWithAssetsByAccount', {}),
      this.#storage.get('networksWithPositionsByAccounts', {}),
      this.#storage.get('accountsOps', {}),
      this.#storage.get('signedMessages', {})
    ])

    if (passedMigrations.includes('migrateNetworkIdToChainId')) return

    if (!Object.keys(networks).length) {
      await this.#storage.set('passedMigrations', [
        ...new Set([...passedMigrations, 'migrateNetworkIdToChainId'])
      ])

      return
    }

    const networkIdToChainId = Object.fromEntries(
      Object.values(networks).map(({ id, chainId }: any) => [id, chainId as bigint])
    )

    const migrateKeys = <T>(obj: Record<string, T>) =>
      Object.fromEntries(
        Object.entries(obj).map(([networkId, value]) => [networkIdToChainId[networkId], value])
      )

    const migratedPreviousHints = {
      learnedTokens: migrateKeys(previousHints.learnedTokens || {}),
      learnedNfts: migrateKeys(previousHints.learnedNfts || {}),
      fromExternalAPI: {} // No longer used
    }

    const migratedCustomTokens = customTokens.map(({ networkId, ...rest }: any) => ({
      ...rest,
      chainId: networkIdToChainId[networkId]
    }))

    const migratedTokenPreferences: { address: string; chainId: string; isHidden?: boolean }[] =
      tokenPreferences.map(({ networkId, ...rest }: any) => ({
        ...rest,
        chainId: networkIdToChainId[networkId]
      }))

    const migratedNetworksWithAssetsByAccount = Object.fromEntries(
      Object.entries(networksWithAssetsByAccount).map(([accountId, assetsState]) => [
        accountId,
        migrateKeys(assetsState)
      ])
    )

    const migratedNetworksWithPositionsByAccounts = Object.fromEntries(
      Object.entries(networksWithPositionsByAccounts).map(([accountId, networksWithPositions]) => [
        accountId,
        migrateKeys(networksWithPositions)
      ])
    )

    const migratedAccountsOps = Object.fromEntries(
      Object.entries(accountsOps).map(([accountId, opsByNetwork]) => [
        accountId,
        Object.fromEntries(
          Object.entries(opsByNetwork).map(([networkId, ops]) => {
            const chainId = networkIdToChainId[networkId]
            return [
              chainId,
              // eslint-disable-next-line @typescript-eslint/no-shadow
              ops.map(({ networkId, ...rest }: any) => ({
                ...rest,
                chainId // Migrate networkId inside SubmittedAccountOp
              }))
            ]
          })
        )
      ])
    )

    const migratedSignedMessages = Object.fromEntries(
      Object.entries(signedMessages).map(([accountId, messages]) => [
        accountId,
        messages.map(({ networkId, ...rest }: any) => ({
          ...rest,
          chainId: networkIdToChainId[networkId] // Migrate networkId inside SignedMessage
        }))
      ])
    )

    const migratedNetworks = Object.fromEntries(
      // eslint-disable-next-line @typescript-eslint/no-unused-vars
      Object.entries(networks).map(([_, { id, ...rest }]: any) => [rest.chainId.toString(), rest])
    )

    await this.#storage.set('networks', migratedNetworks)
    await this.#storage.set('previousHints', migratedPreviousHints)
    await this.#storage.set('customTokens', migratedCustomTokens)
    await this.#storage.set('tokenPreferences', migratedTokenPreferences)
    await this.#storage.set('networksWithAssetsByAccount', migratedNetworksWithAssetsByAccount)
    await this.#storage.set(
      'networksWithPositionsByAccounts',
      migratedNetworksWithPositionsByAccounts
    )
    await this.#storage.set('accountsOps', migratedAccountsOps)
    await this.#storage.set('signedMessages', migratedSignedMessages)
    await this.#storage.set('passedMigrations', [
      ...new Set([...passedMigrations, 'migrateNetworkIdToChainId'])
    ])
  }

  // As of version 4.57.0, we the Ambire wallet is always the default wallet, so we no longer need 'isDefaultWallet' in the storage.
  async #removeIsDefaultWalletStorageIfExist() {
    const isDefaultWalletStorageSet = await this.#storage.get('isDefaultWallet', undefined)

    if (isDefaultWalletStorageSet !== undefined) {
      await this.#storage.remove('isDefaultWallet')
    }
  }

  // As of version 4.59.0. the onboarding flow (stories) has been removed, we no longer need 'onboardingState' in the storage.
  async #removeOnboardingStateStorageIfExist() {
    const isOnboardingStateExists = await this.#storage.get('onboardingState', undefined)

    if (isOnboardingStateExists !== undefined) {
      await this.#storage.remove('onboardingState')
    }
  }

  async get<K extends keyof StorageProps | string>(
    key: K,
    defaultValue?: any
  ): Promise<K extends keyof StorageProps ? StorageProps[K] : any> {
    await this.#storageMigrationsPromise
    await this.#storageUpdateQueue

    return this.#storage.get(key, defaultValue)
  }

  async set(key: string, value: any) {
    await this.#storageMigrationsPromise
    this.#storageUpdateQueue = this.#storageUpdateQueue.then(async () => {
      try {
        await this.#storage.set(key, value)
      } catch (err) {
        console.error(`Failed to set storage key "${key}":`, err)
      }
    })
    await this.#storageUpdateQueue
  }

  async remove(key: string) {
    await this.#storageMigrationsPromise
    this.#storageUpdateQueue = this.#storageUpdateQueue.then(async () => {
      try {
        await this.#storage.remove(key)
      } catch (err) {
        console.error(`Failed to remove storage key "${key}":`, err)
      }
    })
    await this.#storageUpdateQueue
  }

  // As of version 5.1.2, migrate account keys to be associated with the legacy saved seed
  async #associateAccountKeysWithLegacySavedSeedMigration(
    accountPickerInitFn: () => IAccountPickerController,
    keystore: IKeystoreController,
    onSuccess: () => Promise<void>
  ) {
    if (this.#associateAccountKeysWithLegacySavedSeedMigrationPassed) return

    const [passedMigrations, keystoreSeeds, keystoreKeys] = await Promise.all([
      this.#storage.get('passedMigrations', []),
      this.#storage.get('keystoreSeeds', []),
      this.#storage.get('keystoreKeys', [])
    ])

    if (passedMigrations.includes('associateAccountKeysWithLegacySavedSeedMigration')) return

    const savedSeed = keystoreSeeds.find((s) => !s.id || s.id === 'legacy-saved-seed')

    if (!savedSeed) {
      this.#associateAccountKeysWithLegacySavedSeedMigrationPassed = true
      return
    }

    const keystoreSavedSeed = await keystore.getSavedSeed('legacy-saved-seed')

    const keyIterator = new KeyIterator(keystoreSavedSeed.seed, keystoreSavedSeed.seedPassphrase)
    const accountPicker = accountPickerInitFn()
    await accountPicker.setInitParams({
      keyIterator,
      hdPathTemplate: keystoreSavedSeed.hdPathTemplate,
      pageSize: 10,
      shouldAddNextAccountAutomatically: false,
      shouldGetAccountsUsedOnNetworks: false,
      shouldSearchForLinkedAccounts: true
    })
    await accountPicker.init()
    const makeKeyMapId = (k: { addr: string; type: string }) => `${k.addr}:${k.type}`

    // Keep all keys, keyed by composite key
    const updatedKeyMap = new Map(keystoreKeys.map((k) => [makeKeyMapId(k), { ...k }]))

    let page = 1
    while (page <= 10) {
      // eslint-disable-next-line no-await-in-loop
      await accountPicker.setPage({ page })
      // eslint-disable-next-line no-await-in-loop
      await accountPicker.findAndSetLinkedAccountsPromise

      const matchingAddresses = accountPicker.allKeysOnPage.filter((k) =>
        updatedKeyMap.has(`${k}:internal`)
      )

      if (matchingAddresses.length === 0) break

      for (const addr of matchingAddresses) {
        // Only modify keys with type === 'internal' and matching addr
        const matchingInternalKeys = keystoreKeys.filter(
          (k) => k.addr === addr && k.type === 'internal'
        )

        for (const key of matchingInternalKeys) {
          const compositeKey = makeKeyMapId(key)
          const storedKey = updatedKeyMap.get(compositeKey)
          if (storedKey) {
            storedKey.meta = { ...storedKey.meta, fromSeedId: keystoreSavedSeed.id }
            updatedKeyMap.set(compositeKey, storedKey)
          }
        }
      }

      page++
    }

    await accountPicker.reset()
    accountPicker.destroy()

    const updatedKeystoreKeys = Array.from(updatedKeyMap.values())

    await this.#storage.set('keystoreKeys', updatedKeystoreKeys)
    await this.#storage.set('passedMigrations', [
      ...new Set([...passedMigrations, 'associateAccountKeysWithLegacySavedSeedMigration'])
    ])
    this.#associateAccountKeysWithLegacySavedSeedMigrationPassed = true
    await onSuccess()
  }

  async associateAccountKeysWithLegacySavedSeedMigration(
    accountPickerInitFn: () => IAccountPickerController,
    keystore: IKeystoreController,
    onSuccess: () => Promise<void>
  ) {
    await this.withStatus(
      'associateAccountKeysWithLegacySavedSeedMigration',
      () =>
        this.#associateAccountKeysWithLegacySavedSeedMigration(
          accountPickerInitFn,
          keystore,
          onSuccess
        ),
      true
    )
  }

  /**
   * As of version 5.24.0, due to a bug - AccountPicker controller was wrongly
   * saving `usedOnNetworks` on the accounts, which should NOT get persisted -
   * it was causing side effects especially when the accounts were unused and
   * then gradually getting used on more networks.
   */
  async #migrateAccountsCleanupUsedOnNetworks() {
    const [passedMigrations, accounts] = await Promise.all([
      this.#storage.get('passedMigrations', []),
      this.#storage.get('accounts', [])
    ])

    if (passedMigrations.includes('migrateAccountsCleanupUsedOnNetworks')) return

    // @ts-ignore-next-line yes, `usedOnNetworks` should NOT exist, but it was, because of a bug
    const shouldCleanupUsedOnNetworks = accounts.some((a) => a.usedOnNetworks)
    if (shouldCleanupUsedOnNetworks) {
      await this.#storage.set(
        'accounts',
        accounts.map((acc) =>
          // destructure and re-build to remove the `usedOnNetworks` property
          'usedOnNetworks' in acc ? (({ usedOnNetworks, ...rest }) => ({ ...rest }))(acc) : acc
        )
      )
    }

    await this.#storage.set('passedMigrations', [
      ...new Set([...passedMigrations, 'migrateAccountsCleanupUsedOnNetworks'])
    ])
  }

  // As of version 5.30.0, we've introduced an extended dynamic dapp catalog.
  // This method migrates legacy dapp data to the new format and clears outdated storage.
  async #migrateLegacyDappsToDappsV2() {
    const [passedMigrations, dapps] = await Promise.all([
      this.#storage.get('passedMigrations', []),
      this.#storage.get('dapps', [])
    ])

    if (passedMigrations.includes('migrateLegacyDappsToDappsV2')) return

    const migratedDapps: Dapp[] = []
    dapps.forEach((dapp: Dapp) => {
      const updatedDapp: Dapp = {
        ...dapp,
        name: dapp.name || getDappNameFromId(dapp.id),
        description: dapp?.description?.startsWith('Custom app automatically added')
          ? ''
          : dapp.description,
        category: null,
        tvl: null,
        chainIds: [],
        isConnected: dapp?.isConnected || false,
        isFeatured: dapp.isFeatured || false,
        isCustom: !!dapp?.description?.startsWith('Custom app automatically added'),
        twitter: null,
        geckoId: null
      }
      migratedDapps.push(updatedDapp)
    })

    await this.#storage.set('dappsV2', migratedDapps)
    await this.#storage.remove('dapps')
    await this.#storage.set('passedMigrations', [
      ...new Set([...passedMigrations, 'migrateLegacyDappsToDappsV2'])
    ])
  }

  /**
   * As of version 5.30.0, the "newlyAdded" is no longer part of the account
   * interface and moreover - even before this v - it was no longer used anywhere.
   */
  async #cleanObsoleteNewlyCreatedFlagOnAccounts() {
    const [passedMigrations, accounts] = await Promise.all([
      this.#storage.get('passedMigrations', []),
      this.#storage.get('accounts', [])
    ])

    if (passedMigrations.includes('cleanObsoleteNewlyCreatedFlagOnAccounts')) return

    const shouldCleanupNewlyCreatedFlags = accounts.some((a) => 'newlyCreated' in a)
    if (shouldCleanupNewlyCreatedFlags) {
      await this.#storage.set(
        'accounts',
        accounts.map((acc) =>
          // destructure and re-build to remove the `newlyCreated` property
          'newlyCreated' in acc ? (({ newlyCreated, ...rest }) => ({ ...rest }))(acc) : acc
        )
      )
    }

    await this.#storage.set('passedMigrations', [
      ...new Set([...passedMigrations, 'cleanObsoleteNewlyCreatedFlagOnAccounts'])
    ])
  }

<<<<<<< HEAD
  // As of version 5.32.0, we no longer need to keep cashback status by account in the storage
  async #cleanupCashbackStatus() {
    const [passedMigrations] = await Promise.all([this.#storage.get('passedMigrations', [])])

    if (passedMigrations.includes('cleanupCashbackStatus')) return

    await this.#storage.remove('cashbackStatusByAccount')
    await this.#storage.set('passedMigrations', [
      ...new Set([...passedMigrations, 'cleanupCashbackStatus'])
    ])
  }

=======
>>>>>>> 5537242e
  toJSON() {
    return {
      ...this,
      ...super.toJSON()
    }
  }
}<|MERGE_RESOLUTION|>--- conflicted
+++ resolved
@@ -59,10 +59,7 @@
       await this.#migrateAccountsCleanupUsedOnNetworks() // As of version 5.24.0
       await this.#migrateLegacyDappsToDappsV2() // As of version 5.30.0
       await this.#cleanObsoleteNewlyCreatedFlagOnAccounts() // As of version 5.30.0
-<<<<<<< HEAD
       await this.#cleanupCashbackStatus() // As of version 5.32.0
-=======
->>>>>>> 5537242e
     } catch (error) {
       console.error('Storage migration error: ', error)
     }
@@ -632,7 +629,6 @@
     ])
   }
 
-<<<<<<< HEAD
   // As of version 5.32.0, we no longer need to keep cashback status by account in the storage
   async #cleanupCashbackStatus() {
     const [passedMigrations] = await Promise.all([this.#storage.get('passedMigrations', [])])
@@ -645,8 +641,6 @@
     ])
   }
 
-=======
->>>>>>> 5537242e
   toJSON() {
     return {
       ...this,
