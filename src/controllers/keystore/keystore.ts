--- conflicted
+++ resolved
@@ -1,10 +1,6 @@
-<<<<<<< HEAD
 /* eslint-disable class-methods-use-this */
 /* eslint-disable new-cap */
-=======
-/* eslint-disable new-cap */
 /* eslint-disable @typescript-eslint/no-shadow */
->>>>>>> ba3c103a
 import aes from 'aes-js'
 import { entropyToMnemonic } from 'bip39'
 import {
@@ -415,42 +411,8 @@
     this.keys = await this.getKeys()
   }
 
-<<<<<<< HEAD
-  async addKeys(keysToAdd: { privateKey: string }[]) {
-    await this.wrapKeystoreAction('addKeys', () => this.#addKeys(keysToAdd))
-  }
-
-  async wrapKeystoreAction(callName: string, fn: Function) {
-    if (this.status === 'LOADING') return
-    this.latestMethodCall = callName
-    this.errorMessage = ''
-    this.status = 'LOADING'
-    this.emitUpdate()
-    try {
-      await fn()
-    } catch (error: any) {
-      if (error?.message === 'keystore: wrong secret') {
-        this.errorMessage = 'Invalid Key Store passphrase.'
-      } else {
-        this.emitError({
-          message: 'Keystore unexpected error. If the problem persists, please contact support.',
-          level: 'major',
-          error
-        })
-      }
-    }
-    this.status = 'DONE'
-    this.emitUpdate()
-
-    await wait(1)
-    if (this.latestMethodCall === callName) {
-      this.status = 'INITIAL'
-      this.emitUpdate()
-    }
-=======
   async addKeys(keysToAdd: { privateKey: string; dedicatedToOneSA: boolean }[]) {
     await this.#wrapKeystoreAction('addKeys', () => this.#addKeys(keysToAdd))
->>>>>>> ba3c103a
   }
 
   async removeKey(addr: Key['addr'], type: Key['type']) {
@@ -516,7 +478,7 @@
     return result
   }
 
-  async importKeyWithPublicKeyEncryption(encryptedSk: Encrypted) {
+  async importKeyWithPublicKeyEncryption(encryptedSk: Encrypted, dedicatedToOneSA: boolean) {
     if (this.#mainKey === null) throw new Error('keystore: needs to be unlocked')
     const privateKey: string = await decryptWithPrivateKey(
       hexlify(getBytes(concat([this.#mainKey.key, this.#mainKey.iv]))),
@@ -524,7 +486,7 @@
     )
     if (!privateKey) throw new Error('keystore: wrong encryptedSk or private key')
 
-    await this.addKeys([{ privateKey }])
+    await this.addKeys([{ privateKey, dedicatedToOneSA }])
   }
 
   async getSigner(keyAddress: Key['addr'], keyType: Key['type']) {
@@ -566,7 +528,6 @@
     return new SignerInitializer(key)
   }
 
-<<<<<<< HEAD
   async generateEmailVaultSeed(email: string) {
     if (this.#mainKey === null) throw new Error('keystore: needs to be unlocked')
     const seeds = await this.#storage.get('emailVaultSeeds', {})
@@ -619,23 +580,6 @@
     const decryptedSeed = aes.utils.utf8.fromBytes(decryptedBytes)
 
     return decryptedSeed
-=======
-  async #changeKeystorePassword(oldSecret: string, newSecret: string) {
-    await this.#unlockWithSecret('password', oldSecret)
-    if (!this.isUnlocked) throw new Error('keystore: not unlocked')
-
-    const secrets = await this.getMainKeyEncryptedWithSecrets()
-    await this.#storage.set(
-      'keystoreSecrets',
-      secrets.filter((x) => x.id !== 'password')
-    )
-    await this.#addSecret('password', newSecret, '', true)
-  }
-
-  async changeKeystorePassword(oldSecret: string, newSecret: string) {
-    await this.#wrapKeystoreAction('changeKeystorePassword', () =>
-      this.#changeKeystorePassword(oldSecret, newSecret)
-    )
   }
 
   async #wrapKeystoreAction(callName: string, fn: Function) {
@@ -694,7 +638,24 @@
       this.status = 'INITIAL'
       this.emitUpdate()
     }
->>>>>>> ba3c103a
+  }
+
+  async #changeKeystorePassword(oldSecret: string, newSecret: string) {
+    await this.#unlockWithSecret('password', oldSecret)
+    if (!this.isUnlocked) throw new Error('keystore: not unlocked')
+
+    const secrets = await this.getMainKeyEncryptedWithSecrets()
+    await this.#storage.set(
+      'keystoreSecrets',
+      secrets.filter((x) => x.id !== 'password')
+    )
+    await this.#addSecret('password', newSecret, '', true)
+  }
+
+  async changeKeystorePassword(oldSecret: string, newSecret: string) {
+    await this.#wrapKeystoreAction('changeKeystorePassword', () =>
+      this.#changeKeystorePassword(oldSecret, newSecret)
+    )
   }
 
   resetErrorState() {
