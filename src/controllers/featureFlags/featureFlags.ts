--- conflicted
+++ resolved
@@ -1,9 +1,4 @@
-<<<<<<< HEAD
-import { FeatureFlags, featureFlags } from '../../consts/featureFlags'
-import { INetworksController } from '../../interfaces/network'
-=======
 import { defaultFeatureFlags, FeatureFlags } from '../../consts/featureFlags'
->>>>>>> fa46442a
 import EventEmitter from '../eventEmitter/eventEmitter'
 
 /**
@@ -15,13 +10,7 @@
 export class FeatureFlagsController extends EventEmitter {
   #flags: FeatureFlags
 
-<<<<<<< HEAD
-  #networks: INetworksController
-
-  constructor(networks: INetworksController) {
-=======
   constructor(featureFlags: Partial<FeatureFlags>) {
->>>>>>> fa46442a
     super()
 
     this.#flags = { ...defaultFeatureFlags, ...(featureFlags || {}) }
