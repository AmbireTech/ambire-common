import { Account, AccountId } from '../../interfaces/account'
import { Banner } from '../../interfaces/banner'
import { Fetch } from '../../interfaces/fetch'
import { Network } from '../../interfaces/network'
import { isSmartAccount } from '../../libs/account/account'
import {
  fetchFrontRanTxnId,
  fetchTxnId,
  isIdentifiedByUserOpHash,
  SubmittedAccountOp,
  updateOpStatus
} from '../../libs/accountOp/submittedAccountOp'
import { AccountOpStatus } from '../../libs/accountOp/types'
/* eslint-disable import/no-extraneous-dependencies */
import { parseLogs } from '../../libs/userOperation/userOperation'
import { getBenzinUrlParams } from '../../utils/benzin'
import { AccountsController } from '../accounts/accounts'
import EventEmitter from '../eventEmitter/eventEmitter'
import { NetworksController } from '../networks/networks'
import { ProvidersController } from '../providers/providers'
import { SelectedAccountController } from '../selectedAccount/selectedAccount'
import { StorageController } from '../storage/storage'
import { InternalSignedMessages, SignedMessage } from './types'

export interface Pagination {
  fromPage: number
  itemsPerPage: number
}

interface PaginationResult<T> {
  items: T[]
  itemsTotal: number
  currentPage: number
  maxPages: number
}

interface AccountsOps extends PaginationResult<SubmittedAccountOp> {}
interface MessagesToBeSigned extends PaginationResult<SignedMessage> {}

export interface Filters {
  account: string
  chainId?: bigint
}

interface InternalAccountsOps {
  // account => network => SubmittedAccountOp[]
  [accountAddr: string]: { [chainId: string]: SubmittedAccountOp[] }
}

// We are limiting items array to include no more than 1000 records,
// as we trim out the oldest ones (in the beginning of the items array).
// We do this to maintain optimal storage and performance.
const trim = <T>(items: T[], maxSize = 1000): void => {
  if (items.length > maxSize) {
    // If the array size is greater than maxSize, remove the last (oldest) item
    // newest items are added to the beginning of the array so oldest will be at the end (thats why we .pop())
    items.pop()
  }
}

const paginate = (items: any[], fromPage: number, itemsPerPage: number) => {
  return {
    items: items.slice(fromPage * itemsPerPage, fromPage * itemsPerPage + itemsPerPage),
    itemsTotal: items.length,
    currentPage: fromPage, // zero/index based
    maxPages: Math.ceil(items.length / itemsPerPage)
  }
}

/**
 * Activity Controller
 * Manages signed AccountsOps and Messages in controller memory and browser storage.
 *
 * Raw, unfiltered data is stored in private properties `ActivityController.#accountsOps` and
 * `ActivityController.#signedMessages`.
 *
 * Public methods and properties are exposed for retrieving data with filtering and pagination.
 *
 * To apply filters or pagination, call `filterAccountsOps()` or `filterSignedMessages()` with the
 * required parameters. Filtered items are stored in `ActivityController.accountsOps` and
 * `ActivityController.signedMessages` by session ID.
 *
 * Sessions ensure that each page manages its own filters and pagination independently. For example,
 * filters in "Settings -> Transactions History" and "Dashboard -> Activity Tab" are isolated per session.
 *
 * After adding or removing an AccountOp or SignedMessage, call `syncFilteredAccountsOps()` or
 * `syncFilteredSignedMessages()` to synchronize filtered data with the source data.
 *
 * The frontend is responsible for clearing filtered items for a session when a component unmounts
 * by calling `resetAccountsOpsFilters()` or `resetSignedMessagesFilters()`. If not cleared, all
 * sessions will be automatically removed when the browser is closed or the controller terminates.
 *
 * 💡 For performance, items per account and network are limited to 1000.
 * Older items are trimmed, keeping the most recent ones.
 */
export class ActivityController extends EventEmitter {
  #storage: StorageController

  #fetch: Fetch

  #initialLoadPromise: Promise<void>

  #accounts: AccountsController

  #selectedAccount: SelectedAccountController

  #accountsOps: InternalAccountsOps = {}

  accountsOps: {
    [sessionId: string]: {
      result: AccountsOps
      filters: Filters
      pagination: Pagination
    }
  } = {}

  #signedMessages: InternalSignedMessages = {}

  signedMessages: {
    [sessionId: string]: {
      result: MessagesToBeSigned
      filters: Filters
      pagination: Pagination
    }
  } = {}

  #providers: ProvidersController

  #networks: NetworksController

  #onContractsDeployed: (network: Network) => Promise<void>

  #rbfStatuses = [AccountOpStatus.BroadcastedButNotConfirmed, AccountOpStatus.BroadcastButStuck]

  #callRelayer: Function

  constructor(
    storage: StorageController,
    fetch: Fetch,
    callRelayer: Function,
    accounts: AccountsController,
    selectedAccount: SelectedAccountController,
    providers: ProvidersController,
    networks: NetworksController,
    onContractsDeployed: (network: Network) => Promise<void>
  ) {
    super()
    this.#storage = storage
    this.#fetch = fetch
    this.#callRelayer = callRelayer
    this.#accounts = accounts
    this.#selectedAccount = selectedAccount
    this.#providers = providers
    this.#networks = networks
    this.#onContractsDeployed = onContractsDeployed
    this.#initialLoadPromise = this.#load()
  }

  async #load(): Promise<void> {
    await this.#accounts.initialLoadPromise
    await this.#selectedAccount.initialLoadPromise
    const [accountsOps, signedMessages] = await Promise.all([
      this.#storage.get('accountsOps', {}),
      this.#storage.get('signedMessages', {})
    ])

    this.#accountsOps = accountsOps
    this.#signedMessages = signedMessages

    this.emitUpdate()
  }

  async filterAccountsOps(
    sessionId: string,
    filters: Filters,
    pagination: Pagination = {
      fromPage: 0,
      itemsPerPage: 10
    }
  ) {
    await this.#initialLoadPromise

    let filteredItems

    if (filters.chainId) {
      filteredItems = this.#accountsOps[filters.account]?.[filters.chainId.toString()] || []
    } else {
      filteredItems = Object.values(this.#accountsOps[filters.account] || []).flat()
      // By default, #accountsOps are grouped by network and sorted in descending order.
      // However, when the network filter is omitted, #accountsOps from different networks are mixed,
      // requiring additional sorting to ensure they are also in descending order.
      filteredItems.sort((a, b) => b.timestamp - a.timestamp)
    }

    const result = paginate(filteredItems, pagination.fromPage, pagination.itemsPerPage)

    this.accountsOps[sessionId] = {
      result,
      filters,
      pagination
    }

    this.emitUpdate()
  }

  // Reset filtered AccountsOps session.
  // Example: when a FE component is being unmounted, we don't need anymore the filtered accounts ops and we
  // free the memory calling this method.
  resetAccountsOpsFilters(sessionId: string) {
    delete this.accountsOps[sessionId]
    this.emitUpdate()
  }

  // Everytime we add/remove an AccOp, we should run this method in order to keep the filtered and internal accounts ops in sync.
  private async syncFilteredAccountsOps() {
    const promises = Object.keys(this.accountsOps).map(async (sessionId) => {
      await this.filterAccountsOps(
        sessionId,
        this.accountsOps[sessionId].filters,
        this.accountsOps[sessionId].pagination
      )
    })

    await Promise.all(promises)
  }

  async filterSignedMessages(
    sessionId: string,
    filters: Filters,
    pagination: Pagination = {
      fromPage: 0,
      itemsPerPage: 10
    }
  ) {
    await this.#initialLoadPromise

    const filteredItems = this.#signedMessages[filters.account] || []

    const result = paginate(filteredItems, pagination.fromPage, pagination.itemsPerPage)

    this.signedMessages[sessionId] = {
      result,
      filters,
      pagination
    }

    this.emitUpdate()
  }

  // Reset filtered Messages session.
  // Example: when a FE component is being unmounted, we don't need anymore the filtered messages and we
  // free the memory calling this method.
  resetSignedMessagesFilters(sessionId: string) {
    delete this.signedMessages[sessionId]
    this.emitUpdate()
  }

  // Everytime we add/remove a Message, we should run this method in order to keep the filtered and internal messages in sync.
  private async syncSignedMessages() {
    const promises = Object.keys(this.signedMessages).map(async (sessionId) => {
      await this.filterSignedMessages(
        sessionId,
        this.signedMessages[sessionId].filters,
        this.signedMessages[sessionId].pagination
      )
    })

    await Promise.all(promises)
  }

  removeNetworkData(chainId: bigint) {
    Object.keys(this.accountsOps).forEach(async (sessionId) => {
      const state = this.accountsOps[sessionId]
      const isFilteredByRemovedNetwork = state.filters.chainId === chainId

      if (isFilteredByRemovedNetwork) {
        await this.filterAccountsOps(
          sessionId,
          { account: state.filters.account },
          state.pagination
        )
      }
    })
  }

  async addAccountOp(accountOp: SubmittedAccountOp) {
    await this.#initialLoadPromise

    const { accountAddr, chainId } = accountOp

    if (!this.#accountsOps[accountAddr]) this.#accountsOps[accountAddr] = {}
    if (!this.#accountsOps[accountAddr][chainId.toString()])
      this.#accountsOps[accountAddr][chainId.toString()] = []

    // newest SubmittedAccountOp goes first in the list
    this.#accountsOps[accountAddr][chainId.toString()].unshift({ ...accountOp })
    trim(this.#accountsOps[accountAddr][chainId.toString()])

    await this.syncFilteredAccountsOps()

    await this.#storage.set('accountsOps', this.#accountsOps)
    this.emitUpdate()
  }

  /**
   * Update AccountsOps statuses (inner and public state, and storage)
   *
   * Here is the algorithm:
   * 0. Once we broadcast an AccountOp, we are adding it to ActivityController via `addAccountOp`,
   * and are setting its status to AccountOpStatus.BroadcastedButNotConfirmed.
   * 1. Here, we firstly rely on `getTransactionReceipt` for determining the status (success or failure).
   * 2. If we don't manage to determine its status, we are comparing AccountOp and Account nonce.
   * If Account nonce is greater than AccountOp, then we know that AccountOp has past nonce (AccountOpStatus.UnknownButPastNonce).
   */
  async updateAccountsOpsStatuses(): Promise<{
    shouldEmitUpdate: boolean
    shouldUpdatePortfolio: boolean
    updatedAccountsOps: SubmittedAccountOp[]
    newestOpTimestamp: number
  }> {
    await this.#initialLoadPromise

    if (!this.#selectedAccount.account || !this.#accountsOps[this.#selectedAccount.account.addr])
      return {
        shouldEmitUpdate: false,
        shouldUpdatePortfolio: false,
        updatedAccountsOps: [],
        newestOpTimestamp: 0
      }

    // This flag tracks the changes to AccountsOps statuses
    // and optimizes the number of the emitted updates and storage/state updates.
    let shouldEmitUpdate = false

    let shouldUpdatePortfolio = false
    const updatedAccountsOps: SubmittedAccountOp[] = []

    // Use this flag to make the auto-refresh slower with the passege of time.
    // implementation is in background.ts
    let newestOpTimestamp: number = 0

    await Promise.all(
<<<<<<< HEAD
      Object.keys(this.#accountsOps[this.#selectedAccount.account.addr]).map(
        async (keyAsChainId) => {
          const network = this.#networks.networks.find((n) => n.chainId.toString() === keyAsChainId)
          if (!network) return
          const provider = this.#providers.providers[network.chainId.toString()]

          const selectedAccount = this.#selectedAccount.account?.addr

          if (!selectedAccount) return

          return Promise.all(
            this.#accountsOps[selectedAccount][network.chainId.toString()].map(
              async (accountOp, accountOpIndex) => {
                // Don't update the current network account ops statuses,
                // as the statuses are already updated in the previous calls.
                if (accountOp.status !== AccountOpStatus.BroadcastedButNotConfirmed) return

                shouldEmitUpdate = true

                if (newestOpTimestamp === undefined || newestOpTimestamp < accountOp.timestamp) {
                  newestOpTimestamp = accountOp.timestamp
=======
      Object.keys(this.#accountsOps[this.#selectedAccount.account.addr]).map(async (networkId) => {
        const network = this.#networks.networks.find((x) => x.id === networkId)
        if (!network) return
        const provider = this.#providers.providers[network.id]

        const selectedAccount = this.#selectedAccount.account?.addr

        if (!selectedAccount) return

        return Promise.all(
          this.#accountsOps[selectedAccount][networkId].map(async (accountOp, accountOpIndex) => {
            // Don't update the current network account ops statuses,
            // as the statuses are already updated in the previous calls.
            if (accountOp.status !== AccountOpStatus.BroadcastedButNotConfirmed) return

            shouldEmitUpdate = true

            if (newestOpTimestamp === undefined || newestOpTimestamp < accountOp.timestamp) {
              newestOpTimestamp = accountOp.timestamp
            }

            const declareStuckIfQuaterPassed = (op: SubmittedAccountOp) => {
              const accountOpDate = new Date(op.timestamp)
              accountOpDate.setMinutes(accountOpDate.getMinutes() + 15)
              const aQuaterHasPassed = accountOpDate < new Date()
              if (aQuaterHasPassed) {
                const updatedOpIfAny = updateOpStatus(
                  this.#accountsOps[selectedAccount][networkId][accountOpIndex],
                  AccountOpStatus.BroadcastButStuck
                )
                if (updatedOpIfAny) updatedAccountsOps.push(updatedOpIfAny)
              }
            }

            const fetchTxnIdResult = await fetchTxnId(
              accountOp.identifiedBy,
              network,
              this.#fetch,
              this.#callRelayer,
              accountOp
            )
            if (fetchTxnIdResult.status === 'rejected') {
              const updatedOpIfAny = updateOpStatus(
                this.#accountsOps[selectedAccount][networkId][accountOpIndex],
                AccountOpStatus.Rejected
              )
              if (updatedOpIfAny) updatedAccountsOps.push(updatedOpIfAny)
              return
            }
            if (fetchTxnIdResult.status === 'not_found') {
              declareStuckIfQuaterPassed(accountOp)
              return
            }

            const txnId = fetchTxnIdResult.txnId as string
            this.#accountsOps[selectedAccount][networkId][accountOpIndex].txnId = txnId

            try {
              let receipt = await provider.getTransactionReceipt(txnId)
              if (receipt) {
                // if the status is a failure and it's an userOp, it means it
                // could've been front ran. We need to make sure we find the
                // transaction that has succeeded
                if (!receipt.status && isIdentifiedByUserOpHash(accountOp.identifiedBy)) {
                  const frontRanTxnId = await fetchFrontRanTxnId(
                    accountOp.identifiedBy,
                    txnId,
                    network
                  )
                  this.#accountsOps[selectedAccount][networkId][accountOpIndex].txnId =
                    frontRanTxnId
                  receipt = await provider.getTransactionReceipt(frontRanTxnId)
                  if (!receipt) return
                }

                // if this is an user op, we have to check the logs
                let isSuccess: boolean | undefined
                if (isIdentifiedByUserOpHash(accountOp.identifiedBy)) {
                  const userOpEventLog = parseLogs(receipt.logs, accountOp.identifiedBy.identifier)
                  if (userOpEventLog) isSuccess = userOpEventLog.success
>>>>>>> 48995843
                }

                const declareStuckIfQuaterPassed = (op: SubmittedAccountOp) => {
                  const accountOpDate = new Date(op.timestamp)
                  accountOpDate.setMinutes(accountOpDate.getMinutes() + 15)
                  const aQuaterHasPassed = accountOpDate < new Date()
                  if (aQuaterHasPassed) {
                    const updatedOpIfAny = updateOpStatus(
                      this.#accountsOps[selectedAccount][network.chainId.toString()][
                        accountOpIndex
                      ],
                      AccountOpStatus.BroadcastButStuck
                    )
                    if (updatedOpIfAny) updatedAccountsOps.push(updatedOpIfAny)
                  }
                }

                const fetchTxnIdResult = await fetchTxnId(
                  accountOp.identifiedBy,
                  network,
                  this.#fetch,
                  this.#callRelayer,
                  accountOp
                )
                if (fetchTxnIdResult.status === 'rejected') {
                  const updatedOpIfAny = updateOpStatus(
                    this.#accountsOps[selectedAccount][network.chainId.toString()][accountOpIndex],
                    AccountOpStatus.Rejected
                  )
                  if (updatedOpIfAny) updatedAccountsOps.push(updatedOpIfAny)
                  return
                }
                if (fetchTxnIdResult.status === 'not_found') {
                  declareStuckIfQuaterPassed(accountOp)
                  return
                }

                const txnId = fetchTxnIdResult.txnId as string
                this.#accountsOps[selectedAccount][network.chainId.toString()][
                  accountOpIndex
                ].txnId = txnId

                try {
                  const receipt = await provider.getTransactionReceipt(txnId)
                  if (receipt) {
                    // if this is an user op, we have to check the logs
                    let isSuccess: boolean | undefined
                    if (accountOp.identifiedBy.type === 'UserOperation') {
                      const userOpEventLog = parseLogs(
                        receipt.logs,
                        accountOp.identifiedBy.identifier
                      )
                      if (userOpEventLog) isSuccess = userOpEventLog.success
                    }

                    // if it's not an userOp or it is, but isSuccess was not found
                    if (isSuccess === undefined) isSuccess = !!receipt.status

                    const updatedOpIfAny = updateOpStatus(
                      this.#accountsOps[selectedAccount][network.chainId.toString()][
                        accountOpIndex
                      ],
                      isSuccess ? AccountOpStatus.Success : AccountOpStatus.Failure,
                      receipt
                    )
                    if (updatedOpIfAny) updatedAccountsOps.push(updatedOpIfAny)

                    if (receipt.status) {
                      shouldUpdatePortfolio = true
                    }

                    if (accountOp.isSingletonDeploy && receipt.status) {
                      await this.#onContractsDeployed(network)
                    }
                    return
                  }

                  // if there's no receipt, confirm there's a txn
                  // if there's no txn and 15 minutes have passed, declare it a failure
                  const txn = await provider.getTransaction(txnId)
                  if (txn) return
                  declareStuckIfQuaterPassed(accountOp)
                } catch {
                  this.emitError({
                    level: 'silent',
                    message: `Failed to determine transaction status on network with id ${accountOp.chainId} for ${accountOp.txnId}.`,
                    error: new Error(
                      `activity: failed to get transaction receipt for ${accountOp.txnId}`
                    )
                  })
                }

                // if there are more than 1 txns with the same nonce and payer,
                // we can conclude this one is replaced by fee
                const sameNonceTxns = this.#accountsOps[selectedAccount][
                  network.chainId.toString()
                ].filter(
                  (accOp) =>
                    accOp.gasFeePayment &&
                    accountOp.gasFeePayment &&
                    accOp.gasFeePayment.paidBy === accountOp.gasFeePayment.paidBy &&
                    accOp.nonce.toString() === accountOp.nonce.toString()
                )
                const confirmedSameNonceTxns = sameNonceTxns.find(
                  (accOp) =>
                    accOp.status === AccountOpStatus.Success ||
                    accOp.status === AccountOpStatus.Failure
                )
                if (sameNonceTxns.length > 1 && !!confirmedSameNonceTxns) {
                  const updatedOpIfAny = updateOpStatus(
                    this.#accountsOps[selectedAccount][network.chainId.toString()][accountOpIndex],
                    AccountOpStatus.UnknownButPastNonce
                  )
                  if (updatedOpIfAny) updatedAccountsOps.push(updatedOpIfAny)
                  shouldUpdatePortfolio = true
                }
              }
            )
          )
        }
      )
    )

    if (shouldEmitUpdate) {
      await this.#storage.set('accountsOps', this.#accountsOps)
      await this.syncFilteredAccountsOps()
      this.emitUpdate()
    }

    return { shouldEmitUpdate, shouldUpdatePortfolio, updatedAccountsOps, newestOpTimestamp }
  }

  async addSignedMessage(signedMessage: SignedMessage, account: string) {
    await this.#initialLoadPromise

    if (!this.#signedMessages[account]) this.#signedMessages[account] = []

    // newest SignedMessage goes first in the list
    this.#signedMessages[account].unshift(signedMessage)
    trim(this.#signedMessages[account])
    await this.syncSignedMessages()

    await this.#storage.set('signedMessages', this.#signedMessages)
    this.emitUpdate()
  }

  async removeAccountData(address: Account['addr']) {
    await this.#initialLoadPromise

    delete this.#accountsOps[address]
    delete this.#signedMessages[address]

    await this.syncFilteredAccountsOps()
    await this.syncSignedMessages()

    await this.#storage.set('accountsOps', this.#accountsOps)
    await this.#storage.set('signedMessages', this.#signedMessages)

    this.emitUpdate()
  }

  async hideBanner({
    addr,
    network,
    timestamp
  }: {
    addr: string
    network: string
    timestamp: number
  }) {
    await this.#initialLoadPromise

    // shouldn't happen
    if (!this.#accountsOps[addr]) return
    if (!this.#accountsOps[addr][network]) return

    // find the op we want to update
    const op = this.#accountsOps[addr][network].find((accOp) => accOp.timestamp === timestamp)
    if (!op) return

    // update by reference
    if (!op.flags) op.flags = {}
    op.flags.hideActivityBanner = true

    await this.#storage.set('accountsOps', this.#accountsOps)

    this.emitUpdate()
  }

  #throwNotInitialized() {
    this.emitError({
      level: 'major',
      message:
        "Looks like your activity couldn't be processed. Retry, or contact support if issue persists.",
      error: new Error('activity: controller not initialized')
    })
  }

  get broadcastedButNotConfirmed(): SubmittedAccountOp[] {
    if (!this.#selectedAccount.account || !this.#accountsOps[this.#selectedAccount.account.addr])
      return []

    return Object.values(this.#accountsOps[this.#selectedAccount.account.addr])
      .flat()
      .filter((accountOp) => accountOp.status === AccountOpStatus.BroadcastedButNotConfirmed)
  }

  get banners(): Banner[] {
    if (!this.#networks.isInitialized) return []
    return (
      this.broadcastedButNotConfirmed
        // do not show a banner for forcefully hidden banners
        .filter((op) => !(op.flags && op.flags.hideActivityBanner))
        .map((accountOp) => {
          const network = this.#networks.networks.find((n) => n.chainId === accountOp.chainId)!

          const url = `https://benzin.ambire.com/${getBenzinUrlParams({
            chainId: network.chainId,
            txnId: accountOp.txnId,
            identifiedBy: accountOp.identifiedBy
          })}`

          return {
            id: accountOp.txnId,
            type: 'success',
            category: 'pending-to-be-confirmed-acc-op',
            title: 'Transaction successfully signed and sent!\nCheck it out on the block explorer!',
            text: '',
            actions: [
              {
                label: 'Close',
                actionName: 'hide-activity-banner',
                meta: {
                  addr: accountOp.accountAddr,
                  chainId: accountOp.chainId,
                  timestamp: accountOp.timestamp,
                  isHideStyle: true
                }
              },
              {
                label: 'Check',
                actionName: 'open-external-url',
                meta: { url }
              }
            ]
          } as Banner
        })
    )
  }

  /**
   * A not confirmed account op can actually be with a status of BroadcastButNotConfirmed
   * and BroadcastButStuck. Typically, it becomes BroadcastButStuck if not confirmed
   * in a 15 minutes interval after becoming BroadcastButNotConfirmed. We need two
   * statuses to hide the banner of BroadcastButNotConfirmed from the dashboard.
   */
  getNotConfirmedOpIfAny(accId: AccountId, chainId: bigint): SubmittedAccountOp | null {
    const acc = this.#accounts.accounts.find((oneA) => oneA.addr === accId)
    if (!acc) return null

    // if the broadcasting account is a smart account, it means relayer
    // broadcast => it's in this.#accountsOps[acc.addr][chainId]
    // disregard erc-4337 txns as they shouldn't have an RBF
    const isSA = isSmartAccount(acc)
    if (isSA) {
      if (!this.#accountsOps[acc.addr] || !this.#accountsOps[acc.addr][chainId.toString()])
        return null
      if (!this.#rbfStatuses.includes(this.#accountsOps[acc.addr][chainId.toString()][0].status!))
        return null

      return this.#accountsOps[acc.addr][chainId.toString()][0]
    }

    // if the account is an EOA, we have to go through all the smart accounts
    // to check whether the EOA has made a broadcast for them
    const theEOAandSAaccounts = this.#accounts.accounts.filter(
      (oneA) => isSmartAccount(oneA) || oneA.addr === accId
    )
    const ops: SubmittedAccountOp[] = []
    theEOAandSAaccounts.forEach((oneA) => {
      if (!this.#accountsOps[oneA.addr] || !this.#accountsOps[oneA.addr][chainId.toString()]) return
      const op = this.#accountsOps[oneA.addr][chainId.toString()].find(
        (oneOp) =>
          this.#rbfStatuses.includes(this.#accountsOps[oneA.addr][chainId.toString()][0].status!) &&
          oneOp.gasFeePayment?.paidBy === oneA.addr
      )
      if (!op) return
      ops.push(op)
    })
    return !ops.length ? null : ops.reduce((m, e) => (e.nonce > m.nonce ? e : m))
  }

  async findMessage(account: string, filter: (item: SignedMessage) => boolean) {
    await this.#initialLoadPromise

    if (!this.#signedMessages[account]) return null

    return this.#signedMessages[account].find(filter)
  }

  toJSON() {
    return {
      ...this,
      ...super.toJSON(),
      broadcastedButNotConfirmed: this.broadcastedButNotConfirmed, // includes the getter in the stringified instance
      banners: this.banners // includes the getter in the stringified instance
    }
  }
}<|MERGE_RESOLUTION|>--- conflicted
+++ resolved
@@ -44,7 +44,7 @@
 
 interface InternalAccountsOps {
   // account => network => SubmittedAccountOp[]
-  [accountAddr: string]: { [chainId: string]: SubmittedAccountOp[] }
+  [key: string]: { [key: string]: SubmittedAccountOp[] }
 }
 
 // We are limiting items array to include no more than 1000 records,
@@ -340,7 +340,6 @@
     let newestOpTimestamp: number = 0
 
     await Promise.all(
-<<<<<<< HEAD
       Object.keys(this.#accountsOps[this.#selectedAccount.account.addr]).map(
         async (keyAsChainId) => {
           const network = this.#networks.networks.find((n) => n.chainId.toString() === keyAsChainId)
@@ -362,88 +361,6 @@
 
                 if (newestOpTimestamp === undefined || newestOpTimestamp < accountOp.timestamp) {
                   newestOpTimestamp = accountOp.timestamp
-=======
-      Object.keys(this.#accountsOps[this.#selectedAccount.account.addr]).map(async (networkId) => {
-        const network = this.#networks.networks.find((x) => x.id === networkId)
-        if (!network) return
-        const provider = this.#providers.providers[network.id]
-
-        const selectedAccount = this.#selectedAccount.account?.addr
-
-        if (!selectedAccount) return
-
-        return Promise.all(
-          this.#accountsOps[selectedAccount][networkId].map(async (accountOp, accountOpIndex) => {
-            // Don't update the current network account ops statuses,
-            // as the statuses are already updated in the previous calls.
-            if (accountOp.status !== AccountOpStatus.BroadcastedButNotConfirmed) return
-
-            shouldEmitUpdate = true
-
-            if (newestOpTimestamp === undefined || newestOpTimestamp < accountOp.timestamp) {
-              newestOpTimestamp = accountOp.timestamp
-            }
-
-            const declareStuckIfQuaterPassed = (op: SubmittedAccountOp) => {
-              const accountOpDate = new Date(op.timestamp)
-              accountOpDate.setMinutes(accountOpDate.getMinutes() + 15)
-              const aQuaterHasPassed = accountOpDate < new Date()
-              if (aQuaterHasPassed) {
-                const updatedOpIfAny = updateOpStatus(
-                  this.#accountsOps[selectedAccount][networkId][accountOpIndex],
-                  AccountOpStatus.BroadcastButStuck
-                )
-                if (updatedOpIfAny) updatedAccountsOps.push(updatedOpIfAny)
-              }
-            }
-
-            const fetchTxnIdResult = await fetchTxnId(
-              accountOp.identifiedBy,
-              network,
-              this.#fetch,
-              this.#callRelayer,
-              accountOp
-            )
-            if (fetchTxnIdResult.status === 'rejected') {
-              const updatedOpIfAny = updateOpStatus(
-                this.#accountsOps[selectedAccount][networkId][accountOpIndex],
-                AccountOpStatus.Rejected
-              )
-              if (updatedOpIfAny) updatedAccountsOps.push(updatedOpIfAny)
-              return
-            }
-            if (fetchTxnIdResult.status === 'not_found') {
-              declareStuckIfQuaterPassed(accountOp)
-              return
-            }
-
-            const txnId = fetchTxnIdResult.txnId as string
-            this.#accountsOps[selectedAccount][networkId][accountOpIndex].txnId = txnId
-
-            try {
-              let receipt = await provider.getTransactionReceipt(txnId)
-              if (receipt) {
-                // if the status is a failure and it's an userOp, it means it
-                // could've been front ran. We need to make sure we find the
-                // transaction that has succeeded
-                if (!receipt.status && isIdentifiedByUserOpHash(accountOp.identifiedBy)) {
-                  const frontRanTxnId = await fetchFrontRanTxnId(
-                    accountOp.identifiedBy,
-                    txnId,
-                    network
-                  )
-                  this.#accountsOps[selectedAccount][networkId][accountOpIndex].txnId =
-                    frontRanTxnId
-                  receipt = await provider.getTransactionReceipt(frontRanTxnId)
-                  if (!receipt) return
-                }
-
-                // if this is an user op, we have to check the logs
-                let isSuccess: boolean | undefined
-                if (isIdentifiedByUserOpHash(accountOp.identifiedBy)) {
-                  const userOpEventLog = parseLogs(receipt.logs, accountOp.identifiedBy.identifier)
-                  if (userOpEventLog) isSuccess = userOpEventLog.success
->>>>>>> 48995843
                 }
 
                 const declareStuckIfQuaterPassed = (op: SubmittedAccountOp) => {
@@ -487,11 +404,27 @@
                 ].txnId = txnId
 
                 try {
-                  const receipt = await provider.getTransactionReceipt(txnId)
+                  let receipt = await provider.getTransactionReceipt(txnId)
                   if (receipt) {
+                    // if the status is a failure and it's an userOp, it means it
+                    // could've been front ran. We need to make sure we find the
+                    // transaction that has succeeded
+                    if (!receipt.status && isIdentifiedByUserOpHash(accountOp.identifiedBy)) {
+                      const frontRanTxnId = await fetchFrontRanTxnId(
+                        accountOp.identifiedBy,
+                        txnId,
+                        network
+                      )
+                      this.#accountsOps[selectedAccount][network.chainId.toString()][
+                        accountOpIndex
+                      ].txnId = frontRanTxnId
+                      receipt = await provider.getTransactionReceipt(frontRanTxnId)
+                      if (!receipt) return
+                    }
+
                     // if this is an user op, we have to check the logs
                     let isSuccess: boolean | undefined
-                    if (accountOp.identifiedBy.type === 'UserOperation') {
+                    if (isIdentifiedByUserOpHash(accountOp.identifiedBy)) {
                       const userOpEventLog = parseLogs(
                         receipt.logs,
                         accountOp.identifiedBy.identifier
@@ -607,21 +540,23 @@
 
   async hideBanner({
     addr,
-    network,
+    chainId,
     timestamp
   }: {
     addr: string
-    network: string
+    chainId: bigint
     timestamp: number
   }) {
     await this.#initialLoadPromise
 
     // shouldn't happen
     if (!this.#accountsOps[addr]) return
-    if (!this.#accountsOps[addr][network]) return
+    if (!this.#accountsOps[addr][chainId.toString()]) return
 
     // find the op we want to update
-    const op = this.#accountsOps[addr][network].find((accOp) => accOp.timestamp === timestamp)
+    const op = this.#accountsOps[addr][chainId.toString()].find(
+      (accOp) => accOp.timestamp === timestamp
+    )
     if (!op) return
 
     // update by reference
@@ -705,16 +640,16 @@
     if (!acc) return null
 
     // if the broadcasting account is a smart account, it means relayer
-    // broadcast => it's in this.#accountsOps[acc.addr][chainId]
+    // broadcast => it's in this.#accountsOps[acc.addr][networkId]
     // disregard erc-4337 txns as they shouldn't have an RBF
     const isSA = isSmartAccount(acc)
     if (isSA) {
-      if (!this.#accountsOps[acc.addr] || !this.#accountsOps[acc.addr][chainId.toString()])
+      if (!this.#accountsOps[acc.addr] || !this.#accountsOps[acc.addr][chainId.toString(0)])
         return null
-      if (!this.#rbfStatuses.includes(this.#accountsOps[acc.addr][chainId.toString()][0].status!))
+      if (!this.#rbfStatuses.includes(this.#accountsOps[acc.addr][chainId.toString(0)][0].status!))
         return null
 
-      return this.#accountsOps[acc.addr][chainId.toString()][0]
+      return this.#accountsOps[acc.addr][chainId.toString(0)][0]
     }
 
     // if the account is an EOA, we have to go through all the smart accounts
