import { Account, AccountId, IAccountsController } from '../../interfaces/account'
import { IActivityController } from '../../interfaces/activity'
import { Banner } from '../../interfaces/banner'
import { Fetch } from '../../interfaces/fetch'
import { INetworksController, Network } from '../../interfaces/network'
import { IPortfolioController } from '../../interfaces/portfolio'
import { IProvidersController } from '../../interfaces/provider'
import { ISelectedAccountController } from '../../interfaces/selectedAccount'
import { IStorageController } from '../../interfaces/storage'
import { isSmartAccount } from '../../libs/account/account'
import {
  AccountOpIdentifiedBy,
  fetchFrontRanTxnId,
  fetchTxnId,
  hasTimePassedSinceBroadcast,
  isIdentifiedByRelayer,
  isIdentifiedByUserOpHash,
  SubmittedAccountOp,
  updateOpStatus
} from '../../libs/accountOp/submittedAccountOp'
import { AccountOpStatus, Call } from '../../libs/accountOp/types'
/* eslint-disable import/no-extraneous-dependencies */
import { getTransferLogTokens } from '../../libs/logsParser/parseLogs'
import { parseLogs } from '../../libs/userOperation/userOperation'
import wait from '../../utils/wait'
import EventEmitter from '../eventEmitter/eventEmitter'
import { InternalSignedMessages, SignedMessage } from './types'

export interface Pagination {
  fromPage: number
  itemsPerPage: number
}

interface PaginationResult<T> {
  items: T[]
  itemsTotal: number
  currentPage: number
  maxPages: number
}

interface AccountsOps extends PaginationResult<SubmittedAccountOp> {}
interface MessagesToBeSigned extends PaginationResult<SignedMessage> {}

export interface Filters {
  account: string
  chainId?: bigint
}

export interface InternalAccountsOps {
  // account => network => SubmittedAccountOp[]
  [key: string]: { [key: string]: SubmittedAccountOp[] }
}

// We are limiting items array to include no more than 1000 records,
// as we trim out the oldest ones (in the beginning of the items array).
// We do this to maintain optimal storage and performance.
const trim = <T>(items: T[], maxSize = 1000): void => {
  if (items.length > maxSize) {
    // If the array size is greater than maxSize, remove the last (oldest) item
    // newest items are added to the beginning of the array so oldest will be at the end (thats why we .pop())
    items.pop()
  }
}

const paginate = (items: any[], fromPage: number, itemsPerPage: number) => {
  return {
    items: items.slice(fromPage * itemsPerPage, fromPage * itemsPerPage + itemsPerPage),
    itemsTotal: items.length,
    currentPage: fromPage, // zero/index based
    maxPages: Math.ceil(items.length / itemsPerPage)
  }
}

/**
 * Activity Controller
 * Manages signed AccountsOps and Messages in controller memory and browser storage.
 *
 * Raw, unfiltered data is stored in private properties `ActivityController.#accountsOps` and
 * `ActivityController.#signedMessages`.
 *
 * Public methods and properties are exposed for retrieving data with filtering and pagination.
 *
 * To apply filters or pagination, call `filterAccountsOps()` or `filterSignedMessages()` with the
 * required parameters. Filtered items are stored in `ActivityController.accountsOps` and
 * `ActivityController.signedMessages` by session ID.
 *
 * Sessions ensure that each page manages its own filters and pagination independently. For example,
 * filters in "Settings -> Transactions History" and "Dashboard -> Activity Tab" are isolated per session.
 *
 * After adding or removing an AccountOp or SignedMessage, call `syncFilteredAccountsOps()` or
 * `syncFilteredSignedMessages()` to synchronize filtered data with the source data.
 *
 * The frontend is responsible for clearing filtered items for a session when a component unmounts
 * by calling `resetAccountsOpsFilters()` or `resetSignedMessagesFilters()`. If not cleared, all
 * sessions will be automatically removed when the browser is closed or the controller terminates.
 *
 * 💡 For performance, items per account and network are limited to 1000.
 * Older items are trimmed, keeping the most recent ones.
 */
export class ActivityController extends EventEmitter implements IActivityController {
  #storage: IStorageController

  #fetch: Fetch

  #initialLoadPromise?: Promise<void>

  #accounts: IAccountsController

  #selectedAccount: ISelectedAccountController

  #accountsOps: InternalAccountsOps = {}

  accountsOps: {
    [sessionId: string]: {
      result: AccountsOps
      filters: Filters
      pagination: Pagination
    }
  } = {}

  #signedMessages: InternalSignedMessages = {}

  signedMessages: {
    [sessionId: string]: {
      result: MessagesToBeSigned
      filters: Filters
      pagination: Pagination
    }
  } = {}

  #providers: IProvidersController

  #networks: INetworksController

  #portfolio: IPortfolioController

  #onContractsDeployed: (network: Network) => Promise<void>

  #rbfStatuses = [AccountOpStatus.BroadcastedButNotConfirmed, AccountOpStatus.BroadcastButStuck]

  #callRelayer: Function

  #bannersByAccount: Map<string, Banner[]> = new Map()

  #updateAccountsOpsStatusesPromises: {
    [accountAddr: string]:
      | Promise<{
          shouldEmitUpdate: boolean
          // Which networks require a portfolio update?
          chainsToUpdate: Network['chainId'][]
          updatedAccountsOps: SubmittedAccountOp[]
          newestOpTimestamp: number
        }>
      | undefined
  } = {}

  constructor(
    storage: IStorageController,
    fetch: Fetch,
    callRelayer: Function,
    accounts: IAccountsController,
    selectedAccount: ISelectedAccountController,
    providers: IProvidersController,
    networks: INetworksController,
    portfolio: IPortfolioController,
    onContractsDeployed: (network: Network) => Promise<void>
  ) {
    super()
    this.#storage = storage
    this.#fetch = fetch
    this.#callRelayer = callRelayer
    this.#accounts = accounts
    this.#selectedAccount = selectedAccount
    this.#providers = providers
    this.#networks = networks
    this.#portfolio = portfolio
    this.#onContractsDeployed = onContractsDeployed
    this.#initialLoadPromise = this.#load().finally(() => {
      this.#initialLoadPromise = undefined
    })
  }

  async #load(): Promise<void> {
    await this.#accounts.initialLoadPromise
    await this.#selectedAccount.initialLoadPromise
    const [accountsOps, signedMessages] = await Promise.all([
      this.#storage.get('accountsOps', {}),
      this.#storage.get('signedMessages', {})
    ])

    this.#accountsOps = accountsOps
    this.#signedMessages = signedMessages

    this.emitUpdate()
  }

  /**
   * Checks if there are any account operations that were sent to a specific address
   * @param toAddress The address to check for received transactions
   * @param accountId The account ID to filter operations from
   * @returns An object with 'found' (boolean) and 'lastTransactionDate' (Date | null)
   */
  async hasAccountOpsSentTo(
    toAddress: string,
    accountId: AccountId
  ): Promise<{ found: boolean; lastTransactionDate: Date | null }> {
    await this.#initialLoadPromise
    if (!toAddress) return { found: false, lastTransactionDate: null }
    const accounts = accountId ? [accountId] : Object.keys(this.#accountsOps)
    let found = false
    let lastTimestamp: number | null = null

    accounts.forEach((account) => {
      if (!this.#accountsOps[account]) return
      const networks = Object.keys(this.#accountsOps[account])
      networks.forEach((network) => {
        if (!this.#accountsOps[account][network]) return
        this.#accountsOps[account][network].forEach((op) => {
<<<<<<< HEAD
          const toAddrLower = toAddress.toLowerCase()
          const sentToTarget = op.calls.some((call) => {
            // 1) Direct call.to match
            const directMatch =
              call.to && typeof call.to === 'string' && call.to.toLowerCase() === toAddrLower
            if (directMatch) return true

            // 2) If this is an ERC-20 transfer(address,uint256), decode the recipient from call.data
            const data = (call as Call).data as string | undefined
            if (!data || typeof data !== 'string' || data.length < 10) return false

            // Function selector for transfer(address,uint256)
            if (data.startsWith('0xa9059cbb')) {
              // After the 4-byte selector (8 hex chars), the next 32 bytes are the `to` address, left-padded.
              // Take the first argument (64 hex chars), then the last 40 hex chars of it.
              // data layout: 0x [8 selector] [64 arg1] [64 arg2]
              const arg1Padded = data.slice(10, 74) // first 32 bytes (64 hex chars)
              if (arg1Padded && arg1Padded.length === 64) {
                const recipient = `0x${arg1Padded.slice(24)}`.toLowerCase()
                if (recipient === toAddrLower) return true
              }
            }

            return false
          })
=======
          const sentToTarget = op.calls.some(
            (call) => call.to?.toLowerCase() === toAddress.toLowerCase()
          )
>>>>>>> 24b7a818
          if (sentToTarget) {
            found = true
            if (!lastTimestamp || op.timestamp > lastTimestamp) {
              lastTimestamp = op.timestamp
            }
          }
        })
      })
    })

    return { found, lastTransactionDate: lastTimestamp ? new Date(lastTimestamp) : null }
  }

  async filterAccountsOps(
    sessionId: string,
    filters: Filters,
    pagination: Pagination = { fromPage: 0, itemsPerPage: 10 }
  ) {
    await this.#initialLoadPromise

    let filteredItems

    if (filters.chainId) {
      filteredItems = this.#accountsOps[filters.account]?.[filters.chainId.toString()] || []
    } else {
      filteredItems = Object.values(this.#accountsOps[filters.account] || []).flat()
      // By default, #accountsOps are grouped by network and sorted in descending order.
      // However, when the network filter is omitted, #accountsOps from different networks are mixed,
      // requiring additional sorting to ensure they are also in descending order.
      filteredItems.sort((a, b) => b.timestamp - a.timestamp)
    }

    const result = paginate(filteredItems, pagination.fromPage, pagination.itemsPerPage)

    this.setDashboardBannersSeen(sessionId, filters.account)
    this.accountsOps[sessionId] = { result, filters, pagination }

    this.emitUpdate()
  }

  setDashboardBannersSeen(sessionId: string, accountAddr: string) {
    if (!sessionId.startsWith('dashboard')) return

    const prevBanners = this.#bannersByAccount.get(accountAddr)
    if (!prevBanners) return

    const updatedBanners = prevBanners.map((b) => {
      if (b.category === 'failed-acc-ops') {
        return { ...b, meta: { ...b.meta, seen: true } }
      }

      return b
    })

    this.#bannersByAccount.set(accountAddr, updatedBanners)
  }

  // Reset filtered AccountsOps session.
  // Example: when a FE component is being unmounted, we don't need anymore the filtered accounts ops and we
  // free the memory calling this method.
  resetAccountsOpsFilters(sessionId: string, skipEmit?: boolean) {
    if (!this.accountsOps[sessionId]) return

    if (sessionId.startsWith('dashboard')) {
      if (this.#selectedAccount.account) {
        const { addr } = this.#selectedAccount.account
        const banners = this.#bannersByAccount.get(addr)
        if (banners) {
          const filtered = banners.filter((b) => !(b.category === 'failed-acc-ops' && b.meta?.seen))
          this.#bannersByAccount.set(addr, filtered)
        }
      }
    }

    delete this.accountsOps[sessionId]

    if (!skipEmit) this.emitUpdate()
  }

  // Everytime we add/remove an AccOp, we should run this method in order to keep the filtered and internal accounts ops in sync.
  private async syncFilteredAccountsOps() {
    const promises = Object.keys(this.accountsOps).map(async (sessionId) => {
      await this.filterAccountsOps(
        sessionId,
        this.accountsOps[sessionId].filters,
        this.accountsOps[sessionId].pagination
      )
    })

    await Promise.all(promises)
  }

  async filterSignedMessages(
    sessionId: string,
    filters: Filters,
    pagination: Pagination = { fromPage: 0, itemsPerPage: 10 }
  ) {
    await this.#initialLoadPromise

    const filteredItems = this.#signedMessages[filters.account] || []

    const result = paginate(filteredItems, pagination.fromPage, pagination.itemsPerPage)

    this.signedMessages[sessionId] = {
      result,
      filters,
      pagination
    }

    this.emitUpdate()
  }

  // Reset filtered Messages session.
  // Example: when a FE component is being unmounted, we don't need anymore the filtered messages and we
  // free the memory calling this method.
  resetSignedMessagesFilters(sessionId: string) {
    delete this.signedMessages[sessionId]
    this.emitUpdate()
  }

  // Everytime we add/remove a Message, we should run this method in order to keep the filtered and internal messages in sync.
  private async syncSignedMessages() {
    const promises = Object.keys(this.signedMessages).map(async (sessionId) => {
      await this.filterSignedMessages(
        sessionId,
        this.signedMessages[sessionId].filters,
        this.signedMessages[sessionId].pagination
      )
    })

    await Promise.all(promises)
  }

  removeNetworkData(chainId: bigint) {
    Object.keys(this.accountsOps).forEach(async (sessionId) => {
      const state = this.accountsOps[sessionId]
      const isFilteredByRemovedNetwork = state.filters.chainId === chainId

      if (isFilteredByRemovedNetwork) {
        await this.filterAccountsOps(
          sessionId,
          { account: state.filters.account },
          state.pagination
        )
      }
    })
  }

  async addAccountOp(accountOp: SubmittedAccountOp) {
    await this.#initialLoadPromise

    const { accountAddr, chainId } = accountOp

    if (!this.#accountsOps[accountAddr]) this.#accountsOps[accountAddr] = {}
    if (!this.#accountsOps[accountAddr][chainId.toString()])
      this.#accountsOps[accountAddr][chainId.toString()] = []

    // newest SubmittedAccountOp goes first in the list
    this.#accountsOps[accountAddr][chainId.toString()].unshift({ ...accountOp })
    trim(this.#accountsOps[accountAddr][chainId.toString()])

    await this.syncFilteredAccountsOps()

    await this.#storage.set('accountsOps', this.#accountsOps)
    this.emitUpdate()
  }

  async updateAccountsOpsStatuses(): Promise<{
    shouldEmitUpdate: boolean
    // Which networks require a portfolio update?
    chainsToUpdate: Network['chainId'][]
    updatedAccountsOps: SubmittedAccountOp[]
    newestOpTimestamp: number
  }> {
    if (!this.#selectedAccount.account || !this.#accountsOps[this.#selectedAccount.account.addr])
      return {
        shouldEmitUpdate: false,
        chainsToUpdate: [],
        updatedAccountsOps: [],
        newestOpTimestamp: 0
      }

    if (this.#updateAccountsOpsStatusesPromises[this.#selectedAccount.account.addr]) {
      const res = await this.#updateAccountsOpsStatusesPromises[this.#selectedAccount.account.addr]!
      return res
    }

    const updateForAccount = this.#selectedAccount.account.addr
    this.#updateAccountsOpsStatusesPromises[updateForAccount] = this.#updateAccountsOpsStatuses(
      updateForAccount
    ).finally(() => {
      this.#updateAccountsOpsStatusesPromises[updateForAccount] = undefined
    })

    const res = await this.#updateAccountsOpsStatusesPromises[updateForAccount]
    return res
  }

  /**
   * Update AccountsOps statuses (inner and public state, and storage)
   *
   * Here is the algorithm:
   * 0. Once we broadcast an AccountOp, we are adding it to ActivityController via `addAccountOp`,
   * and are setting its status to AccountOpStatus.BroadcastedButNotConfirmed.
   * 1. Here, we firstly rely on `getTransactionReceipt` for determining the status (success or failure).
   * 2. If we don't manage to determine its status, we are comparing AccountOp and Account nonce.
   * If Account nonce is greater than AccountOp, then we know that AccountOp has past nonce (AccountOpStatus.UnknownButPastNonce).
   */
  async #updateAccountsOpsStatuses(accountAddr: string): Promise<{
    shouldEmitUpdate: boolean
    // Which networks require a portfolio update?
    chainsToUpdate: Network['chainId'][]
    updatedAccountsOps: SubmittedAccountOp[]
    newestOpTimestamp: number
  }> {
    await this.#initialLoadPromise

    if (!this.#selectedAccount.account || !this.#accountsOps[accountAddr])
      return {
        shouldEmitUpdate: false,
        chainsToUpdate: [],
        updatedAccountsOps: [],
        newestOpTimestamp: 0
      }

    // This flag tracks the changes to AccountsOps statuses
    // and optimizes the number of the emitted updates and storage/state updates.
    let shouldEmitUpdate = false

    const chainsToUpdate = new Set<Network['chainId']>()
    const updatedAccountsOps: SubmittedAccountOp[] = []

    // Use this flag to make the auto-refresh slower with the passege of time.
    // implementation is in background.ts
    let newestOpTimestamp: number = 0

    await Promise.all(
      Object.keys(this.#accountsOps[accountAddr]).map(async (keyAsChainId) => {
        const network = this.#networks.networks.find((n) => n.chainId.toString() === keyAsChainId)
        if (!network) return
        const provider = this.#providers.providers[network.chainId.toString()]

        const selectedAccount = this.#selectedAccount.account?.addr

        if (!selectedAccount) return

        return Promise.all(
          this.#accountsOps[selectedAccount][network.chainId.toString()].map(
            async (accountOp, accountOpIndex) => {
              // Don't update the current network account ops statuses,
              // as the statuses are already updated in the previous calls.
              if (accountOp.status !== AccountOpStatus.BroadcastedButNotConfirmed) return

              shouldEmitUpdate = true

              if (newestOpTimestamp === undefined || newestOpTimestamp < accountOp.timestamp) {
                newestOpTimestamp = accountOp.timestamp
              }

              const declareStuckIfFiveMinsPassed = (op: SubmittedAccountOp) => {
                if (hasTimePassedSinceBroadcast(op, 5)) {
                  const updatedOpIfAny = updateOpStatus(
                    this.#accountsOps[selectedAccount][network.chainId.toString()][accountOpIndex],
                    AccountOpStatus.BroadcastButStuck
                  )
                  if (updatedOpIfAny) updatedAccountsOps.push(updatedOpIfAny)
                }
              }

              const fetchTxnIdResult = await fetchTxnId(
                accountOp.identifiedBy,
                network,
                this.#callRelayer,
                accountOp
              )
              if (fetchTxnIdResult.status === 'rejected') {
                const updatedOpIfAny = updateOpStatus(
                  this.#accountsOps[selectedAccount][network.chainId.toString()][accountOpIndex],
                  AccountOpStatus.Rejected
                )
                if (updatedOpIfAny) updatedAccountsOps.push(updatedOpIfAny)
                return
              }
              if (fetchTxnIdResult.status === 'not_found') {
                declareStuckIfFiveMinsPassed(accountOp)
                return
              }

              const txnId = fetchTxnIdResult.txnId as string
              this.#accountsOps[selectedAccount][network.chainId.toString()][accountOpIndex].txnId =
                txnId

              try {
                let receipt = await provider.getTransactionReceipt(txnId)
                if (receipt) {
                  // if the status is a failure and it's an userOp, it means it
                  // could've been front ran. We need to make sure we find the
                  // transaction that has succeeded
                  if (!receipt.status && isIdentifiedByUserOpHash(accountOp.identifiedBy)) {
                    const frontRanTxnId = await fetchFrontRanTxnId(
                      accountOp.identifiedBy,
                      txnId,
                      network
                    )
                    this.#accountsOps[selectedAccount][network.chainId.toString()][
                      accountOpIndex
                    ].txnId = frontRanTxnId
                    receipt = await provider.getTransactionReceipt(frontRanTxnId)
                    if (!receipt) return
                  }

                  // if this is an user op, we have to check the logs
                  let isSuccess: boolean | undefined
                  if (isIdentifiedByUserOpHash(accountOp.identifiedBy)) {
                    const userOpEventLog = parseLogs(
                      receipt.logs,
                      accountOp.identifiedBy.identifier
                    )
                    if (userOpEventLog) isSuccess = userOpEventLog.success
                  }

                  // if it's not an userOp or it is, but isSuccess was not found
                  if (isSuccess === undefined) isSuccess = !!receipt.status

                  const updatedOpIfAny = updateOpStatus(
                    this.#accountsOps[selectedAccount][network.chainId.toString()][accountOpIndex],
                    isSuccess ? AccountOpStatus.Success : AccountOpStatus.Failure,
                    receipt
                  )
                  if (updatedOpIfAny) updatedAccountsOps.push(updatedOpIfAny)

                  if (accountOp.isSingletonDeploy && receipt.status) {
                    await this.#onContractsDeployed(network)
                  }

                  // learn tokens from the transfer logs
                  if (isSuccess) {
                    const foundTokens = await getTransferLogTokens(
                      receipt.logs,
                      accountOp.accountAddr
                    )
                    if (foundTokens.length) {
                      this.#portfolio.addTokensToBeLearned(foundTokens, accountOp.chainId)
                    }
                  }

                  // update the chain if a receipt has been received as otherwise, we're
                  // left hanging with a pending portfolio balance
                  chainsToUpdate.add(network.chainId)
                  return
                }

                // if there's no receipt, confirm there's a txn
                // if there's no txn and 15 minutes have passed, declare it a failure
                const txn = await provider.getTransaction(txnId)
                if (txn) return
                declareStuckIfFiveMinsPassed(accountOp)
              } catch {
                this.emitError({
                  level: 'silent',
                  message: `Failed to determine transaction status on network with id ${accountOp.chainId} for ${accountOp.txnId}.`,
                  error: new Error(
                    `activity: failed to get transaction receipt for ${accountOp.txnId}`
                  )
                })
              }

              // if there are more than 1 txns with the same nonce and payer,
              // we can conclude this one is replaced by fee
              //
              // Comment out this code as it's doing more bad than good.
              // In order to track rbf transactions, we need a per account unique nonce
              // in submitted account op first
              // const sameNonceTxns = this.#accountsOps[selectedAccount][
              //   network.chainId.toString()
              // ].filter(
              //   (accOp) =>
              //     accOp.gasFeePayment &&
              //     accountOp.gasFeePayment &&
              //     accOp.gasFeePayment.paidBy === accountOp.gasFeePayment.paidBy &&
              //     accOp.nonce.toString() === accountOp.nonce.toString()
              // )
              // const confirmedSameNonceTxns = sameNonceTxns.find(
              //   (accOp) =>
              //     accOp.status === AccountOpStatus.Success ||
              //     accOp.status === AccountOpStatus.Failure
              // )
              // if (sameNonceTxns.length > 1 && !!confirmedSameNonceTxns) {
              //   const updatedOpIfAny = updateOpStatus(
              //     this.#accountsOps[selectedAccount][network.chainId.toString()][accountOpIndex],
              //     AccountOpStatus.UnknownButPastNonce
              //   )
              //   if (updatedOpIfAny) updatedAccountsOps.push(updatedOpIfAny)
              //   shouldUpdatePortfolio = true
              // }
            }
          )
        )
      })
    )

    if (shouldEmitUpdate) {
      await this.#storage.set('accountsOps', this.#accountsOps)
      await this.syncFilteredAccountsOps()
      this.emitUpdate()
    }

    return {
      shouldEmitUpdate,
      chainsToUpdate: Array.from(chainsToUpdate),
      updatedAccountsOps,
      newestOpTimestamp
    }
  }

  async addSignedMessage(signedMessage: SignedMessage, account: string) {
    await this.#initialLoadPromise

    if (!this.#signedMessages[account]) this.#signedMessages[account] = []

    // newest SignedMessage goes first in the list
    this.#signedMessages[account].unshift(signedMessage)
    trim(this.#signedMessages[account])
    await this.syncSignedMessages()

    await this.#storage.set('signedMessages', this.#signedMessages)
    this.emitUpdate()
  }

  async removeAccountData(address: Account['addr']) {
    await this.#initialLoadPromise

    delete this.#accountsOps[address]
    delete this.#signedMessages[address]

    await this.syncFilteredAccountsOps()
    await this.syncSignedMessages()

    await this.#storage.set('accountsOps', this.#accountsOps)
    await this.#storage.set('signedMessages', this.#signedMessages)

    this.emitUpdate()
  }

  get broadcastedButNotConfirmed(): SubmittedAccountOp[] {
    if (!this.#selectedAccount.account || !this.#accountsOps[this.#selectedAccount.account.addr])
      return []

    return Object.values(this.#accountsOps[this.#selectedAccount.account.addr] || {})
      .flat()
      .filter((accountOp) => accountOp.status === AccountOpStatus.BroadcastedButNotConfirmed)
  }

  /**
   * A not confirmed account op can actually be with a status of BroadcastButNotConfirmed
   * and BroadcastButStuck. Typically, it becomes BroadcastButStuck if not confirmed
   * in a 15 minutes interval after becoming BroadcastButNotConfirmed. We need two
   * statuses to hide the banner of BroadcastButNotConfirmed from the dashboard.
   */
  getNotConfirmedOpIfAny(accId: AccountId, chainId: bigint): SubmittedAccountOp | null {
    const acc = this.#accounts.accounts.find((oneA) => oneA.addr === accId)
    if (!acc) return null

    // if the broadcasting account is a smart account, it means relayer
    // broadcast => it's in this.#accountsOps[acc.addr][chainId]
    // disregard erc-4337 txns as they shouldn't have an RBF
    const isSA = isSmartAccount(acc)
    if (isSA) {
      if (!this.#accountsOps[acc.addr] || !this.#accountsOps[acc.addr][chainId.toString(0)])
        return null
      if (!this.#rbfStatuses.includes(this.#accountsOps[acc.addr][chainId.toString(0)][0].status!))
        return null

      return this.#accountsOps[acc.addr][chainId.toString(0)][0]
    }

    // if the account is an EOA, we have to go through all the smart accounts
    // to check whether the EOA has made a broadcast for them
    const theEOAandSAaccounts = this.#accounts.accounts.filter(
      (oneA) => isSmartAccount(oneA) || oneA.addr === accId
    )
    const ops: SubmittedAccountOp[] = []
    theEOAandSAaccounts.forEach((oneA) => {
      if (!this.#accountsOps[oneA.addr] || !this.#accountsOps[oneA.addr][chainId.toString()]) return
      const op = this.#accountsOps[oneA.addr][chainId.toString()].find(
        (oneOp) =>
          this.#rbfStatuses.includes(this.#accountsOps[oneA.addr][chainId.toString()][0].status!) &&
          oneOp.gasFeePayment?.paidBy === oneA.addr
      )
      if (!op) return
      ops.push(op)
    })
    return !ops.length ? null : ops.reduce((m, e) => (e.nonce > m.nonce ? e : m))
  }

  async findMessage(account: string, filter: (item: SignedMessage) => boolean) {
    await this.#initialLoadPromise

    if (!this.#signedMessages[account]) return null

    return this.#signedMessages[account].find(filter)
  }

  // return a txn id only if we have certainty that this is the final txn id:
  // EOA broadcast: 100% certainty on broadcast
  // Relayer | Bundler broadcast: once we have a receipt as there could be
  // front running or txnId replacement issues
  async getConfirmedTxId(
    submittedAccountOp: SubmittedAccountOp,
    counter = 0
  ): Promise<string | undefined> {
    if (
      !this.#accountsOps[submittedAccountOp.accountAddr] ||
      !this.#accountsOps[submittedAccountOp.accountAddr][submittedAccountOp.chainId.toString()]
    )
      return undefined

    const activityAccountOp = this.#accountsOps[submittedAccountOp.accountAddr][
      submittedAccountOp.chainId.toString()
    ].find((op) => op.identifiedBy === submittedAccountOp.identifiedBy)
    // shouldn't happen
    if (!activityAccountOp) return undefined

    if (
      !isIdentifiedByUserOpHash(activityAccountOp.identifiedBy) &&
      !isIdentifiedByRelayer(activityAccountOp.identifiedBy)
    )
      return activityAccountOp.txnId

    // @frontrunning
    if (
      activityAccountOp.status === AccountOpStatus.Pending ||
      activityAccountOp.status === AccountOpStatus.BroadcastedButNotConfirmed
    ) {
      // if the receipt cannot be confirmed after a lot of retries, continue on
      if (counter >= 30) return activityAccountOp.txnId

      // eslint-disable-next-line @typescript-eslint/no-floating-promises
      await wait(1000)
      return this.getConfirmedTxId(submittedAccountOp, counter + 1)
    }

    return activityAccountOp.txnId
  }

  findByIdentifiedBy(
    identifiedBy: AccountOpIdentifiedBy,
    accountAddr: string,
    chainId: bigint
  ): SubmittedAccountOp | undefined {
    if (!this.#accountsOps[accountAddr] || !this.#accountsOps[accountAddr][chainId.toString()]) {
      return undefined
    }

    return this.#accountsOps[accountAddr][chainId.toString()].find(
      (op) => op.identifiedBy.identifier === identifiedBy.identifier
    )
  }

  get banners() {
    if (
      !this.#networks.isInitialized ||
      !this.#selectedAccount.account ||
      !this.#accountsOps[this.#selectedAccount.account.addr]
    ) {
      return Array.from(this.#bannersByAccount.values()).flat()
    }

    const { addr } = this.#selectedAccount.account
    const prevBanners = this.#bannersByAccount.get(addr) || []
    const activityBanners: Banner[] = []

    const pendingBanner = prevBanners.find((b) => b.category === 'pending-to-be-confirmed-acc-ops')
    const failedBanner = prevBanners.find((b) => b.category === 'failed-acc-ops')

    const latestOps = Object.values(this.#accountsOps[addr])
      .flat()
      .sort((a, b) => b.timestamp - a.timestamp)
      .slice(0, 10)

    const pendingOps = latestOps.filter(
      (op) =>
        op.status === AccountOpStatus.Pending ||
        op.status === AccountOpStatus.BroadcastedButNotConfirmed
    )

    // Extract only needed props from the SubmittedAccountOp
    const mapToMetaData = (ops: SubmittedAccountOp[]) =>
      ops.map((op) => ({
        accountAddr: op.accountAddr,
        chainId: op.chainId,
        timestamp: op.timestamp
      }))

    if (pendingOps.length) {
      let opsDataForNextUpdate = mapToMetaData(pendingOps)

      if (pendingBanner) {
        opsDataForNextUpdate = [
          ...pendingBanner.meta!.accountOpsDataForNextUpdate,
          ...opsDataForNextUpdate
        ].filter((o, i, s) => s.findIndex((x) => x.timestamp === o.timestamp) === i)
      }

      if (!pendingBanner && failedBanner) {
        opsDataForNextUpdate = [
          ...failedBanner.meta!.accountOpsDataForNextUpdate,
          ...opsDataForNextUpdate
        ].filter((o, i, s) => s.findIndex((x) => x.timestamp === o.timestamp) === i)
      }

      activityBanners.push({
        id: `pending-${addr}`,
        type: 'info2',
        category: 'pending-to-be-confirmed-acc-ops',
        title:
          pendingOps.length === 1
            ? 'Transaction is pending on-chain confirmation.'
            : 'Transactions are pending on-chain confirmation.',
        text:
          pendingOps.length === 1
            ? 'Scroll down to view the pending transaction.'
            : 'Scroll down to view the pending transactions.',
        meta: {
          accountAddr: addr,
          accountOpsDataForNextUpdate: opsDataForNextUpdate,
          accountOpsCount: pendingOps.length
        },
        actions: []
      })
    }

    const pendingOpsWithUpdatedStatus = pendingBanner
      ? latestOps.filter((op) =>
          pendingBanner.meta!.accountOpsDataForNextUpdate.find(
            (meta: any) =>
              meta.accountAddr === op.accountAddr &&
              meta.chainId === op.chainId &&
              meta.timestamp === op.timestamp
          )
        )
      : []

    const failedOps = pendingOpsWithUpdatedStatus.filter(
      (op) => op.status === AccountOpStatus.Failure || op.status === AccountOpStatus.Rejected
    )

    if (failedOps.length) {
      // If there are new failed ops → create or update banner
      const shouldMarkSeen = Object.keys(this.accountsOps).some((k) => k.startsWith('dashboard'))
      activityBanners.push({
        id: `failed-${addr}`,
        type: 'error',
        category: 'failed-acc-ops',
        title: failedOps.length === 1 ? 'Transaction failed.' : 'Transactions failed.',
        text:
          failedOps.length === 1
            ? 'Scroll down to view the failed transaction.'
            : 'Scroll down to view the failed transactions.',
        meta: {
          accountAddr: addr,
          accountOpsDataForNextUpdate: mapToMetaData(failedOps),
          accountOpsCount: failedOps.length,
          seen: shouldMarkSeen
        },
        actions: []
      })
    } else if (failedBanner) {
      // Preserve existing failed banner if no new ones
      activityBanners.push(failedBanner)
    }

    // Update banners only for the current account
    this.#bannersByAccount.set(addr, activityBanners as Banner[])

    return Array.from(this.#bannersByAccount.values()).flat()
  }

  toJSON() {
    return {
      ...this,
      ...super.toJSON(),
      broadcastedButNotConfirmed: this.broadcastedButNotConfirmed, // includes the getter in the stringified instance
      banners: this.banners // includes the getter in the stringified instance
    }
  }
}<|MERGE_RESOLUTION|>--- conflicted
+++ resolved
@@ -216,12 +216,10 @@
       networks.forEach((network) => {
         if (!this.#accountsOps[account][network]) return
         this.#accountsOps[account][network].forEach((op) => {
-<<<<<<< HEAD
           const toAddrLower = toAddress.toLowerCase()
           const sentToTarget = op.calls.some((call) => {
             // 1) Direct call.to match
-            const directMatch =
-              call.to && typeof call.to === 'string' && call.to.toLowerCase() === toAddrLower
+            const directMatch = call.to?.toLowerCase() === toAddrLower
             if (directMatch) return true
 
             // 2) If this is an ERC-20 transfer(address,uint256), decode the recipient from call.data
@@ -242,11 +240,6 @@
 
             return false
           })
-=======
-          const sentToTarget = op.calls.some(
-            (call) => call.to?.toLowerCase() === toAddress.toLowerCase()
-          )
->>>>>>> 24b7a818
           if (sentToTarget) {
             found = true
             if (!lastTimestamp || op.timestamp > lastTimestamp) {
