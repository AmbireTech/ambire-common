--- conflicted
+++ resolved
@@ -423,13 +423,8 @@
       const network = networks.find((x) => x.id === accountOp.networkId)!
 
       const is4337 = isErc4337Broadcast(
-<<<<<<< HEAD
         network,
-        this.#accounts[accountOp.accountAddr][accountOp.networkId]
-=======
-        networks.find((x) => x.id === accountOp.networkId)!,
         this.#accountStates[accountOp.accountAddr][accountOp.networkId]
->>>>>>> 45600b2f
       )
       return {
         id: accountOp.txnId,
