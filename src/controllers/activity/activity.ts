--- conflicted
+++ resolved
@@ -2,12 +2,7 @@
 
 import fetch from 'node-fetch'
 
-<<<<<<< HEAD
-import { AccountId } from '../../interfaces/account'
-=======
 import { networks as predefinedNetworks } from '../../consts/networks'
-import { AccountId, AccountStates } from '../../interfaces/account'
->>>>>>> 177f7bce
 import { Banner } from '../../interfaces/banner'
 import { Network } from '../../interfaces/network'
 import { Storage } from '../../interfaces/storage'
