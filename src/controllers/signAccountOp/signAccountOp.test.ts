import { JsonRpcProvider } from 'ethers'
import fetch from 'node-fetch'

import { describe, expect, test } from '@jest/globals'

import { produceMemoryStore } from '../../../test/helpers'
import humanizerJSON from '../../consts/humanizerInfo.json'
import { networks } from '../../consts/networks'
import { Account, AccountStates } from '../../interfaces/account'
import { Key } from '../../interfaces/keystore'
import { NetworkDescriptor } from '../../interfaces/networkDescriptor'
import { Storage } from '../../interfaces/storage'
import { getAccountState } from '../../libs/accountState/accountState'
import { estimate } from '../../libs/estimate/estimate'
import { getGasPriceRecommendations } from '../../libs/gasPrice/gasPrice'
import { relayerCall } from '../../libs/relayerCall/relayerCall'
import { KeystoreController } from '../keystore/keystore'
import { PortfolioController } from '../portfolio/portfolio'
import { SettingsController } from '../settings/settings'
import { SignAccountOpController, SigningStatus } from './signAccountOp'

const providers = Object.fromEntries(
  networks.map((network) => [network.id, new JsonRpcProvider(network.rpcUrl)])
)

const getAccountsInfo = async (accounts: Account[]): Promise<AccountStates> => {
  const result = await Promise.all(
    networks.map((network) => getAccountState(providers[network.id], network, accounts))
  )
  const states = accounts.map((acc: Account, accIndex: number) => {
    return [
      acc.addr,
      Object.fromEntries(
        networks.map((network: NetworkDescriptor, netIndex: number) => {
          return [network.id, result[netIndex][accIndex]]
        })
      )
    ]
  })
  return Object.fromEntries(states)
}

// @TODO - copied from keystore signer tests. Should reuse.
class InternalSigner {
  key

  privKey

  constructor(_key: Key, _privKey?: string) {
    this.key = _key
    this.privKey = _privKey
  }

  signRawTransaction() {
    return Promise.resolve('0x010101')
  }

  signTypedData() {
    return Promise.resolve('')
  }

  signMessage() {
    return Promise.resolve('0x010101')
  }
}

// @TODO - copied from estimate tests. Should reuse.
const createAccountOp = (signingKeyAddr: string) => {
  const account = {
    addr: '0xa07D75aacEFd11b425AF7181958F0F85c312f143',
    associatedKeys: ['0xd6e371526cdaeE04cd8AF225D42e37Bc14688D9E'],
    creation: {
      factoryAddr: '0xBf07a0Df119Ca234634588fbDb5625594E2a5BCA',
      bytecode:
        '0x7f28d4ea8f825adb036e9b306b2269570e63d2aa5bd10751437d98ed83551ba1cd7fa57498058891e98f45f8abb85dafbcd30f3d8b3ab586dfae2e0228bbb1de7018553d602d80604d3d3981f3363d3d373d3d3d363d732a2b85eb1054d6f0c6c2e37da05ed3e5fea684ef5af43d82803e903d91602b57fd5bf3',
      salt: '0x0000000000000000000000000000000000000000000000000000000000000001'
    }
  }
  const to = '0x68b3465833fb72a70ecdf485e0e4c7bd8665fc45'

  const tomorrowHex = Math.floor((Date.now() + 86400000) / 1000).toString(16)
  // 64 chars expire hex
  // we set swap deadline always for tomorrow, in order to prevent the test failure with 'TRANSACTION TOO OLD'
  const expire = '0'.repeat(64 - tomorrowHex.length) + tomorrowHex

  // USDT -> USDC swap
  // Fee tokens: USDT, USDC
  const data = `0x5ae401dc${expire}00000000000000000000000000000000000000000000000000000000000000400000000000000000000000000000000000000000000000000000000000000001000000000000000000000000000000000000000000000000000000000000002000000000000000000000000000000000000000000000000000000000000000e404e45aaf000000000000000000000000dac17f958d2ee523a2206206994597c13d831ec7000000000000000000000000a0b86991c6218b36c1d19d4a2e9eb0ce3606eb4800000000000000000000000000000000000000000000000000000000000001f4000000000000000000000000a07d75aacefd11b425af7181958f0f85c312f14300000000000000000000000000000000000000000000000000000000000f424000000000000000000000000000000000000000000000000000000000000c33d9000000000000000000000000000000000000000000000000000000000000000000000000000000000000000000000000000000000000000000000000`

  // const SPOOF_SIGTYPE = '03'
  // const spoofSig =
  //   new AbiCoder().encode(['address'], ['0xd6e371526cdaeE04cd8AF225D42e37Bc14688D9E']) +
  //   SPOOF_SIGTYPE

  const nativeToCheck = [
    '0x0000000000000000000000000000000000000001',
    '0x942f9CE5D9a33a82F88D233AEb3292E680230348'
  ]
  const feeTokens = [
    '0x0000000000000000000000000000000000000000',
    '0xdAC17F958D2ee523a2206206994597C13D831ec7',
    '0xA0b86991c6218b36c1d19D4a2e9Eb0cE3606eB48'
  ]

  const op = {
    accountAddr: account.addr,
    signingKeyAddr,
    signingKeyType: 'internal' as any,
    gasLimit: null,
    gasFeePayment: null,
    networkId: 'ethereum',
    nonce: 1n,
    calls: [{ to, value: BigInt(0), data }],
    accountOpToExecuteBefore: null,
    signature: null
  }

  return { op, account, nativeToCheck, feeTokens }
}

const humanizerMeta = humanizerJSON

describe('SignAccountOp Controller ', () => {
  let storage: Storage
  beforeEach(async () => {
    storage = produceMemoryStore()
    await storage.set('HumanizerMeta', humanizerMeta)
  })

  test('it sets GasFeePayment and signs the AccountOp', async () => {
    const privKey = '0x574f261b776b26b1ad75a991173d0e8ca2ca1d481bd7822b2b58b2ef8a969f12'
    const keyPublicAddress = '0x9188fdd757Df66B4F693D624Ed6A13a15Cf717D7'
    const pass = 'testpass'

    const keystore = new KeystoreController(storage, { internal: InternalSigner })
    await keystore.addSecret('passphrase', pass, '', false)
    await keystore.unlockWithSecret('passphrase', pass)
    await keystore.addKeys([{ privateKey: privKey }])

    const ethereum = networks.find((x) => x.id === 'ethereum')!
    const provider = new JsonRpcProvider(ethereum!.rpcUrl)
    const prices = await getGasPriceRecommendations(provider, ethereum)

    const { op, account, nativeToCheck, feeTokens } = createAccountOp(keyPublicAddress)
    const accounts = [account]
    const accountStates = await getAccountsInfo(accounts)
<<<<<<< HEAD
    const estimation = await estimate(
      provider,
      ethereum,
      account,
      op,
      accountStates[account.addr][ethereum.id],
      nativeToCheck,
      feeTokens
    )
    const portfolio = new PortfolioController(storage, 'https://staging-relayer.ambire.com', [])
=======
    const portfolio = new PortfolioController(
      storage,
      providers,
      'https://staging-relayer.ambire.com',
      []
    )
>>>>>>> 3f9acef6
    await portfolio.updateSelectedAccount(accounts, networks, account.addr)
    const callRelayer = relayerCall.bind({ url: '', fetch })
    const settings = new SettingsController(storage)
    const controller = new SignAccountOpController(
      keystore,
      portfolio,
      settings,
      account,
      accounts,
      accountStates,
      networks.find((n) => n.id === 'ethereum')!,
      op,
      storage,
      fetch,
      {
        ethereum: provider
      },
      callRelayer
    )
    controller.status = { type: SigningStatus.ReadyToSign }

    controller.update({
      gasPrices: prices,
      estimation,
      feeTokenAddr: '0xA0b86991c6218b36c1d19D4a2e9Eb0cE3606eB48', // USDC
      paidBy: account.addr
    })

    await controller.sign()

    expect(controller.accountOp?.gasFeePayment?.amount).toBeGreaterThan(21000n)
    expect(controller.accountOp?.signature).toEqual('0x01010101')
    expect(controller.status).toEqual({ type: 'done' })
  })
})<|MERGE_RESOLUTION|>--- conflicted
+++ resolved
@@ -1,3 +1,5 @@
+/* eslint-disable class-methods-use-this */
+
 import { JsonRpcProvider } from 'ethers'
 import fetch from 'node-fetch'
 
@@ -144,7 +146,6 @@
     const { op, account, nativeToCheck, feeTokens } = createAccountOp(keyPublicAddress)
     const accounts = [account]
     const accountStates = await getAccountsInfo(accounts)
-<<<<<<< HEAD
     const estimation = await estimate(
       provider,
       ethereum,
@@ -154,15 +155,12 @@
       nativeToCheck,
       feeTokens
     )
-    const portfolio = new PortfolioController(storage, 'https://staging-relayer.ambire.com', [])
-=======
     const portfolio = new PortfolioController(
       storage,
       providers,
       'https://staging-relayer.ambire.com',
       []
     )
->>>>>>> 3f9acef6
     await portfolio.updateSelectedAccount(accounts, networks, account.addr)
     const callRelayer = relayerCall.bind({ url: '', fetch })
     const settings = new SettingsController(storage)
