import { ethers, JsonRpcProvider } from 'ethers'

import { schemas } from '../../libs/schemaValidation/validateScehmas'
import AmbireAccount from '../../../contracts/compiled/AmbireAccount.json'
import EntryPointAbi from '../../../contracts/compiled/EntryPoint.json'
import ERC20 from '../../../contracts/compiled/IERC20.json'
import { AMBIRE_PAYMASTER, ERC_4337_ENTRYPOINT } from '../../consts/deploy'
import { Account, AccountStates } from '../../interfaces/account'
import { ExternalSignerController, Key } from '../../interfaces/keystore'
import { NetworkDescriptor } from '../../interfaces/networkDescriptor'
import { Storage } from '../../interfaces/storage'
import { getKnownAddressLabels } from '../../libs/account/account'
import {
  AccountOp,
  accountOpSignableHash,
  GasFeePayment,
  getSignableCalls
} from '../../libs/accountOp/accountOp'
import { EstimateResult } from '../../libs/estimate/estimate'
import { GasRecommendation, getCallDataAdditional } from '../../libs/gasPrice/gasPrice'
import { callsHumanizer } from '../../libs/humanizer'
import { IrCall } from '../../interfaces/humanizer'
import { Price, TokenResult } from '../../libs/portfolio'
import {
  getOneTimeNonce,
  isErc4337Broadcast,
  shouldUseOneTimeNonce,
  shouldUsePaymaster
} from '../../libs/userOperation/userOperation'
import EventEmitter from '../eventEmitter'
import { KeystoreController } from '../keystore/keystore'
import { PortfolioController } from '../portfolio/portfolio'
import { SettingsController } from '../settings/settings'

export enum SigningStatus {
  UnableToSign = 'unable-to-sign',
  ReadyToSign = 'ready-to-sign',
  InProgress = 'in-progress',
  InProgressAwaitingUserInput = 'in-progress-awaiting-user-input',
  Done = 'done'
}

type UnableToSignStatus = {
  type: SigningStatus.UnableToSign
  error: string
}

export type Status =
  | UnableToSignStatus
  | {
      type: Exclude<SigningStatus, SigningStatus.UnableToSign>
    }

export enum FeeSpeed {
  Slow = 'slow',
  Medium = 'medium',
  Fast = 'fast',
  Ape = 'ape'
}

function getTokenUsdAmount(token: TokenResult, gasAmount: bigint): string {
  const isUsd = (price: Price) => price.baseCurrency === 'usd'
  const usdPrice = BigInt(token.priceIn.find(isUsd)!.price * 1e18)

  // 18 it's because we multiply usdPrice * 1e18 and here we need to deduct it
  return ethers.formatUnits(gasAmount * usdPrice, 18 + token.decimals)
}

/**
 * In Ambire, signatures have types. The last byte of each signature
 * represents its type. Description in: SignatureValidator -> SignatureMode.
 * To indicate that we want to perform an ETH sign, we have to add a 01
 * hex (equal to the number 1) at the end of the signature.
 *
 * @param sig hex string
 * @returns hex string
 */
function wrapEthSign(sig: string): string {
  return `${sig}${'01'}`
}

export class SignAccountOpController extends EventEmitter {
  #keystore: KeystoreController

  #portfolio: PortfolioController

  #settings: SettingsController

  #storage: Storage

  #fetch: Function

  #providers: { [key: string]: JsonRpcProvider }

  #account: Account

  #accounts: Account[]

  #accountStates: AccountStates

  #network: NetworkDescriptor

  accountOp: AccountOp

  #gasPrices: GasRecommendation[] | null = null

  #estimation: EstimateResult | null = null

  paidBy: string | null = null

  selectedTokenAddr: string | null = null

  selectedFeeSpeed: FeeSpeed = FeeSpeed.Fast

  humanReadable: IrCall[] = []

  status: Status | null = null

  #callRelayer: Function

  constructor(
    keystore: KeystoreController,
    portfolio: PortfolioController,
    settings: SettingsController,
    account: Account,
    accounts: Account[],
    accountStates: AccountStates,
    network: NetworkDescriptor,
    accountOp: AccountOp,
    storage: Storage,
    fetch: Function,
    providers: { [key: string]: JsonRpcProvider },
    callRelayer: Function
  ) {
    super()
    this.#keystore = keystore
    this.#portfolio = portfolio
    this.#settings = settings
    this.#account = account
    this.#accounts = accounts
    this.#accountStates = accountStates
    this.#network = network
    this.accountOp = accountOp
    this.#storage = storage
    this.#fetch = fetch
    this.#providers = providers
    this.#callRelayer = callRelayer

    this.#humanizeAccountOp()
  }

  get isInitialized(): boolean {
    return !!(this.#account && this.#network && this.accountOp && this.#estimation)
  }

  #setDefaults() {
    if (this.availableFeeOptions.length && !this.paidBy && !this.selectedTokenAddr) {
      const defaultFeeOption = this.availableFeeOptions[0]

      this.paidBy = defaultFeeOption.paidBy
      this.selectedTokenAddr = defaultFeeOption.address
    }
    // Set the first signer as the default one.
    // If there are more available signers, the user will be able to select a different signer from the application.
    // The main benefit of having a default signer
    // is that it drastically simplifies the logic of determining whether the account is ready for signing.
    // For example, in the `sign` method and on the application screen, we can simply rely on the `this.readyToSign` flag.
    // Otherwise, if we don't have a default value, then `this.readyToSign` will always be false unless we set a signer.
    // In that case, on the application, we want the "Sign" button to be clickable/enabled,
    // and we have to check and expose the `SignAccountOp` controller's inner state to make this check possible.
    if (!this.accountOp.signingKeyAddr || !this.accountOp.signingKeyType) {
      this.accountOp.signingKeyAddr = this.accountKeyStoreKeys[0].addr
      this.accountOp.signingKeyType = this.accountKeyStoreKeys[0].type
    }
  }

  #setGasFeePayment() {
    if (this.isInitialized && this.paidBy && this.selectedTokenAddr && this.selectedFeeSpeed) {
      this.accountOp!.gasFeePayment = this.#getGasFeePayment()
    }
  }

  #humanizeAccountOp() {
    const knownAddressLabels = getKnownAddressLabels(
      this.#accounts,
      this.#settings.accountPreferences,
      this.#keystore.keys,
      this.#settings.keyPreferences
    )
    callsHumanizer(
      this.accountOp,
      knownAddressLabels,
      this.#storage,
      this.#fetch,
      (humanizedCalls) => {
        this.humanReadable = humanizedCalls
        this.emitUpdate()
      },
      (err) => this.emitError(err)
    )
  }

  get errors(): string[] {
    const errors: string[] = []

    if (!this.isInitialized) return errors

    if (!this.availableFeeOptions.length)
      errors.push(
        "We are unable to estimate your transaction as you don't have tokens with balances to cover the fee."
      )

    if (!this.accountKeyStoreKeys.length)
      errors.push('We are unable to sign your transaction as there is no available signer.')

    // This error should not happen, as in the update method we are always setting a default signer.
    // It may occur, only if there are no available signer.
    if (!this.accountOp?.signingKeyType || !this.accountOp?.signingKeyAddr)
      errors.push('Please select a signer to sign the transaction.')

    if (!this.accountOp?.gasFeePayment)
      errors.push('Please select a token and an account for paying the gas fee.')

    if (this.accountOp?.gasFeePayment && this.availableFeeOptions.length) {
      const feeToken = this.availableFeeOptions.find(
        (feeOption) =>
          feeOption.paidBy === this.accountOp?.gasFeePayment?.paidBy &&
          feeOption.address === this.accountOp?.gasFeePayment?.inToken
      )

      if (feeToken!.availableAmount < this.accountOp?.gasFeePayment.amount) {
        errors.push(
          "Signing is not possible with the selected account's token as it doesn't have sufficient funds to cover the gas payment fee."
        )
      }
    }

    // If signing fails, we know the exact error and aim to forward it to the remaining errors,
    // as the application will exclusively render `signAccountOp.errors`.
    if (this.status?.type === SigningStatus.UnableToSign) {
      errors.push(this.status.error)
    }

    // The signing might fail, tell the user why but allow the user to retry signing,
    // @ts-ignore fix TODO: type mismatch
    if (this.status?.type === SigningStatus.ReadyToSign && !!this.status.error) {
      // @ts-ignore typescript complains, but the error being present gets checked above
      errors.push(this.status.error)
    }

    return errors
  }

  get hasSelectedAccountOp() {
    return !!this.accountOp
  }

  get readyToSign() {
    return !!this.status && this.status?.type === SigningStatus.ReadyToSign
  }

  update({
    gasPrices,
    estimation,
    feeTokenAddr,
    paidBy,
    speed,
    signingKeyAddr,
    signingKeyType
  }: {
    accountOp?: AccountOp
    gasPrices?: GasRecommendation[]
    estimation?: EstimateResult
    feeTokenAddr?: string
    paidBy?: string
    speed?: FeeSpeed
    signingKeyAddr?: Key['addr']
    signingKeyType?: Key['type']
  }) {
    if (gasPrices) this.#gasPrices = gasPrices

    if (estimation) this.#estimation = estimation

    if (feeTokenAddr && paidBy) {
      this.paidBy = paidBy
      this.selectedTokenAddr = feeTokenAddr
    }

    if (speed && this.isInitialized) {
      this.selectedFeeSpeed = speed
    }

    if (signingKeyAddr && signingKeyType && this.isInitialized) {
      this.accountOp!.signingKeyAddr = signingKeyAddr
      this.accountOp!.signingKeyType = signingKeyType
    }

    // Set defaults, if some of the optional params are omitted
    this.#setDefaults()
    // Here, we expect to have most of the fields set, so we can safely set GasFeePayment
    this.#setGasFeePayment()
    this.updateStatusToReadyToSign()
  }

  updateStatusToReadyToSign() {
    if (
      this.isInitialized &&
      this.#estimation &&
      this.accountOp?.signingKeyAddr &&
      this.accountOp?.signingKeyType &&
      this.accountOp?.gasFeePayment &&
      !this.errors.length
    ) {
      this.status = { type: SigningStatus.ReadyToSign }
    }
    this.emitUpdate()
  }

  reset() {
    this.#gasPrices = null
    this.#estimation = null
    this.selectedFeeSpeed = FeeSpeed.Fast
    this.paidBy = null
    this.selectedTokenAddr = null
    this.status = null
    this.humanReadable = []
    this.emitUpdate()
  }

  resetStatus() {
    this.status = null
    this.emitUpdate()
  }

  #getPortfolioToken(addr: string): TokenResult | undefined {
    return this.#portfolio.latest?.[this.accountOp!.accountAddr]?.[
      this.accountOp!.networkId
    ]?.result?.tokens.find((token) => token.address === addr)
  }

  /**
   * Obtain the native token ratio in relation to a fee token.
   *
   * By knowing the USD value of the tokens in the portfolio,
   * we can calculate the ratio between a native token and a fee token.
   *
   * For example, 1 ETH = 8 BNB (ratio: 8).
   *
   * We require the ratio to be in a BigInt format since all the application values,
   * such as amount, gasLimit, etc., are also represented as BigInt numbers.
   */
  #getNativeToFeeTokenRatio(feeToken: TokenResult): bigint {
    const native = this.#getPortfolioToken('0x0000000000000000000000000000000000000000')
    const isUsd = (price: Price) => price.baseCurrency === 'usd'
    const ratio = native!.priceIn.find(isUsd)!.price / feeToken!.priceIn.find(isUsd)!.price

    // Here we multiply it by 1e18, in order to keep the decimal precision.
    // Otherwise, passing the ratio to the BigInt constructor, we will lose the numbers after the decimal point.
    // Later, once we need to normalize this ratio, we should not forget to divide it by 1e18.
    return BigInt(ratio * 1e18)
  }

  static getAmountAfterFeeTokenConvert(
    simulatedGasLimit: bigint,
    gasPrice: bigint,
    nativeRatio: bigint,
    feeTokenDecimals: number,
    addedNative: bigint
  ) {
    const amountInWei = simulatedGasLimit * gasPrice + addedNative

    // Let's break down the process of converting the amount into FeeToken:
    // 1. Initially, we multiply the amount in wei by the native to fee token ratio.
    // 2. Next, we address the decimal places:
    // 2.1. First, we convert wei to native by dividing by 10^18 (representing the decimals).
    // 2.2. Now, with the amount in the native token, we incorporate nativeRatio decimals into the calculation (18 + 18) to standardize the amount.
    // 2.3. At this point, we precisely determine the number of fee tokens. For instance, if the amount is 3 USDC, we must convert it to a BigInt value, while also considering feeToken.decimals.
    return (amountInWei * nativeRatio) / BigInt(10 ** (18 + 18 - feeTokenDecimals))
  }

  /**
   * Increase the fee we send to the feeCollector according to the specified
   * options in the network tab
   */
  #increaseFee(amount: bigint): bigint {
    if (!this.#network.feeOptions.feeIncrease) {
      return amount
    }

    return amount + (amount * this.#network.feeOptions.feeIncrease) / 100n
  }

  get feeSpeeds(): {
    type: string
    amount: bigint
    simulatedGasLimit: bigint
    amountFormatted: string
    amountUsd: string
    maxPriorityFeePerGas?: bigint
  }[] {
    if (!this.isInitialized || !this.#gasPrices || !this.paidBy || !this.selectedTokenAddr)
      return []

    const gasUsed = this.#estimation!.gasUsed
    const feeToken = this.#getPortfolioToken(this.selectedTokenAddr)
    const feeTokenEstimation = this.#estimation!.feePaymentOptions.find(
      (option) => option.address === this.selectedTokenAddr && this.paidBy === option.paidBy
    )!

    return this.#gasPrices.map((gasRecommendation) => {
      let amount
      let simulatedGasLimit

      let gasPrice = 0n
      // As GasRecommendation type is a result of the union between GasPriceRecommendation and Gas1559Recommendation,
      // then the both types don't have the same interface/props.
      // Therefore, we need to check for a prop existence, before accessing it.
      // GasPriceRecommendation
      if ('gasPrice' in gasRecommendation) gasPrice = gasRecommendation.gasPrice
      // Gas1559Recommendation
      if ('baseFeePerGas' in gasRecommendation)
        gasPrice = gasRecommendation.baseFeePerGas + gasRecommendation.maxPriorityFeePerGas

      // EOA
      if (!this.#account || !this.#account?.creation) {
        simulatedGasLimit = gasUsed
        amount = simulatedGasLimit * gasPrice + feeTokenEstimation.addedNative
      } else if (this.#estimation!.erc4337estimation) {
        // ERC 4337
        const nativeRatio = this.#getNativeToFeeTokenRatio(feeToken!)

        simulatedGasLimit =
          this.#estimation!.erc4337estimation.gasUsed + feeTokenEstimation.gasUsed!
        amount = SignAccountOpController.getAmountAfterFeeTokenConvert(
          simulatedGasLimit,
          gasPrice,
          nativeRatio,
          feeToken!.decimals,
          feeTokenEstimation.addedNative
        )
        if (shouldUsePaymaster(this.accountOp.asUserOperation!, feeToken!.address)) {
          amount = this.#increaseFee(amount)
        }
      } else if (this.paidBy !== this.accountOp!.accountAddr) {
        // Smart account, but EOA pays the fee
        simulatedGasLimit = gasUsed

        const accountState =
          this.#accountStates![this.accountOp!.accountAddr][this.accountOp!.networkId]
        simulatedGasLimit += getCallDataAdditional(this.accountOp!, this.#network, accountState)

        amount = simulatedGasLimit * gasPrice + feeTokenEstimation.addedNative
      } else {
        // Relayer.
        // relayer or 4337, we need to add feeTokenOutome.gasUsed
        const nativeRatio = this.#getNativeToFeeTokenRatio(feeToken!)
        const feeTokenGasUsed = this.#estimation!.feePaymentOptions.find(
          (option) => option.address === feeToken?.address
        )!.gasUsed!
        // @TODO - add comment why here we use `feePaymentOptions`, but we don't use it in EOA
        simulatedGasLimit = gasUsed + feeTokenGasUsed

        const accountState =
          this.#accountStates![this.accountOp!.accountAddr][this.accountOp!.networkId]
        simulatedGasLimit += getCallDataAdditional(this.accountOp!, this.#network, accountState)

        amount = SignAccountOpController.getAmountAfterFeeTokenConvert(
          simulatedGasLimit,
          gasPrice,
          nativeRatio,
          feeToken!.decimals,
          feeTokenEstimation.addedNative
        )
        amount = this.#increaseFee(amount)
      }

      const fee: any = {
        type: gasRecommendation.name,
        simulatedGasLimit,
        amount,
        // TODO - fix type Number(feeToken?.decimals)
        amountFormatted: ethers.formatUnits(amount, Number(feeToken?.decimals)),
        amountUsd: getTokenUsdAmount(feeToken!, amount)
      }

      if ('maxPriorityFeePerGas' in gasRecommendation) {
        fee.maxPriorityFeePerGas = gasRecommendation.maxPriorityFeePerGas
      }

      return fee
    })
  }

  #getGasFeePayment(): GasFeePayment | null {
    if (!this.isInitialized) {
      this.emitError({
        level: 'major',
        message:
          'Something went wrong while setting up the gas fee payment account and token. Please try again, selecting the account and token option. If the problem persists, contact support.',
        error: new Error(
          'SignAccountOpController: The controller is not initialized while we are trying to build GasFeePayment.'
        )
      })

      return null
    }

    // Emitting silent errors for both `selectedTokenAddr` and `paidBy`
    // since we already validated for both fields in `update` method before calling #getGasFeePayment
    if (!this.selectedTokenAddr) {
      this.emitError({
        level: 'silent',
        message: '',
        error: new Error('SignAccountOpController: token not selected')
      })

      return null
    }
    if (!this.paidBy) {
      this.emitError({
        level: 'silent',
        message: '',
        error: new Error('SignAccountOpController: paying account not selected')
      })

      return null
    }

    const feeToken = this.#getPortfolioToken(this.selectedTokenAddr)
    const chosenSpeed = this.feeSpeeds.find((speed) => speed.type === this.selectedFeeSpeed)!

    const accountState =
      this.#accountStates![this.accountOp!.accountAddr][this.accountOp!.networkId]
    const gasFeePayment: GasFeePayment = {
      paidBy: this.paidBy,
      isERC4337: isErc4337Broadcast(this.#network, accountState),
      isGasTank: feeToken?.networkId === 'gasTank',
      inToken: feeToken!.address,
      amount: chosenSpeed.amount,
      simulatedGasLimit: chosenSpeed.simulatedGasLimit
    }

    if (chosenSpeed.maxPriorityFeePerGas) {
      gasFeePayment.maxPriorityFeePerGas = chosenSpeed.maxPriorityFeePerGas
    }

    return gasFeePayment
  }

  get feeToken(): string | null {
    return this.accountOp?.gasFeePayment?.inToken || null
  }

  get feePaidBy(): string | null {
    return this.accountOp?.gasFeePayment?.paidBy || null
  }

  get availableFeeOptions(): EstimateResult['feePaymentOptions'] {
    if (!this.isInitialized) return []

    // FeeOptions having amount
    return this.#estimation!.feePaymentOptions.filter((feeOption) => feeOption.availableAmount)
  }

  get accountKeyStoreKeys(): Key[] {
    return this.#keystore.keys.filter((key) => this.#account?.associatedKeys.includes(key.addr))
  }

  // eslint-disable-next-line class-methods-use-this
  get speedOptions() {
    return Object.values(FeeSpeed) as string[]
  }

  #setSigningError(error: string, type = SigningStatus.UnableToSign) {
    this.status = { type, error }
    this.emitUpdate()
  }

  #addFeePayment() {
    // In case of gas tank token fee payment, we need to include one more call to account op
    const abiCoder = new ethers.AbiCoder()
    const feeCollector = '0x942f9CE5D9a33a82F88D233AEb3292E680230348'

    if (this.accountOp!.gasFeePayment!.isGasTank) {
      // @TODO - config/const
      const feeToken = this.#getPortfolioToken(this.accountOp!.gasFeePayment!.inToken)

      this.accountOp!.feeCall = {
        to: feeCollector,
        value: 0n,
        data: abiCoder.encode(
          ['string', 'uint256', 'string'],
          ['gasTank', this.accountOp!.gasFeePayment!.amount, feeToken?.symbol]
        )
      }

      return
    }

    if (this.accountOp!.gasFeePayment!.inToken === '0x0000000000000000000000000000000000000000') {
      // native payment
      this.accountOp!.feeCall = {
        to: feeCollector,
        value: this.accountOp!.gasFeePayment!.amount,
        data: '0x'
      }
    } else {
      // token payment
      const ERC20Interface = new ethers.Interface(ERC20.abi)
      this.accountOp!.feeCall = {
        to: this.accountOp!.gasFeePayment!.inToken,
        value: 0n,
        data: ERC20Interface.encodeFunctionData('transfer', [
          feeCollector,
          this.accountOp!.gasFeePayment!.amount
        ])
      }
    }
  }

  async sign(externalSignerController?: ExternalSignerController) {
    if (!this.accountOp?.signingKeyAddr || !this.accountOp?.signingKeyType)
      return this.#setSigningError('We cannot sign your transaction. Please choose a signer key.')

    if (!this.accountOp?.gasFeePayment)
      return this.#setSigningError('Please select a token and an account for paying the gas fee.')

    // This error should never happen, as we already validated the mandatory fields such as signingKeyAddr and signingKeyType, and gasFeePayment.
    if (!this.readyToSign)
      return this.#setSigningError(
        'We are unable to sign your transaction as some of the mandatory signing fields have not been set.'
      )

    const signer = await this.#keystore.getSigner(
      this.accountOp.signingKeyAddr,
      this.accountOp.signingKeyType
    )
    if (!signer) return this.#setSigningError('no available signer')

    this.status = { type: SigningStatus.InProgress }
    this.emitUpdate()

    const gasFeePayment = this.accountOp.gasFeePayment

    if (signer.init) signer.init(externalSignerController)
    const provider = this.#providers[this.accountOp.networkId]
    try {
      // In case of EOA account
      if (!this.#account.creation) {
        if (this.accountOp.calls.length !== 1)
          return this.#setSigningError(
            'Tried to sign an EOA transaction with multiple or zero calls.'
          )

        // In legacy mode, we sign the transaction directly.
        // that means the signing will happen on broadcast and here
        // checking whether the call is 1 and 1 only is enough
        this.accountOp.signature = '0x'
      } else if (this.accountOp.gasFeePayment.paidBy !== this.#account.addr) {
        // Smart account, but EOA pays the fee
        // EOA pays for execute() - relayerless

        this.accountOp.signature = wrapEthSign(
          await signer.signMessage(ethers.hexlify(accountOpSignableHash(this.accountOp)))
        )
      } else if (this.accountOp.gasFeePayment.isERC4337) {
        const userOperation = this.accountOp.asUserOperation
        if (!userOperation) {
          return this.#setSigningError(
            `Cannot sign as no user operation is present foxr account op ${this.accountOp.accountAddr}`
          )
        }

        // set as maxFeePerGas only the L2 gas price
        const feeTokenEstimation = this.#estimation!.feePaymentOptions.find(
          (option) => option.address === this.selectedTokenAddr && this.paidBy === option.paidBy
        )!
        let amountInWei = gasFeePayment.amount
        const feeToken = this.#getPortfolioToken(this.selectedTokenAddr!)
        if (feeToken?.address !== '0x0000000000000000000000000000000000000000') {
          const nativeRatio = this.#getNativeToFeeTokenRatio(feeToken!)
          amountInWei =
            (gasFeePayment.amount * BigInt(10 ** (18 + 18 - feeToken!.decimals))) / nativeRatio
        }
        const gasPrice =
          (amountInWei - feeTokenEstimation.addedNative) / gasFeePayment.simulatedGasLimit
        userOperation.maxFeePerGas = ethers.toBeHex(gasPrice)
        userOperation.maxPriorityFeePerGas = ethers.toBeHex(gasFeePayment.maxPriorityFeePerGas!)

        const usesOneTimeNonce = shouldUseOneTimeNonce(userOperation)
        const usesPaymaster = shouldUsePaymaster(
          userOperation,
          this.accountOp.gasFeePayment.inToken
        )
        if (usesPaymaster) {
          this.#addFeePayment()
        } else {
          delete this.accountOp.feeCall
        }

        const ambireAccount = new ethers.Interface(AmbireAccount.abi)
        if (usesOneTimeNonce) {
          const signature = wrapEthSign(
            await signer.signMessage(ethers.hexlify(accountOpSignableHash(this.accountOp)))
          )
          userOperation.callData = ambireAccount.encodeFunctionData('executeMultiple', [
            [[getSignableCalls(this.accountOp), signature]]
          ])
          this.accountOp.signature = signature
        } else {
          userOperation.callData = ambireAccount.encodeFunctionData('executeBySender', [
            getSignableCalls(this.accountOp)
          ])
        }

<<<<<<< HEAD
        // call the paymaster for the edgeCase or for non-native payments
        if (userOperation.isEdgeCase || !isNative(this.accountOp.gasFeePayment!)) {
          // @TODO needs validation and testing
          const response = await this.#callRelayer(
            `/v2/paymaster/${this.accountOp.networkId}/sign`,
            'POST',
            {
              // send without the isEdgeCase prop
              userOperation: (({ isEdgeCase, ...o }) => o)(userOperation),
              paymaster: AMBIRE_PAYMASTER
            }
          )
          if (response.success) {
            const schemasRes = schemas.RelayerResponsePaymasterSign(response.data)
            if (!schemasRes.isValid) {
              this.emitError({
                level: 'minor',
                message: 'Error submit signature to paymaster/sign. Please contact support.',
                error: new Error(schemasRes.error)
              })
              return null
            }
=======
        if (usesPaymaster) {
          try {
            const response = await this.#callRelayer(
              `/v2/paymaster/${this.accountOp.networkId}/sign`,
              'POST',
              {
                // send without the requestType prop
                userOperation: (({ requestType, ...o }) => o)(userOperation),
                paymaster: AMBIRE_PAYMASTER
              }
            )
>>>>>>> 53a99b26
            userOperation.paymasterAndData = response.data.paymasterAndData
            if (usesOneTimeNonce) {
              userOperation.nonce = getOneTimeNonce(userOperation)
            }
          } catch (e: any) {
            return this.#setSigningError(e.message)
          }
        }

        if (userOperation.requestType === 'standard') {
          const entryPoint: any = new ethers.BaseContract(
            ERC_4337_ENTRYPOINT,
            EntryPointAbi,
            provider
          )
          const userOpHash = await entryPoint.getUserOpHash(userOperation)
          const signature = wrapEthSign(await signer.signMessage(userOpHash))
          userOperation.signature = signature
          this.accountOp.signature = signature
        }
        this.accountOp.asUserOperation = userOperation
      } else {
        // Relayer
        this.#addFeePayment()
        this.accountOp.signature = wrapEthSign(
          await signer.signMessage(ethers.hexlify(accountOpSignableHash(this.accountOp)))
        )
      }

      this.status = { type: SigningStatus.Done }
      this.emitUpdate()
    } catch (error: any) {
      this.#setSigningError(`Signing failed: ${error?.message}`, SigningStatus.ReadyToSign)
    }
    // TODO: Now, the UI needs to call mainCtrl.broadcastSignedAccountOp(mainCtrl.signAccountOp.accountOp)
  }

  toJSON() {
    return {
      ...this,
      isInitialized: this.isInitialized,
      hasSelectedAccountOp: this.hasSelectedAccountOp,
      readyToSign: this.readyToSign,
      availableFeeOptions: this.availableFeeOptions,
      accountKeyStoreKeys: this.accountKeyStoreKeys,
      feeSpeeds: this.feeSpeeds,
      feeToken: this.feeToken,
      feePaidBy: this.feePaidBy,
      speedOptions: this.speedOptions,
      errors: this.errors
    }
  }
}<|MERGE_RESOLUTION|>--- conflicted
+++ resolved
@@ -1,11 +1,11 @@
 import { ethers, JsonRpcProvider } from 'ethers'
 
-import { schemas } from '../../libs/schemaValidation/validateScehmas'
 import AmbireAccount from '../../../contracts/compiled/AmbireAccount.json'
 import EntryPointAbi from '../../../contracts/compiled/EntryPoint.json'
 import ERC20 from '../../../contracts/compiled/IERC20.json'
 import { AMBIRE_PAYMASTER, ERC_4337_ENTRYPOINT } from '../../consts/deploy'
 import { Account, AccountStates } from '../../interfaces/account'
+import { IrCall } from '../../interfaces/humanizer'
 import { ExternalSignerController, Key } from '../../interfaces/keystore'
 import { NetworkDescriptor } from '../../interfaces/networkDescriptor'
 import { Storage } from '../../interfaces/storage'
@@ -19,8 +19,8 @@
 import { EstimateResult } from '../../libs/estimate/estimate'
 import { GasRecommendation, getCallDataAdditional } from '../../libs/gasPrice/gasPrice'
 import { callsHumanizer } from '../../libs/humanizer'
-import { IrCall } from '../../interfaces/humanizer'
 import { Price, TokenResult } from '../../libs/portfolio'
+import { schemas } from '../../libs/schemaValidation/validateScehmas'
 import {
   getOneTimeNonce,
   isErc4337Broadcast,
@@ -713,30 +713,6 @@
           ])
         }
 
-<<<<<<< HEAD
-        // call the paymaster for the edgeCase or for non-native payments
-        if (userOperation.isEdgeCase || !isNative(this.accountOp.gasFeePayment!)) {
-          // @TODO needs validation and testing
-          const response = await this.#callRelayer(
-            `/v2/paymaster/${this.accountOp.networkId}/sign`,
-            'POST',
-            {
-              // send without the isEdgeCase prop
-              userOperation: (({ isEdgeCase, ...o }) => o)(userOperation),
-              paymaster: AMBIRE_PAYMASTER
-            }
-          )
-          if (response.success) {
-            const schemasRes = schemas.RelayerResponsePaymasterSign(response.data)
-            if (!schemasRes.isValid) {
-              this.emitError({
-                level: 'minor',
-                message: 'Error submit signature to paymaster/sign. Please contact support.',
-                error: new Error(schemasRes.error)
-              })
-              return null
-            }
-=======
         if (usesPaymaster) {
           try {
             const response = await this.#callRelayer(
@@ -748,7 +724,15 @@
                 paymaster: AMBIRE_PAYMASTER
               }
             )
->>>>>>> 53a99b26
+            const schemasRes = schemas.RelayerResponsePaymasterSign(response.data)
+            if (!schemasRes.isValid) {
+              this.emitError({
+                level: 'minor',
+                message: 'Error submit signature to paymaster/sign. Please contact support.',
+                error: new Error(schemasRes.error)
+              })
+              return null
+            }
             userOperation.paymasterAndData = response.data.paymasterAndData
             if (usesOneTimeNonce) {
               userOperation.nonce = getOneTimeNonce(userOperation)
