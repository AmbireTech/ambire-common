/* eslint-disable no-restricted-syntax */
import { AbiCoder, formatUnits, getAddress, Interface, toBeHex } from 'ethers'

import AmbireAccount from '../../../contracts/compiled/AmbireAccount.json'
import ERC20 from '../../../contracts/compiled/IERC20.json'
import { FEE_COLLECTOR } from '../../consts/addresses'
import { AMBIRE_PAYMASTER, SINGLETON } from '../../consts/deploy'
import { Account, AccountStates } from '../../interfaces/account'
import { ExternalSignerControllers, Key } from '../../interfaces/keystore'
import { NetworkDescriptor } from '../../interfaces/networkDescriptor'
import { Storage } from '../../interfaces/storage'
import { isSmartAccount } from '../../libs/account/account'
import { AccountOp, GasFeePayment, getSignableCalls } from '../../libs/accountOp/accountOp'
import { EstimateResult, FeePaymentOption } from '../../libs/estimate/interfaces'
import { GasRecommendation, getCallDataAdditionalByNetwork } from '../../libs/gasPrice/gasPrice'
import { callsHumanizer } from '../../libs/humanizer'
import { IrCall } from '../../libs/humanizer/interfaces'
import { Price, TokenResult } from '../../libs/portfolio'
import { getExecuteSignature, getTypedData, wrapStandard } from '../../libs/signMessage/signMessage'
import { getGasUsed } from '../../libs/singleton/singleton'
import {
  getActivatorCall,
  getOneTimeNonce,
  getUserOperation,
  getUserOpHash,
  isErc4337Broadcast,
  shouldIncludeActivatorCall,
  shouldUseOneTimeNonce,
  shouldUsePaymaster
} from '../../libs/userOperation/userOperation'
import EventEmitter from '../eventEmitter/eventEmitter'
import { KeystoreController } from '../keystore/keystore'
import { PortfolioController } from '../portfolio/portfolio'
import { SettingsController } from '../settings/settings'
import { getFeeSpeedIdentifier, getTokenUsdAmount } from './helper'

export enum SigningStatus {
  EstimationError = 'estimation-error',
  UnableToSign = 'unable-to-sign',
  ReadyToSign = 'ready-to-sign',
  InProgress = 'in-progress',
  Done = 'done'
}

type UnableToSignStatus = {
  type: SigningStatus.UnableToSign
  error: string
}

export type Status =
  | UnableToSignStatus
  | {
      type: Exclude<SigningStatus, SigningStatus.UnableToSign>
    }

export enum FeeSpeed {
  Slow = 'slow',
  Medium = 'medium',
  Fast = 'fast',
  Ape = 'ape'
}

type SpeedCalc = {
  type: FeeSpeed
  amount: bigint
  simulatedGasLimit: bigint
  amountFormatted: string
  amountUsd: string
  gasPrice: bigint
  maxPriorityFeePerGas?: bigint
}

// declare the statuses we don't want state updates on
const noStateUpdateStatuses = [SigningStatus.InProgress, SigningStatus.Done]

const NON_CRITICAL_ERRORS = {
  feeUsdEstimation: 'Unable to estimate the transaction fee in USD.'
}
const CRITICAL_ERRORS = {
  eoaInsufficientFunds: 'Insufficient funds to cover the fee.'
}

export class SignAccountOpController extends EventEmitter {
  #keystore: KeystoreController

  #portfolio: PortfolioController

  #settings: SettingsController

  #externalSignerControllers: ExternalSignerControllers

  #storage: Storage

  #fetch: Function

  account: Account

  #accountStates: AccountStates

  #network: NetworkDescriptor

  accountOp: AccountOp

  gasPrices: GasRecommendation[] | null = null

  estimation: EstimateResult | null = null

  feeSpeeds: {
    [identifier: string]: SpeedCalc[]
  } = {}

  paidBy: string | null = null

  feeTokenResult: TokenResult | null = null

  selectedFeeSpeed: FeeSpeed = FeeSpeed.Fast

  selectedOption: FeePaymentOption | undefined = undefined

  humanReadable: IrCall[] = []

  status: Status | null = null

  gasUsedTooHigh: boolean

  gasUsedTooHighAgreed: boolean

  #callRelayer: Function

  constructor(
    keystore: KeystoreController,
    portfolio: PortfolioController,
    settings: SettingsController,
    externalSignerControllers: ExternalSignerControllers,
    account: Account,
    accountStates: AccountStates,
    network: NetworkDescriptor,
    accountOp: AccountOp,
    storage: Storage,
    fetch: Function,
    callRelayer: Function
  ) {
    super()
    this.#keystore = keystore
    this.#portfolio = portfolio
    this.#settings = settings
    this.#externalSignerControllers = externalSignerControllers
    this.account = account
    this.#accountStates = accountStates
    this.#network = network
    this.accountOp = structuredClone(accountOp)
    this.#storage = storage
    this.#fetch = fetch
    this.#callRelayer = callRelayer

    this.#humanizeAccountOp()
    this.gasUsedTooHigh = false
    this.gasUsedTooHighAgreed = false
  }

  get isInitialized(): boolean {
    return !!this.estimation
  }

  #setDefaults() {
    // Set the first signer as the default one.
    // If there are more available signers, the user will be able to select a different signer from the application.
    // The main benefit of having a default signer
    // is that it drastically simplifies the logic of determining whether the account is ready for signing.
    // For example, in the `sign` method and on the application screen, we can simply rely on the `this.readyToSign` flag.
    // Otherwise, if we don't have a default value, then `this.readyToSign` will always be false unless we set a signer.
    // In that case, on the application, we want the "Sign" button to be clickable/enabled,
    // and we have to check and expose the `SignAccountOp` controller's inner state to make this check possible.
    if (
      this.accountKeyStoreKeys.length &&
      (!this.accountOp.signingKeyAddr || !this.accountOp.signingKeyType)
    ) {
      this.accountOp.signingKeyAddr = this.accountKeyStoreKeys[0].addr
      this.accountOp.signingKeyType = this.accountKeyStoreKeys[0].type
    }
  }

  #setGasFeePayment() {
    if (this.isInitialized && this.paidBy && this.selectedFeeSpeed && this.feeTokenResult) {
      this.accountOp!.gasFeePayment = this.#getGasFeePayment()
    }
  }

  // check if speeds are set for the given identifier
  hasSpeeds(identifier: string) {
    return this.feeSpeeds[identifier] !== undefined && this.feeSpeeds[identifier].length
  }

  #humanizeAccountOp() {
    callsHumanizer(
      this.accountOp,
      this.#storage,
      this.#fetch,
      (humanizedCalls) => {
        this.humanReadable = humanizedCalls
        this.emitUpdate()
      },
      (err) => this.emitError(err),
      { network: this.#network }
    ).catch((err) => this.emitError(err))
  }

  get errors(): string[] {
    const errors: string[] = []

    if (!this.isInitialized) return errors

    // if there's an estimation error, show it
    if (this.estimation?.error) {
      errors.push(this.estimation.error.message)
    }

    const availableFeeOptions = this.availableFeeOptions
    if (!availableFeeOptions.length) errors.push(CRITICAL_ERRORS.eoaInsufficientFunds)

    // This error should not happen, as in the update method we are always setting a default signer.
    // It may occur, only if there are no available signer.
    if (!this.accountOp.signingKeyType || !this.accountOp.signingKeyAddr)
      errors.push('Please select a signer to sign the transaction.')

    const currentPortfolioNetwork =
      this.#portfolio.latest[this.accountOp.accountAddr][this.accountOp.networkId]
    const currentPortfolioNetworkNative = currentPortfolioNetwork?.result?.tokens.find(
      (token) => token.address === '0x0000000000000000000000000000000000000000'
    )
    if (!currentPortfolioNetworkNative)
      errors.push(
        'Unable to estimate the transaction fee as fetching the latest price update for the network native token failed. Please try again later.'
      )

    // if there's no gasFeePayment calculate but there is: 1) feeTokenResult
    // 2) selectedOption and 3) gasSpeeds for selectedOption => return an error
    if (!this.accountOp.gasFeePayment && this.feeTokenResult && this.selectedOption) {
      const identifier = getFeeSpeedIdentifier(this.selectedOption, this.accountOp.accountAddr)
      if (this.hasSpeeds(identifier))
        errors.push('Please select a token and an account for paying the gas fee.')
    }

    if (
      this.selectedOption &&
      this.accountOp.gasFeePayment &&
      this.selectedOption.availableAmount < this.accountOp.gasFeePayment.amount
    ) {
      // show a different error message depending on whether SA/EOA
      errors.push(
        isSmartAccount(this.account)
          ? "Signing is not possible with the selected account's token as it doesn't have sufficient funds to cover the gas payment fee."
          : CRITICAL_ERRORS.eoaInsufficientFunds
      )
    }

    // If signing fails, we know the exact error and aim to forward it to the remaining errors,
    // as the application will exclusively render `signAccountOp.errors`.
    if (this.status?.type === SigningStatus.UnableToSign) {
      errors.push(this.status.error)
    }

    // The signing might fail, tell the user why but allow the user to retry signing,
    // @ts-ignore fix TODO: type mismatch
    if (this.status?.type === SigningStatus.ReadyToSign && !!this.status.error) {
      // @ts-ignore typescript complains, but the error being present gets checked above
      errors.push(this.status.error)
    }

    if (!this.#feeSpeedsLoading && this.selectedOption) {
      const identifier = getFeeSpeedIdentifier(this.selectedOption, this.accountOp.accountAddr)
      if (!this.hasSpeeds(identifier)) {
        if (!this.feeTokenResult?.priceIn.length) {
          errors.push(
            `Currently, ${this.feeTokenResult?.symbol} is unavailable as a fee token as we're experiencing troubles fetching its price. Please select another or contact support`
          )
        } else {
          errors.push(
            'Unable to estimate the transaction fee. Please try changing the fee token or contact support.'
          )
        }
      }
    }

    if (this.selectedOption) {
      const identifier = getFeeSpeedIdentifier(this.selectedOption, this.accountOp.accountAddr)
      if (
        this.hasSpeeds(identifier) &&
        this.feeSpeeds[identifier].some((speed) => speed.amountUsd === null)
      ) {
        errors.push(NON_CRITICAL_ERRORS.feeUsdEstimation)
      }
    }

    return errors
  }

  get readyToSign() {
    return !!this.status && this.status?.type === SigningStatus.ReadyToSign
  }

  update({
    gasPrices,
    estimation,
    feeToken,
    paidBy,
    speed,
    signingKeyAddr,
    signingKeyType,
    accountOp,
    gasUsedTooHighAgreed
  }: {
    accountOp?: AccountOp
    gasPrices?: GasRecommendation[]
    estimation?: EstimateResult | null
    feeToken?: TokenResult
    paidBy?: string
    speed?: FeeSpeed
    signingKeyAddr?: Key['addr']
    signingKeyType?: Key['type']
    gasUsedTooHighAgreed?: boolean
  }) {
    // once the user commits to the things he sees on his screen,
    // we need to be sure nothing changes afterwards.
    // For example, signing can be slow if it's done by a hardware wallet.
    // The estimation gets refreshed on the other hand each 12 seconds (6 on optimism)
    // If we allow the estimation to affect the controller state during sign,
    // there could be discrepancy between what the user has agreed upon and what
    // we broadcast in the end
    if (this.status?.type && noStateUpdateStatuses.indexOf(this.status?.type) !== -1) {
      return
    }

    if (accountOp) {
      this.accountOp = structuredClone(accountOp)
      this.#humanizeAccountOp()
    }

    if (gasPrices) this.gasPrices = gasPrices

    if (estimation) {
      this.gasUsedTooHigh = estimation.gasUsed > 10000000n
      this.estimation = estimation
      // on each estimation update, set the newest account nonce
      this.accountOp.nonce = BigInt(estimation.currentAccountNonce)
    }

    // if estimation is undefined, do not clear the estimation.
    // We do this only if strictly specified as null
    if (estimation === null) this.estimation = null

    if (this.estimation?.error) {
      this.status = { type: SigningStatus.EstimationError }
    }

    if (feeToken && paidBy) {
      this.paidBy = paidBy
      this.feeTokenResult = feeToken
    }

    if (speed && this.isInitialized) {
      this.selectedFeeSpeed = speed
    }

    if (signingKeyAddr && signingKeyType && this.isInitialized) {
      this.accountOp!.signingKeyAddr = signingKeyAddr
      this.accountOp!.signingKeyType = signingKeyType
    }

    if (gasUsedTooHighAgreed !== undefined) this.gasUsedTooHighAgreed = gasUsedTooHighAgreed

    // Set defaults, if some of the optional params are omitted
    this.#setDefaults()

    if (this.estimation && this.paidBy && this.feeTokenResult) {
      this.selectedOption = this.availableFeeOptions.find(
        (option) =>
          option.paidBy === this.paidBy &&
          option.token.address === this.feeTokenResult!.address &&
          option.token.symbol.toLocaleLowerCase() ===
            this.feeTokenResult!.symbol.toLocaleLowerCase() &&
          option.token.flags.onGasTank === this.feeTokenResult!.flags.onGasTank
      )
    }

    // calculate the fee speeds if either there are no feeSpeeds
    // or any of properties for update is requested
    if (!Object.keys(this.feeSpeeds).length || accountOp || gasPrices || estimation) {
      this.#updateFeeSpeeds()
    }

    // Here, we expect to have most of the fields set, so we can safely set GasFeePayment
    this.#setGasFeePayment()
    this.updateStatusToReadyToSign()
  }

  updateStatusToReadyToSign() {
    const isInTheMiddleOfSigning = this.status?.type === SigningStatus.InProgress

    const criticalErrors = this.errors.filter(
      (error) => !Object.values(NON_CRITICAL_ERRORS).includes(error)
    )

    if (
      this.isInitialized &&
      this.estimation &&
      this.accountOp?.signingKeyAddr &&
      this.accountOp?.signingKeyType &&
      this.accountOp?.gasFeePayment &&
      !criticalErrors.length &&
      // Update if status is NOT already set (that's the initial state update)
      // or in general if the user is not in the middle of signing (otherwise
      // it resets the loading state back to ready to sign)
      (!this.status || !isInTheMiddleOfSigning) &&
      // if the gas used is too high, do not allow the user to sign
      // until he explicitly agrees to the risks
      (!this.gasUsedTooHigh || this.gasUsedTooHighAgreed)
    ) {
      this.status = { type: SigningStatus.ReadyToSign }
    } else {
      this.status = null
    }
    this.emitUpdate()
  }

  reset() {
    this.gasPrices = null
    this.estimation = null
    this.selectedFeeSpeed = FeeSpeed.Fast
    this.paidBy = null
    this.feeTokenResult = null
    this.status = null
    this.humanReadable = []
    this.emitUpdate()
  }

  resetStatus() {
    this.status = null
    this.emitUpdate()
  }

  /**
   * Obtain the native token ratio in relation to a fee token.
   *
   * By knowing the USD value of the tokens in the portfolio,
   * we can calculate the ratio between a native token and a fee token.
   *
   * For example, 1 ETH = 8 BNB (ratio: 8).
   *
   * We require the ratio to be in a BigInt format since all the application values,
   * such as amount, gasLimit, etc., are also represented as BigInt numbers.
   */
  #getNativeToFeeTokenRatio(feeToken: TokenResult): bigint | null {
    const native = this.#portfolio.latest[this.accountOp.accountAddr][
      this.accountOp.networkId
    ]?.result?.tokens.find(
      (token) => token.address === '0x0000000000000000000000000000000000000000'
    )
    if (!native) return null

    // In case the fee token is the native token we don't want to depend to priceIn, as it might not be available.
    if (native.address === feeToken.address && native.networkId === feeToken.networkId)
      return BigInt(1 * 1e18)

    const isUsd = (price: Price) => price.baseCurrency === 'usd'

    const nativePrice = native.priceIn.find(isUsd)?.price
    const feeTokenPrice = feeToken.priceIn.find(isUsd)?.price

    if (!nativePrice || !feeTokenPrice) return null

    const ratio = nativePrice / feeTokenPrice

    // Here we multiply it by 1e18, in order to keep the decimal precision.
    // Otherwise, passing the ratio to the BigInt constructor, we will lose the numbers after the decimal point.
    // Later, once we need to normalize this ratio, we should not forget to divide it by 1e18.
    const ratio1e18 = ratio * 1e18
    const toBigInt = ratio1e18 % 1 === 0 ? ratio1e18 : ratio1e18.toFixed(0)
    return BigInt(toBigInt)
  }

  static getAmountAfterFeeTokenConvert(
    simulatedGasLimit: bigint,
    gasPrice: bigint,
    nativeRatio: bigint,
    feeTokenDecimals: number,
    addedNative: bigint
  ) {
    const amountInWei = simulatedGasLimit * gasPrice + addedNative

    // Let's break down the process of converting the amount into FeeToken:
    // 1. Initially, we multiply the amount in wei by the native to fee token ratio.
    // 2. Next, we address the decimal places:
    // 2.1. First, we convert wei to native by dividing by 10^18 (representing the decimals).
    // 2.2. Now, with the amount in the native token, we incorporate nativeRatio decimals into the calculation (18 + 18) to standardize the amount.
    // 2.3. At this point, we precisely determine the number of fee tokens. For instance, if the amount is 3 USDC, we must convert it to a BigInt value, while also considering feeToken.decimals.
    const extraDecimals = BigInt(10 ** 18)
    const feeTokenExtraDecimals = BigInt(10 ** (18 - feeTokenDecimals))
    const pow = extraDecimals * feeTokenExtraDecimals
    return (amountInWei * nativeRatio) / pow
  }

  /**
   * Increase the fee we send to the feeCollector according to the specified
   * options in the network tab
   */
  #increaseFee(amount: bigint): bigint {
    if (!this.#network.feeOptions.feeIncrease) {
      return amount
    }

    return amount + (amount * this.#network.feeOptions.feeIncrease) / 100n
  }

  get #feeSpeedsLoading() {
    return !this.isInitialized || !this.gasPrices
  }

  #updateFeeSpeeds() {
    if (this.#feeSpeedsLoading) return

    // reset the fee speeds at the beginning to avoid duplications
    this.feeSpeeds = {}

    const gasUsed = this.estimation!.gasUsed
    const callDataAdditionalGasCost = getCallDataAdditionalByNetwork(
      this.accountOp!,
      this.#network,
      this.#accountStates![this.accountOp!.accountAddr][this.accountOp!.networkId]
    )

    this.availableFeeOptions.forEach((option) => {
      // if a calculation has been made, do not make it again
      // EOA pays for SA is the most common case for this scenario
      const identifier = getFeeSpeedIdentifier(option, this.accountOp.accountAddr)
      if (this.hasSpeeds(identifier)) {
        return
      }

      const nativeRatio = this.#getNativeToFeeTokenRatio(option.token)
      if (!nativeRatio) {
        this.feeSpeeds[identifier] = []
        return
      }

      const erc4337GasLimits = this.estimation?.erc4337GasLimits
      if (erc4337GasLimits) {
        const speeds: SpeedCalc[] = []
        const usesPaymaster = shouldUsePaymaster(this.#network)

        for (const [speed, speedValue] of Object.entries(erc4337GasLimits.gasPrice)) {
          const simulatedGasLimit =
            BigInt(erc4337GasLimits.callGasLimit) + BigInt(erc4337GasLimits.preVerificationGas)
          const gasPrice = BigInt(speedValue.maxFeePerGas)
          let amount = SignAccountOpController.getAmountAfterFeeTokenConvert(
            simulatedGasLimit,
            gasPrice,
            nativeRatio,
            option.token.decimals,
            0n
          )
          if (usesPaymaster) amount = this.#increaseFee(amount)

          speeds.push({
            type: speed as FeeSpeed,
            simulatedGasLimit,
            amount,
            amountFormatted: formatUnits(amount, Number(option.token.decimals)),
            amountUsd: getTokenUsdAmount(option.token, amount),
            gasPrice,
            maxPriorityFeePerGas: BigInt(speedValue.maxPriorityFeePerGas)
          })
        }

        if (this.feeSpeeds[identifier] === undefined) this.feeSpeeds[identifier] = []
        this.feeSpeeds[identifier] = speeds
        return
      }

      ;(this.gasPrices || []).forEach((gasRecommendation) => {
        let amount
        let simulatedGasLimit

        let gasPrice = 0n
        // As GasRecommendation type is a result of the union between GasPriceRecommendation and Gas1559Recommendation,
        // then the both types don't have the same interface/props.
        // Therefore, we need to check for a prop existence, before accessing it.
        // GasPriceRecommendation
        if ('gasPrice' in gasRecommendation) gasPrice = gasRecommendation.gasPrice
        // Gas1559Recommendation
        if ('baseFeePerGas' in gasRecommendation)
          gasPrice = gasRecommendation.baseFeePerGas + gasRecommendation.maxPriorityFeePerGas

        // EOA
        if (!isSmartAccount(this.account)) {
          simulatedGasLimit = gasUsed

          if (getAddress(this.accountOp.calls[0].to) === SINGLETON) {
            simulatedGasLimit = getGasUsed(simulatedGasLimit)
          }

          amount = simulatedGasLimit * gasPrice + option.addedNative
        } else if (option.paidBy !== this.accountOp!.accountAddr) {
          // Smart account, but EOA pays the fee
          simulatedGasLimit = gasUsed + callDataAdditionalGasCost
          amount = simulatedGasLimit * gasPrice + option.addedNative
        } else {
          // Relayer
          simulatedGasLimit = gasUsed + callDataAdditionalGasCost + option.gasUsed!
          amount = SignAccountOpController.getAmountAfterFeeTokenConvert(
            simulatedGasLimit,
            gasPrice,
            nativeRatio,
            option.token.decimals,
            option.addedNative
          )
          amount = this.#increaseFee(amount)
        }

        const feeSpeed: SpeedCalc = {
          type: gasRecommendation.name as FeeSpeed,
          simulatedGasLimit,
          amount,
          amountFormatted: formatUnits(amount, Number(option.token.decimals)),
          amountUsd: getTokenUsdAmount(option.token, amount),
          gasPrice,
          maxPriorityFeePerGas:
            'maxPriorityFeePerGas' in gasRecommendation
              ? gasRecommendation.maxPriorityFeePerGas
              : undefined
        }
        if (this.feeSpeeds[identifier] === undefined) this.feeSpeeds[identifier] = []
        this.feeSpeeds[identifier].push(feeSpeed)
      })
    })
  }

  #getGasFeePayment(): GasFeePayment | null {
    if (!this.isInitialized) {
      this.emitError({
        level: 'major',
        message:
          'Something went wrong while setting up the gas fee payment account and token. Please try again, selecting the account and token option. If the problem persists, contact support.',
        error: new Error(
          'SignAccountOpController: The controller is not initialized while we are trying to build GasFeePayment.'
        )
      })

      return null
    }
    if (!this.paidBy) {
      this.emitError({
        level: 'silent',
        message: '',
        error: new Error('SignAccountOpController: paying account not selected')
      })

      return null
    }
    if (!this.feeTokenResult) {
      this.emitError({
        level: 'silent',
        message: '',
        error: new Error('SignAccountOpController: fee token not selected')
      })

      return null
    }

    // if there are no availableFeeOptions, we don't have a gasFee
    // this is normal though as there are such cases:
    // - EOA paying in native but doesn't have any native
    // so no error should pop out because of this
    if (!this.availableFeeOptions.length) {
      return null
    }

    if (!this.selectedOption) {
      this.emitError({
        level: 'silent',
        message: '',
        error: new Error('SignAccountOpController: paying option not found')
      })

      return null
    }

    // if there are no fee speeds available for the option, it means
    // the nativeRatio could not be calculated. In that case, we do not
    // emit an error here but proceed and show an explanation to the user
    // in get errors()
    // check test: Signing [Relayer]: ... priceIn | native/Ratio
    const identifier = getFeeSpeedIdentifier(this.selectedOption, this.accountOp.accountAddr)
    if (!this.feeSpeeds[identifier].length) {
      return null
    }

    const chosenSpeed = this.feeSpeeds[identifier].find(
      (speed) => speed.type === this.selectedFeeSpeed
    )
    if (!chosenSpeed) {
      this.emitError({
        level: 'silent',
        message: '',
        error: new Error('SignAccountOpController: fee speed not selected')
      })

      return null
    }

    const accountState = this.#accountStates[this.accountOp.accountAddr][this.accountOp.networkId]
    return {
      paidBy: this.paidBy,
      isERC4337: isErc4337Broadcast(this.#network, accountState),
      isGasTank: this.feeTokenResult.flags.onGasTank,
      inToken: this.feeTokenResult.address,
      amount: chosenSpeed.amount,
      simulatedGasLimit: chosenSpeed.simulatedGasLimit,
      gasPrice: chosenSpeed.gasPrice,
      maxPriorityFeePerGas:
        'maxPriorityFeePerGas' in chosenSpeed ? chosenSpeed.maxPriorityFeePerGas : undefined
    }
  }

  get feeToken(): string | null {
    return this.accountOp?.gasFeePayment?.inToken || null
  }

  get feePaidBy(): string | null {
    return this.accountOp?.gasFeePayment?.paidBy || null
  }

  get availableFeeOptions(): EstimateResult['feePaymentOptions'] {
    if (!this.isInitialized) return []

    // FeeOptions having amount
    return this.estimation!.feePaymentOptions.filter((feeOption) => feeOption.availableAmount)
  }

  get accountKeyStoreKeys(): Key[] {
    return this.#keystore.keys.filter((key) => this.account.associatedKeys.includes(key.addr))
  }

  // eslint-disable-next-line class-methods-use-this
  get speedOptions() {
    return Object.values(FeeSpeed) as string[]
  }

  #setSigningError(error: string, type = SigningStatus.UnableToSign) {
    this.status = { type, error }
    this.emitUpdate()
  }

  #addFeePayment() {
    // In case of gas tank token fee payment, we need to include one more call to account op
    const abiCoder = new AbiCoder()

    if (this.accountOp!.gasFeePayment!.isGasTank) {
      this.accountOp!.feeCall = {
        to: FEE_COLLECTOR,
        value: 0n,
        data: abiCoder.encode(
          ['string', 'uint256', 'string'],
          ['gasTank', this.accountOp!.gasFeePayment!.amount, this.feeTokenResult?.symbol]
        )
      }

      return
    }

    if (this.accountOp!.gasFeePayment!.inToken === '0x0000000000000000000000000000000000000000') {
      // native payment
      this.accountOp!.feeCall = {
        to: FEE_COLLECTOR,
        value: this.accountOp!.gasFeePayment!.amount,
        data: '0x'
      }
    } else {
      // token payment
      const ERC20Interface = new Interface(ERC20.abi)
      this.accountOp!.feeCall = {
        to: this.accountOp!.gasFeePayment!.inToken,
        value: 0n,
        data: ERC20Interface.encodeFunctionData('transfer', [
          FEE_COLLECTOR,
          this.accountOp!.gasFeePayment!.amount
        ])
      }
    }
  }

  async sign() {
    if (!this.readyToSign)
      return this.#setSigningError(
        'We are unable to sign your transaction as some of the mandatory signing fields have not been set.'
      )

    // when signing begings, we stop immediatelly state updates on the controller
    // by changing the status to InProgress. Check update() for more info
    this.status = { type: SigningStatus.InProgress }

    if (!this.accountOp?.signingKeyAddr || !this.accountOp?.signingKeyType)
      return this.#setSigningError('We cannot sign your transaction. Please choose a signer key.')

    if (!this.accountOp?.gasFeePayment)
      return this.#setSigningError('Please select a token and an account for paying the gas fee.')

    const signer = await this.#keystore.getSigner(
      this.accountOp.signingKeyAddr,
      this.accountOp.signingKeyType
    )
    if (!signer) return this.#setSigningError('no available signer')

    // we update the FE with the changed status (in progress) only after the checks
    // above confirm everything is okay to prevent two different state updates
    this.emitUpdate()

    const gasFeePayment = this.accountOp.gasFeePayment

    if (signer.init) signer.init(this.#externalSignerControllers[this.accountOp.signingKeyType])
    const accountState =
      this.#accountStates![this.accountOp!.accountAddr][this.accountOp!.networkId]

    // just in-case: before signing begins, we delete the feeCall;
    // if there's a need for it, it will be added later on in the code.
    // We need this precaution because this could happen:
    // - try to broadcast with the relayer
    // - the feel call gets added
    // - the relayer broadcast fails
    // - the user does another broadcast, this time with EOA pays for SA
    // - the fee call stays, causing a low gas limit revert
    delete this.accountOp.feeCall

    // delete the activatorCall as a precaution that it won't be added twice
    delete this.accountOp.activatorCall

    // @EntryPoint activation
    // if the account is v2 without the entry point signer being a signer
    // and the network is 4337 but doesn't have a paymaster, we should activate
    // the entry point and therefore do so here
    if (shouldIncludeActivatorCall(this.#network, accountState)) {
      this.accountOp.activatorCall = getActivatorCall(this.accountOp.accountAddr)
    }

    try {
      // In case of EOA account
      if (!this.account.creation) {
        if (this.accountOp.calls.length !== 1)
          return this.#setSigningError(
            'Tried to sign an EOA transaction with multiple or zero calls.'
          )

        // In legacy mode, we sign the transaction directly.
        // that means the signing will happen on broadcast and here
        // checking whether the call is 1 and 1 only is enough
        this.accountOp.signature = '0x'
      } else if (this.accountOp.gasFeePayment.paidBy !== this.account.addr) {
        // Smart account, but EOA pays the fee
        // EOA pays for execute() - relayerless

        this.accountOp.signature = await getExecuteSignature(
          this.#network,
          this.accountOp,
          accountState,
          signer
        )
      } else if (this.accountOp.gasFeePayment.isERC4337) {
<<<<<<< HEAD
        // if there's no entryPointAuthorization, the txn will fail
        if (
          !accountState.isDeployed &&
          (!this.accountOp.meta || !this.accountOp.meta.entryPointAuthorization)
        )
          return this.#setSigningError('Entry point privileges not granted. Please contact support')

        const userOperation = getUserOperation(
          this.account,
          accountState,
          this.accountOp,
          !accountState.isDeployed ? this.accountOp.meta!.entryPointAuthorization : undefined
        )
        userOperation.preVerificationGas = this.#estimation!.erc4337GasLimits!.preVerificationGas
        userOperation.callGasLimit = this.#estimation!.erc4337GasLimits!.callGasLimit
        userOperation.verificationGasLimit =
          this.#estimation!.erc4337GasLimits!.verificationGasLimit
        userOperation.paymasterVerificationGasLimit =
          this.#estimation!.erc4337GasLimits!.paymasterVerificationGasLimit
        userOperation.paymasterPostOpGasLimit =
          this.#estimation!.erc4337GasLimits!.paymasterPostOpGasLimit
=======
        const userOperation = getUserOperation(this.account, accountState, this.accountOp)
        userOperation.preVerificationGas = this.estimation!.erc4337GasLimits!.preVerificationGas
        userOperation.callGasLimit = this.estimation!.erc4337GasLimits!.callGasLimit
        userOperation.verificationGasLimit = this.estimation!.erc4337GasLimits!.verificationGasLimit
>>>>>>> 42cbed12
        userOperation.maxFeePerGas = toBeHex(gasFeePayment.gasPrice)
        userOperation.maxPriorityFeePerGas = toBeHex(gasFeePayment.maxPriorityFeePerGas!)

        const usesOneTimeNonce = shouldUseOneTimeNonce(userOperation)
        const usesPaymaster = shouldUsePaymaster(this.#network)
        if (usesPaymaster) {
          userOperation.paymaster = AMBIRE_PAYMASTER
          this.#addFeePayment()
        }

        const ambireAccount = new Interface(AmbireAccount.abi)
        if (usesOneTimeNonce) {
          const signature = await getExecuteSignature(
            this.#network,
            this.accountOp,
            accountState,
            signer
          )
          userOperation.callData = ambireAccount.encodeFunctionData('executeMultiple', [
            [[getSignableCalls(this.accountOp), signature]]
          ])
          this.accountOp.signature = signature
        } else {
          userOperation.callData = ambireAccount.encodeFunctionData('executeBySender', [
            getSignableCalls(this.accountOp)
          ])
        }

        if (usesPaymaster) {
          try {
            const response = await this.#callRelayer(
              `/v2/paymaster/${this.accountOp.networkId}/sign`,
              'POST',
              {
                // send without the requestType prop
                userOperation: (({ requestType, activatorCall, ...o }) => o)(userOperation),
                paymaster: AMBIRE_PAYMASTER,
                bytecode: this.account.creation.bytecode,
                salt: this.account.creation.salt,
                key: this.account.associatedKeys[0]
              }
            )
            userOperation.paymasterData = response.data.paymasterData
            if (usesOneTimeNonce) {
              userOperation.nonce = getOneTimeNonce(userOperation)
            }
          } catch (e: any) {
            return this.#setSigningError(e.message)
          }
        }

        if (userOperation.requestType === 'standard') {
          const typedData = getTypedData(
            this.#network.chainId,
            this.accountOp.accountAddr,
            getUserOpHash(userOperation, this.#network.chainId)
          )
          const signature = wrapStandard(await signer.signTypedData(typedData))
          userOperation.signature = signature
          this.accountOp.signature = signature
        }
        this.accountOp.asUserOperation = userOperation
      } else {
        // Relayer
        this.#addFeePayment()

        this.accountOp.signature = await getExecuteSignature(
          this.#network,
          this.accountOp,
          accountState,
          signer
        )
      }

      this.status = { type: SigningStatus.Done }
      this.emitUpdate()
    } catch (error: any) {
      this.#setSigningError(error?.message, SigningStatus.ReadyToSign)
    }
  }

  toJSON() {
    return {
      ...this,
      isInitialized: this.isInitialized,
      readyToSign: this.readyToSign,
      availableFeeOptions: this.availableFeeOptions,
      accountKeyStoreKeys: this.accountKeyStoreKeys,
      feeToken: this.feeToken,
      feePaidBy: this.feePaidBy,
      speedOptions: this.speedOptions,
      selectedOption: this.selectedOption,
      account: this.account,
      errors: this.errors
    }
  }
}<|MERGE_RESOLUTION|>--- conflicted
+++ resolved
@@ -865,7 +865,6 @@
           signer
         )
       } else if (this.accountOp.gasFeePayment.isERC4337) {
-<<<<<<< HEAD
         // if there's no entryPointAuthorization, the txn will fail
         if (
           !accountState.isDeployed &&
@@ -879,20 +878,13 @@
           this.accountOp,
           !accountState.isDeployed ? this.accountOp.meta!.entryPointAuthorization : undefined
         )
-        userOperation.preVerificationGas = this.#estimation!.erc4337GasLimits!.preVerificationGas
-        userOperation.callGasLimit = this.#estimation!.erc4337GasLimits!.callGasLimit
-        userOperation.verificationGasLimit =
-          this.#estimation!.erc4337GasLimits!.verificationGasLimit
-        userOperation.paymasterVerificationGasLimit =
-          this.#estimation!.erc4337GasLimits!.paymasterVerificationGasLimit
-        userOperation.paymasterPostOpGasLimit =
-          this.#estimation!.erc4337GasLimits!.paymasterPostOpGasLimit
-=======
-        const userOperation = getUserOperation(this.account, accountState, this.accountOp)
         userOperation.preVerificationGas = this.estimation!.erc4337GasLimits!.preVerificationGas
         userOperation.callGasLimit = this.estimation!.erc4337GasLimits!.callGasLimit
         userOperation.verificationGasLimit = this.estimation!.erc4337GasLimits!.verificationGasLimit
->>>>>>> 42cbed12
+        userOperation.paymasterVerificationGasLimit =
+          this.estimation!.erc4337GasLimits!.paymasterVerificationGasLimit
+        userOperation.paymasterPostOpGasLimit =
+          this.estimation!.erc4337GasLimits!.paymasterPostOpGasLimit
         userOperation.maxFeePerGas = toBeHex(gasFeePayment.gasPrice)
         userOperation.maxPriorityFeePerGas = toBeHex(gasFeePayment.maxPriorityFeePerGas!)
 
