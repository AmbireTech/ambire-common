import { ethers, JsonRpcProvider } from 'ethers'

import AmbireAccount from '../../../contracts/compiled/AmbireAccount.json'
import EntryPointAbi from '../../../contracts/compiled/EntryPoint.json'
import ERC20 from '../../../contracts/compiled/IERC20.json'
<<<<<<< HEAD
import { Account } from '../../interfaces/account'
=======
import { AMBIRE_PAYMASTER, ERC_4337_ENTRYPOINT } from '../../consts/deploy'
import { Account, AccountStates } from '../../interfaces/account'
>>>>>>> 76921abf
import { Key } from '../../interfaces/keystore'
import { NetworkDescriptor } from '../../interfaces/networkDescriptor'
import { Storage } from '../../interfaces/storage'
import { getKnownAddressLabels } from '../../libs/account/account'
import {
  AccountOp,
  accountOpSignableHash,
  GasFeePayment,
  getSignableCalls,
  isNative
} from '../../libs/accountOp/accountOp'
import { EstimateResult } from '../../libs/estimate/estimate'
import { GasRecommendation, getCallDataAdditional } from '../../libs/gasPrice/gasPrice'
import { callsHumanizer } from '../../libs/humanizer'
import { IrCall } from '../../libs/humanizer/interfaces'
import { Price, TokenResult } from '../../libs/portfolio'
import { getTargetEdgeCaseNonce, isErc4337Broadcast } from '../../libs/userOperation/userOperation'
import EventEmitter from '../eventEmitter'
import { KeystoreController } from '../keystore/keystore'
import { PortfolioController } from '../portfolio/portfolio'
import { SettingsController } from '../settings/settings'

export enum SigningStatus {
  UnableToSign = 'unable-to-sign',
  ReadyToSign = 'ready-to-sign',
  InProgress = 'in-progress',
  InProgressAwaitingUserInput = 'in-progress-awaiting-user-input',
  Done = 'done'
}

type UnableToSignStatus = {
  type: SigningStatus.UnableToSign
  error: string
}

export type Status =
  | UnableToSignStatus
  | {
      type: Exclude<SigningStatus, SigningStatus.UnableToSign>
    }

export enum FeeSpeed {
  Slow = 'slow',
  Medium = 'medium',
  Fast = 'fast',
  Ape = 'ape'
}

function getTokenUsdAmount(token: TokenResult, gasAmount: bigint): string {
  const isUsd = (price: Price) => price.baseCurrency === 'usd'
  const usdPrice = BigInt(token.priceIn.find(isUsd)!.price * 1e18)

  // 18 it's because we multiply usdPrice * 1e18 and here we need to deduct it
  return ethers.formatUnits(gasAmount * usdPrice, 18 + token.decimals)
}

/**
 * In Ambire, signatures have types. The last byte of each signature
 * represents its type. Description in: SignatureValidator -> SignatureMode.
 * To indicate that we want to perform an ETH sign, we have to add a 01
 * hex (equal to the number 1) at the end of the signature.
 *
 * @param sig hex string
 * @returns hex string
 */
function wrapEthSign(sig: string): string {
  return `${sig}${'01'}`
}

export class SignAccountOpController extends EventEmitter {
  #keystore: KeystoreController

  #portfolio: PortfolioController

  #settings: SettingsController

  #storage: Storage

  #fetch: Function

  #providers: { [key: string]: JsonRpcProvider }

  #account: Account

  #network: NetworkDescriptor

  accountOp: AccountOp

  #gasPrices: GasRecommendation[] | null = null

  #estimation: EstimateResult | null = null

  paidBy: string | null = null

  selectedTokenAddr: string | null = null

  selectedFeeSpeed: FeeSpeed = FeeSpeed.Fast

  humanReadable: IrCall[] = []

  status: Status | null = null

  #callRelayer: Function

  constructor(
    keystore: KeystoreController,
    portfolio: PortfolioController,
<<<<<<< HEAD
    account: Account,
    network: NetworkDescriptor,
    accountOp: AccountOp,
=======
    settings: SettingsController,
>>>>>>> 76921abf
    storage: Storage,
    fetch: Function,
    providers: { [key: string]: JsonRpcProvider },
    callRelayer: Function
  ) {
    super()
    this.#keystore = keystore
    this.#portfolio = portfolio
<<<<<<< HEAD
    this.#account = account
    this.#network = network
    this.accountOp = accountOp
=======
    this.#settings = settings
>>>>>>> 76921abf
    this.#storage = storage
    this.#fetch = fetch
    this.#providers = providers
    this.#callRelayer = callRelayer
  }

  get isInitialized(): boolean {
    return !!(this.#account && this.#network && this.accountOp && this.#estimation)
  }

  get errors(): string[] {
    const errors: string[] = []

    if (!this.isInitialized) return errors

    if (!this.availableFeeOptions.length)
      errors.push(
        "We are unable to estimate your transaction as you don't have tokens with balances to cover the fee."
      )

    if (!this.accountOp?.gasFeePayment)
      errors.push('Please select a token and an account for paying the gas fee.')

    if (this.accountOp?.gasFeePayment && this.availableFeeOptions.length) {
      const feeToken = this.availableFeeOptions.find(
        (feeOption) =>
          feeOption.paidBy === this.accountOp?.gasFeePayment?.paidBy &&
          feeOption.address === this.accountOp?.gasFeePayment?.inToken
      )

      if (feeToken!.availableAmount < this.accountOp?.gasFeePayment.amount) {
        errors.push(
          "Signing is not possible with the selected account's token as it doesn't have sufficient funds to cover the gas payment fee."
        )
      }
    }

    // If signing fails, we know the exact error and aim to forward it to the remaining errors,
    // as the application will exclusively render `signAccountOp.errors`.
    if (this.status?.type === SigningStatus.UnableToSign) {
      errors.push(this.status.error)
    }

    return errors
  }

  get hasSelectedAccountOp() {
    return !!this.accountOp
  }

  get readyToSign() {
    return !!this.status && this.status?.type === SigningStatus.ReadyToSign
  }

  update({
    accountOp,
    gasPrices,
    estimation,
    feeTokenAddr,
    paidBy,
    speed,
    signingKeyAddr,
    signingKeyType
  }: {
    accountOp?: AccountOp
    gasPrices?: GasRecommendation[]
    estimation?: EstimateResult
    feeTokenAddr?: string
    paidBy?: string
    speed?: FeeSpeed
    signingKeyAddr?: Key['addr']
    signingKeyType?: Key['type']
  }) {
    if (!this.#accounts) {
      return this.emitError({
        message:
          'Something went wrong when updating the current account operation information. Missing accounts data. Please try to initiate the account operation again.',
        level: 'major',
        error: new Error('signAccountOp: missing accounts')
      })
    }

    if (gasPrices) this.#gasPrices = gasPrices

    if (estimation) this.#estimation = estimation

    if (accountOp) {
      if (!this.accountOp) {
        this.accountOp = accountOp
      } else if (
        this.accountOp.accountAddr === accountOp.accountAddr &&
        this.accountOp.networkId === accountOp.networkId
      ) {
        this.accountOp = accountOp
      }

      const knownAddressLabels = getKnownAddressLabels(
        this.#accounts,
        this.#settings.accountPreferences,
        this.#keystore.keys,
        this.#settings.keyPreferences
      )
      callsHumanizer(
        this.accountOp,
        knownAddressLabels,
        this.#storage,
        this.#fetch,
        (humanizedCalls) => {
          this.humanReadable = humanizedCalls
          this.emitUpdate()
        },
        (err) => this.emitError(err)
      )
    }

    if (feeTokenAddr && paidBy) {
      this.paidBy = paidBy
      this.selectedTokenAddr = feeTokenAddr
    }

    if (speed && this.isInitialized) {
      this.selectedFeeSpeed = speed
    }

    if (signingKeyAddr && signingKeyType && this.isInitialized) {
      this.accountOp!.signingKeyAddr = signingKeyAddr
      this.accountOp!.signingKeyType = signingKeyType
    }

    // Setting defaults
    if (this.availableFeeOptions.length && !this.paidBy && !this.selectedTokenAddr) {
      const defaultFeeOption = this.availableFeeOptions[0]

      this.paidBy = defaultFeeOption.paidBy
      this.selectedTokenAddr = defaultFeeOption.address
    }

    if (this.isInitialized && this.paidBy && this.selectedTokenAddr && this.selectedFeeSpeed) {
      this.accountOp!.gasFeePayment = this.#getGasFeePayment()
    }

    this.updateStatusToReadyToSign()
  }

  updateStatusToReadyToSign() {
    if (
      this.isInitialized &&
      this.#estimation &&
      this.accountOp?.signingKeyAddr &&
      this.accountOp?.gasFeePayment &&
      !this.errors.length
    ) {
      this.status = { type: SigningStatus.ReadyToSign }
    }
    this.emitUpdate()
  }

  reset() {
    this.#gasPrices = null
    this.#estimation = null
    this.selectedFeeSpeed = FeeSpeed.Fast
    this.paidBy = null
    this.selectedTokenAddr = null
    this.status = null
    this.humanReadable = []
    this.emitUpdate()
  }

  resetStatus() {
    this.status = null
    this.emitUpdate()
  }

  #getPortfolioToken(addr: string): TokenResult | undefined {
    return this.#portfolio.latest?.[this.accountOp!.accountAddr]?.[
      this.accountOp!.networkId
    ]?.result?.tokens.find((token) => token.address === addr)
  }

  /**
   * Obtain the native token ratio in relation to a fee token.
   *
   * By knowing the USD value of the tokens in the portfolio,
   * we can calculate the ratio between a native token and a fee token.
   *
   * For example, 1 ETH = 8 BNB (ratio: 8).
   *
   * We require the ratio to be in a BigInt format since all the application values,
   * such as amount, gasLimit, etc., are also represented as BigInt numbers.
   */
  #getNativeToFeeTokenRatio(feeToken: TokenResult): bigint {
    const native = this.#getPortfolioToken('0x0000000000000000000000000000000000000000')
    const isUsd = (price: Price) => price.baseCurrency === 'usd'
    const ratio = native!.priceIn.find(isUsd)!.price / feeToken!.priceIn.find(isUsd)!.price

    // Here we multiply it by 1e18, in order to keep the decimal precision.
    // Otherwise, passing the ratio to the BigInt constructor, we will lose the numbers after the decimal point.
    // Later, once we need to normalize this ratio, we should not forget to divide it by 1e18.
    return BigInt(ratio * 1e18)
  }

  #getAmountAfterFeeTokenConvert(
    simulatedGasLimit: bigint,
    gasPrice: bigint,
    nativeRatio: bigint,
    feeTokenDecimals: number
  ) {
    const amountInWei = simulatedGasLimit * gasPrice + this.#estimation!.addedNative

    // Let's break down the process of converting the amount into FeeToken:
    // 1. Initially, we multiply the amount in wei by the native to fee token ratio.
    // 2. Next, we address the decimal places:
    // 2.1. First, we convert wei to native by dividing by 10^18 (representing the decimals).
    // 2.2. Now, with the amount in the native token, we incorporate nativeRatio decimals into the calculation (18 + 18) to standardize the amount.
    // 2.3. At this point, we precisely determine the number of fee tokens. For instance, if the amount is 3 USDC, we must convert it to a BigInt value, while also considering feeToken.decimals.
    return (amountInWei * nativeRatio) / BigInt(10 ** (18 + 18 - feeTokenDecimals))
  }

  get feeSpeeds(): {
    type: string
    amount: bigint
    simulatedGasLimit: bigint
    amountFormatted: string
    amountUsd: string
  }[] {
    if (!this.isInitialized || !this.#gasPrices || !this.paidBy || !this.selectedTokenAddr)
      return []

    const gasUsed = this.#estimation!.gasUsed
    const feeToken = this.#getPortfolioToken(this.selectedTokenAddr)
    const network = this.#networks?.find((n) => n.id === this.accountOp?.networkId)

    return this.#gasPrices.map((gasRecommendation) => {
      let amount
      let simulatedGasLimit

      let gasPrice = 0n
      // As GasRecommendation type is a result of the union between GasPriceRecommendation and Gas1559Recommendation,
      // then the both types don't have the same interface/props.
      // Therefore, we need to check for a prop existence, before accessing it.
      // GasPriceRecommendation
      if ('gasPrice' in gasRecommendation) gasPrice = gasRecommendation.gasPrice
      // Gas1559Recommendation
      if ('baseFeePerGas' in gasRecommendation)
        gasPrice = gasRecommendation.baseFeePerGas + gasRecommendation.maxPriorityFeePerGas

      // EOA
      if (!this.#account || !this.#account?.creation) {
        simulatedGasLimit = gasUsed
        amount = simulatedGasLimit * gasPrice + this.#estimation!.addedNative
      } else if (this.#estimation!.erc4337estimation) {
        // ERC 4337
        const nativeRatio = this.#getNativeToFeeTokenRatio(feeToken!)
        const feeTokenGasUsed = this.#estimation!.feePaymentOptions.find(
          (option) => option.address === feeToken?.address
        )!.gasUsed!

        simulatedGasLimit = this.#estimation!.erc4337estimation.gasUsed + feeTokenGasUsed
        amount = this.#getAmountAfterFeeTokenConvert(
          simulatedGasLimit,
          gasPrice,
          nativeRatio,
          feeToken!.decimals
        )
      } else if (this.paidBy !== this.accountOp!.accountAddr) {
        // Smart account, but EOA pays the fee
        simulatedGasLimit = gasUsed

        const accountState =
          this.#accountStates![this.accountOp!.accountAddr][this.accountOp!.networkId]
        simulatedGasLimit += getCallDataAdditional(this.accountOp!, network!, accountState)

        amount = simulatedGasLimit * gasPrice + this.#estimation!.addedNative
      } else {
        // Relayer.
        // relayer or 4337, we need to add feeTokenOutome.gasUsed
        const nativeRatio = this.#getNativeToFeeTokenRatio(feeToken!)
        const feeTokenGasUsed = this.#estimation!.feePaymentOptions.find(
          (option) => option.address === feeToken?.address
        )!.gasUsed!
        // @TODO - add comment why here we use `feePaymentOptions`, but we don't use it in EOA
        simulatedGasLimit = gasUsed + feeTokenGasUsed

        const accountState =
          this.#accountStates![this.accountOp!.accountAddr][this.accountOp!.networkId]
        simulatedGasLimit += getCallDataAdditional(this.accountOp!, network!, accountState)

        amount = this.#getAmountAfterFeeTokenConvert(
          simulatedGasLimit,
          gasPrice,
          nativeRatio,
          feeToken!.decimals
        )
      }

      return {
        type: gasRecommendation.name,
        simulatedGasLimit,
        amount,
        // TODO - fix type Number(feeToken?.decimals)
        amountFormatted: ethers.formatUnits(amount, Number(feeToken?.decimals)),
        amountUsd: getTokenUsdAmount(feeToken!, amount)
      }
    })
  }

  #getGasFeePayment(): GasFeePayment | null {
    if (!this.isInitialized) {
      this.emitError({
        level: 'major',
        message:
          'Something went wrong while setting up the gas fee payment account and token. Please try again, selecting the account and token option. If the problem persists, contact support.',
        error: new Error(
          'SignAccountOpController: The controller is not initialized while we are trying to build GasFeePayment.'
        )
      })

      return null
    }

    // Emitting silent errors for both `selectedTokenAddr` and `paidBy`
    // since we already validated for both fields in `update` method before calling #getGasFeePayment
    if (!this.selectedTokenAddr) {
      this.emitError({
        level: 'silent',
        message: '',
        error: new Error('SignAccountOpController: token not selected')
      })

      return null
    }
    if (!this.paidBy) {
      this.emitError({
        level: 'silent',
        message: '',
        error: new Error('SignAccountOpController: paying account not selected')
      })

      return null
    }

    const feeToken = this.#getPortfolioToken(this.selectedTokenAddr)
    const { amount, simulatedGasLimit } = this.feeSpeeds.find(
      (speed) => speed.type === this.selectedFeeSpeed
    )!

    const accountState =
      this.#accountStates![this.accountOp!.accountAddr][this.accountOp!.networkId]
    const network = this.#networks?.find((n) => n.id === this.accountOp?.networkId)
    return {
      paidBy: this.paidBy,
      isERC4337: isErc4337Broadcast(network!, accountState),
      isGasTank: feeToken?.networkId === 'gasTank',
      inToken: feeToken!.address,
      amount,
      simulatedGasLimit
    }
  }

  get feeToken(): string | null {
    return this.accountOp?.gasFeePayment?.inToken || null
  }

  get feePaidBy(): string | null {
    return this.accountOp?.gasFeePayment?.paidBy || null
  }

  get availableFeeOptions(): EstimateResult['feePaymentOptions'] {
    if (!this.isInitialized) return []

    // FeeOptions having amount
    return this.#estimation!.feePaymentOptions.filter((feeOption) => feeOption.availableAmount)
  }

  // eslint-disable-next-line class-methods-use-this
  get speedOptions() {
    return Object.values(FeeSpeed) as string[]
  }

  #setSigningError(error: string) {
    this.status = { type: SigningStatus.UnableToSign, error }
    this.emitUpdate()
  }

  #addFeePayment() {
    // TODO: add the fee payment only if it hasn't been added already

    // In case of gas tank token fee payment, we need to include one more call to account op
    const abiCoder = new ethers.AbiCoder()
    const feeCollector = '0x942f9CE5D9a33a82F88D233AEb3292E680230348'

    if (this.accountOp!.gasFeePayment!.isGasTank) {
      // @TODO - config/const
      const feeToken = this.#getPortfolioToken(this.accountOp!.gasFeePayment!.inToken)

      this.accountOp!.feeCall = {
        to: feeCollector,
        value: 0n,
        data: abiCoder.encode(
          ['string', 'uint256', 'string'],
          ['gasTank', this.accountOp!.gasFeePayment!.amount, feeToken?.symbol]
        )
      }

      return
    }

    if (this.accountOp!.gasFeePayment!.inToken === '0x0000000000000000000000000000000000000000') {
      // native payment
      this.accountOp!.feeCall = {
        to: feeCollector,
        value: this.accountOp!.gasFeePayment!.amount,
        data: '0x'
      }
    } else {
      // token payment
      const ERC20Interface = new ethers.Interface(ERC20.abi)
      this.accountOp!.feeCall = {
        to: this.accountOp!.gasFeePayment!.inToken,
        value: 0n,
        data: ERC20Interface.encodeFunctionData('transfer', [
          feeCollector,
          this.accountOp!.gasFeePayment!.amount
        ])
      }
    }
  }

  async sign() {
    if (!this.accountOp?.signingKeyAddr || !this.accountOp?.signingKeyType)
      return this.#setSigningError('We cannot sign your transaction. Please choose a signer.')

    if (!this.accountOp?.gasFeePayment)
      return this.#setSigningError('Please select a token and an account for paying the gas fee.')

    // This error should never happen, as we already validated the mandatory fields such as signingKeyAddr and signingKeyType, and gasFeePayment.
    if (!this.readyToSign)
      return this.#setSigningError(
        'We are unable to sign your transaction as some of the mandatory signing fields have not been set.'
      )

    const signer = await this.#keystore.getSigner(
      this.accountOp.signingKeyAddr,
      this.accountOp.signingKeyType
    )
    if (!signer) return this.#setSigningError('no available signer')

    this.status = { type: SigningStatus.InProgress }
    this.emitUpdate()

    const gasFeePayment = this.accountOp.gasFeePayment

    const provider = this.#providers[this.accountOp.networkId]
    const nonce = await provider.getTransactionCount(this.accountOp.accountAddr)
    try {
      // In case of EOA account
      if (!this.#account.creation) {
        if (this.accountOp.calls.length !== 1)
          return this.#setSigningError(
            'Tried to sign an EOA transaction with multiple or zero calls.'
          )
        const { to, value, data } = this.accountOp.calls[0]
        this.accountOp.signature = await signer.signRawTransaction({
          to,
          value,
          data,
          chainId: this.#network.chainId,
          gasLimit: gasFeePayment.simulatedGasLimit,
          nonce,
          gasPrice:
            (gasFeePayment.amount - this.#estimation!.addedNative) / gasFeePayment.simulatedGasLimit
        })
      } else if (this.accountOp.gasFeePayment.paidBy !== this.#account.addr) {
        // Smart account, but EOA pays the fee
        // EOA pays for execute() - relayerless

        this.accountOp.signature = wrapEthSign(
          await signer.signMessage(ethers.hexlify(accountOpSignableHash(this.accountOp)))
        )
      } else if (this.accountOp.gasFeePayment.isERC4337) {
        const userOperation = this.accountOp.asUserOperation
        if (!userOperation) {
          return this.#setSigningError(
            `Cannot sign as no user operation is present foxr account op ${this.accountOp.accountAddr}`
          )
        }

<<<<<<< HEAD
        // In case of gas tank token fee payment, we need to include one more call to account op
        const abiCoder = new ethers.AbiCoder()
        const feeCollector = '0x942f9CE5D9a33a82F88D233AEb3292E680230348'
        if (this.accountOp.gasFeePayment.isGasTank) {
          // @TODO - config/const
          const feeToken = this.#getPortfolioToken(this.accountOp.gasFeePayment.inToken)

          this.accountOp.feeCall = {
            to: feeCollector,
            value: 0n,
            data: abiCoder.encode(
              ['string', 'uint256', 'string'],
              ['gasTank', this.accountOp.gasFeePayment.amount, feeToken?.symbol]
            )
          }
        } else if (this.accountOp.gasFeePayment.inToken) {
          // TODO: add the fee payment only if it hasn't been added already
          if (
            this.accountOp.gasFeePayment.inToken === '0x0000000000000000000000000000000000000000'
          ) {
            // native payment
            this.accountOp.feeCall = {
              to: feeCollector,
              value: this.accountOp.gasFeePayment.amount,
              data: '0x'
=======
        const gasPrice =
          (gasFeePayment.amount - this.#estimation!.addedNative) / gasFeePayment.simulatedGasLimit
        userOperation.maxFeePerGas = ethers.toBeHex(gasPrice)
        userOperation.maxPriorityFeePerGas = ethers.toBeHex(gasPrice)

        if (userOperation?.isEdgeCase || !isNative(this.accountOp.gasFeePayment)) {
          this.#addFeePayment()
        } else {
          delete this.accountOp.feeCall
        }

        // if we're in the edge case scenario, set the callData to
        // executeMultiple and sign it
        if (userOperation.isEdgeCase) {
          const ambireAccount = new ethers.Interface(AmbireAccount.abi)
          const signature = wrapEthSign(
            await signer.signMessage(ethers.hexlify(accountOpSignableHash(this.accountOp)))
          )
          userOperation.callData = ambireAccount.encodeFunctionData('executeMultiple', [
            [[getSignableCalls(this.accountOp), signature]]
          ])
          this.accountOp.signature = signature
        }

        // call the paymaster for the edgeCase or for non-native payments
        if (userOperation.isEdgeCase || !isNative(this.accountOp.gasFeePayment!)) {
          const response = await this.#callRelayer(
            `/v2/paymaster/${this.accountOp.networkId}/sign`,
            'POST',
            {
              // send without the isEdgeCase prop
              userOperation: (({ isEdgeCase, ...o }) => o)(userOperation),
              paymaster: AMBIRE_PAYMASTER
>>>>>>> 76921abf
            }
          )
          if (response.success) {
            userOperation.paymasterAndData = response.data.paymasterAndData

            // after getting the paymaster data, if we're in the edge case,
            // we have to set the correct edge case nonce
            if (userOperation.isEdgeCase) {
              userOperation.nonce = getTargetEdgeCaseNonce(userOperation)
            }
          } else {
            this.#setSigningError(
              `User operation signing failed on paymaster approval: ${response.data.errorState}`
            )
          }
        }

        // in normal cases (not edgeCase), we sign the user operation
        if (!userOperation.isEdgeCase) {
          const entryPoint: any = new ethers.BaseContract(
            ERC_4337_ENTRYPOINT,
            EntryPointAbi,
            provider
          )
          const userOpHash = await entryPoint.getUserOpHash(userOperation)
          const signature = wrapEthSign(await signer.signMessage(userOpHash))
          userOperation.signature = signature
          this.accountOp.signature = signature
        }
        this.accountOp.asUserOperation = userOperation
      } else {
        // Relayer
        this.#addFeePayment()
        this.accountOp.signature = wrapEthSign(
          await signer.signMessage(ethers.hexlify(accountOpSignableHash(this.accountOp)))
        )
      }

      this.status = { type: SigningStatus.Done }
      this.emitUpdate()
    } catch (error: any) {
      this.#setSigningError(`Signing failed: ${error?.message}`)
    }
    // TODO: Now, the UI needs to call mainCtrl.broadcastSignedAccountOp(mainCtrl.signAccountOp.accountOp)
  }

  toJSON() {
    return {
      ...this,
      isInitialized: this.isInitialized,
      hasSelectedAccountOp: this.hasSelectedAccountOp,
      readyToSign: this.readyToSign,
      availableFeeOptions: this.availableFeeOptions,
      feeSpeeds: this.feeSpeeds,
      feeToken: this.feeToken,
      feePaidBy: this.feePaidBy,
      speedOptions: this.speedOptions,
      errors: this.errors
    }
  }
}<|MERGE_RESOLUTION|>--- conflicted
+++ resolved
@@ -3,12 +3,8 @@
 import AmbireAccount from '../../../contracts/compiled/AmbireAccount.json'
 import EntryPointAbi from '../../../contracts/compiled/EntryPoint.json'
 import ERC20 from '../../../contracts/compiled/IERC20.json'
-<<<<<<< HEAD
-import { Account } from '../../interfaces/account'
-=======
 import { AMBIRE_PAYMASTER, ERC_4337_ENTRYPOINT } from '../../consts/deploy'
 import { Account, AccountStates } from '../../interfaces/account'
->>>>>>> 76921abf
 import { Key } from '../../interfaces/keystore'
 import { NetworkDescriptor } from '../../interfaces/networkDescriptor'
 import { Storage } from '../../interfaces/storage'
@@ -93,6 +89,8 @@
 
   #account: Account
 
+  #accountStates: AccountStates
+
   #network: NetworkDescriptor
 
   accountOp: AccountOp
@@ -116,13 +114,11 @@
   constructor(
     keystore: KeystoreController,
     portfolio: PortfolioController,
-<<<<<<< HEAD
+    settings: SettingsController,
     account: Account,
+    accountStates: AccountStates,
     network: NetworkDescriptor,
     accountOp: AccountOp,
-=======
-    settings: SettingsController,
->>>>>>> 76921abf
     storage: Storage,
     fetch: Function,
     providers: { [key: string]: JsonRpcProvider },
@@ -131,13 +127,11 @@
     super()
     this.#keystore = keystore
     this.#portfolio = portfolio
-<<<<<<< HEAD
+    this.#settings = settings
     this.#account = account
+    this.#accountStates = accountStates
     this.#network = network
     this.accountOp = accountOp
-=======
-    this.#settings = settings
->>>>>>> 76921abf
     this.#storage = storage
     this.#fetch = fetch
     this.#providers = providers
@@ -211,15 +205,6 @@
     signingKeyAddr?: Key['addr']
     signingKeyType?: Key['type']
   }) {
-    if (!this.#accounts) {
-      return this.emitError({
-        message:
-          'Something went wrong when updating the current account operation information. Missing accounts data. Please try to initiate the account operation again.',
-        level: 'major',
-        error: new Error('signAccountOp: missing accounts')
-      })
-    }
-
     if (gasPrices) this.#gasPrices = gasPrices
 
     if (estimation) this.#estimation = estimation
@@ -368,7 +353,6 @@
 
     const gasUsed = this.#estimation!.gasUsed
     const feeToken = this.#getPortfolioToken(this.selectedTokenAddr)
-    const network = this.#networks?.find((n) => n.id === this.accountOp?.networkId)
 
     return this.#gasPrices.map((gasRecommendation) => {
       let amount
@@ -408,7 +392,7 @@
 
         const accountState =
           this.#accountStates![this.accountOp!.accountAddr][this.accountOp!.networkId]
-        simulatedGasLimit += getCallDataAdditional(this.accountOp!, network!, accountState)
+        simulatedGasLimit += getCallDataAdditional(this.accountOp!, this.#network, accountState)
 
         amount = simulatedGasLimit * gasPrice + this.#estimation!.addedNative
       } else {
@@ -423,7 +407,7 @@
 
         const accountState =
           this.#accountStates![this.accountOp!.accountAddr][this.accountOp!.networkId]
-        simulatedGasLimit += getCallDataAdditional(this.accountOp!, network!, accountState)
+        simulatedGasLimit += getCallDataAdditional(this.accountOp!, this.#network, accountState)
 
         amount = this.#getAmountAfterFeeTokenConvert(
           simulatedGasLimit,
@@ -486,10 +470,10 @@
 
     const accountState =
       this.#accountStates![this.accountOp!.accountAddr][this.accountOp!.networkId]
-    const network = this.#networks?.find((n) => n.id === this.accountOp?.networkId)
+
     return {
       paidBy: this.paidBy,
-      isERC4337: isErc4337Broadcast(network!, accountState),
+      isERC4337: isErc4337Broadcast(this.#network, accountState),
       isGasTank: feeToken?.networkId === 'gasTank',
       inToken: feeToken!.address,
       amount,
@@ -625,33 +609,6 @@
           )
         }
 
-<<<<<<< HEAD
-        // In case of gas tank token fee payment, we need to include one more call to account op
-        const abiCoder = new ethers.AbiCoder()
-        const feeCollector = '0x942f9CE5D9a33a82F88D233AEb3292E680230348'
-        if (this.accountOp.gasFeePayment.isGasTank) {
-          // @TODO - config/const
-          const feeToken = this.#getPortfolioToken(this.accountOp.gasFeePayment.inToken)
-
-          this.accountOp.feeCall = {
-            to: feeCollector,
-            value: 0n,
-            data: abiCoder.encode(
-              ['string', 'uint256', 'string'],
-              ['gasTank', this.accountOp.gasFeePayment.amount, feeToken?.symbol]
-            )
-          }
-        } else if (this.accountOp.gasFeePayment.inToken) {
-          // TODO: add the fee payment only if it hasn't been added already
-          if (
-            this.accountOp.gasFeePayment.inToken === '0x0000000000000000000000000000000000000000'
-          ) {
-            // native payment
-            this.accountOp.feeCall = {
-              to: feeCollector,
-              value: this.accountOp.gasFeePayment.amount,
-              data: '0x'
-=======
         const gasPrice =
           (gasFeePayment.amount - this.#estimation!.addedNative) / gasFeePayment.simulatedGasLimit
         userOperation.maxFeePerGas = ethers.toBeHex(gasPrice)
@@ -685,7 +642,6 @@
               // send without the isEdgeCase prop
               userOperation: (({ isEdgeCase, ...o }) => o)(userOperation),
               paymaster: AMBIRE_PAYMASTER
->>>>>>> 76921abf
             }
           )
           if (response.success) {
