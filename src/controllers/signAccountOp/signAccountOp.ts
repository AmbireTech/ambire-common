import { ethers } from 'ethers'

import AmbireAccount from '../../../contracts/compiled/AmbireAccount.json'
import EntryPointAbi from '../../../contracts/compiled/EntryPoint.json'
import ERC20 from '../../../contracts/compiled/IERC20.json'
import { FEE_COLLECTOR } from '../../consts/addresses'
import { AMBIRE_PAYMASTER, ERC_4337_ENTRYPOINT } from '../../consts/deploy'
import { Account, AccountStates } from '../../interfaces/account'
import { ExternalSignerControllers, Key } from '../../interfaces/keystore'
import { NetworkDescriptor } from '../../interfaces/networkDescriptor'
import { Storage } from '../../interfaces/storage'
import { AccountOp, GasFeePayment, getSignableCalls } from '../../libs/accountOp/accountOp'
import { EstimateResult } from '../../libs/estimate/estimate'
import { GasRecommendation, getCallDataAdditionalByNetwork } from '../../libs/gasPrice/gasPrice'
import { callsHumanizer } from '../../libs/humanizer'
import { IrCall } from '../../libs/humanizer/interfaces'
import { Price, TokenResult } from '../../libs/portfolio'
import { getExecuteSignature, getTypedData, wrapStandard } from '../../libs/signMessage/signMessage'
import { UserOperation } from '../../libs/userOperation/types'
import {
  getActivatorCall,
  getOneTimeNonce,
  getPreVerificationGas,
  isErc4337Broadcast,
  shouldIncludeActivatorCall,
  shouldUseOneTimeNonce,
  shouldUsePaymaster
} from '../../libs/userOperation/userOperation'
import EventEmitter from '../eventEmitter/eventEmitter'
import { KeystoreController } from '../keystore/keystore'
import { PortfolioController } from '../portfolio/portfolio'
import { SettingsController } from '../settings/settings'

export enum SigningStatus {
  EstimationError = 'estimation-error',
  UnableToSign = 'unable-to-sign',
  ReadyToSign = 'ready-to-sign',
  InProgress = 'in-progress',
  Done = 'done'
}

type UnableToSignStatus = {
  type: SigningStatus.UnableToSign
  error: string
}

export type Status =
  | UnableToSignStatus
  | {
      type: Exclude<SigningStatus, SigningStatus.UnableToSign>
    }

export enum FeeSpeed {
  Slow = 'slow',
  Medium = 'medium',
  Fast = 'fast',
  Ape = 'ape'
}

type FanSpeed = {
  type: FeeSpeed
  amount: bigint
  simulatedGasLimit: bigint
  amountFormatted: string
  amountUsd: string
  maxPriorityFeePerGas?: bigint
<<<<<<< HEAD
  baseFeePerGas: bigint
=======
  baseFeeToDivide: bigint
>>>>>>> 7f901e0c
}

// declare the statuses we don't want state updates on
const noStateUpdateStatuses = [SigningStatus.InProgress, SigningStatus.Done]

function getTokenUsdAmount(token: TokenResult, gasAmount: bigint): string | null {
  const isUsd = (price: Price) => price.baseCurrency === 'usd'
  const usdPrice = token.priceIn.find(isUsd)?.price

  if (!usdPrice) return null

  const usdPriceFormatted = BigInt(usdPrice * 1e18)

  // 18 it's because we multiply usdPrice * 1e18 and here we need to deduct it
  return ethers.formatUnits(gasAmount * usdPriceFormatted, 18 + token.decimals)
}

const NON_CRITICAL_ERRORS = {
  feeUsdEstimation: 'Unable to estimate the transaction fee in USD.'
}

export class SignAccountOpController extends EventEmitter {
  #keystore: KeystoreController

  #portfolio: PortfolioController

  #settings: SettingsController

  #externalSignerControllers: ExternalSignerControllers

  #storage: Storage

  #fetch: Function

  #account: Account

  #accounts: Account[]

  #accountStates: AccountStates

  #network: NetworkDescriptor

  accountOp: AccountOp

  #userOperation: UserOperation | null

  gasPrices: GasRecommendation[] | null = null

  #estimation: EstimateResult | null = null

  paidBy: string | null = null

  feeTokenResult: TokenResult | null = null

  selectedFeeSpeed: FeeSpeed = FeeSpeed.Fast

  humanReadable: IrCall[] = []

  status: Status | null = null

  gasUsedTooHigh: boolean

  gasUsedTooHighAgreed: boolean

  #callRelayer: Function

  constructor(
    keystore: KeystoreController,
    portfolio: PortfolioController,
    settings: SettingsController,
    externalSignerControllers: ExternalSignerControllers,
    account: Account,
    accounts: Account[],
    accountStates: AccountStates,
    network: NetworkDescriptor,
    accountOp: AccountOp,
    storage: Storage,
    fetch: Function,
    callRelayer: Function
  ) {
    super()
    this.#keystore = keystore
    this.#portfolio = portfolio
    this.#settings = settings
    this.#externalSignerControllers = externalSignerControllers
    this.#account = account
    this.#accounts = accounts
    this.#accountStates = accountStates
    this.#network = network
    this.accountOp = structuredClone(accountOp)
    this.#storage = storage
    this.#fetch = fetch
    this.#callRelayer = callRelayer
    // it's real value is set on update()
    this.#userOperation = null

    this.#humanizeAccountOp()
    this.gasUsedTooHigh = false
    this.gasUsedTooHighAgreed = false
  }

  get isInitialized(): boolean {
    return !!(this.#account && this.#network && this.accountOp && this.#estimation)
  }

  #setDefaults() {
    // Set the first signer as the default one.
    // If there are more available signers, the user will be able to select a different signer from the application.
    // The main benefit of having a default signer
    // is that it drastically simplifies the logic of determining whether the account is ready for signing.
    // For example, in the `sign` method and on the application screen, we can simply rely on the `this.readyToSign` flag.
    // Otherwise, if we don't have a default value, then `this.readyToSign` will always be false unless we set a signer.
    // In that case, on the application, we want the "Sign" button to be clickable/enabled,
    // and we have to check and expose the `SignAccountOp` controller's inner state to make this check possible.
    if (
      this.accountKeyStoreKeys.length &&
      (!this.accountOp.signingKeyAddr || !this.accountOp.signingKeyType)
    ) {
      this.accountOp.signingKeyAddr = this.accountKeyStoreKeys[0].addr
      this.accountOp.signingKeyType = this.accountKeyStoreKeys[0].type
    }
  }

  #setGasFeePayment() {
    if (this.isInitialized && this.paidBy && this.selectedFeeSpeed && this.feeTokenResult) {
      this.accountOp!.gasFeePayment = this.#getGasFeePayment()
    }
  }

  #humanizeAccountOp() {
    callsHumanizer(
      this.accountOp,
      this.#storage,
      this.#fetch,
      (humanizedCalls) => {
        this.humanReadable = humanizedCalls
        this.emitUpdate()
      },
      (err) => this.emitError(err)
    ).catch((err) => this.emitError(err))
  }

  get errors(): string[] {
    const errors: string[] = []

    if (!this.isInitialized) return errors

    // if there's an estimation error, show it
    if (this.#estimation?.error) {
      errors.push(this.#estimation.error.message)
    }

    if (!this.availableFeeOptions.length)
      errors.push(
        "We are unable to estimate your transaction as you don't have tokens with balances to cover the fee."
      )

    if (!this.accountKeyStoreKeys.length) errors.push('No key available for the selected account.')

    // This error should not happen, as in the update method we are always setting a default signer.
    // It may occur, only if there are no available signer.
    if (!this.accountOp?.signingKeyType || !this.accountOp?.signingKeyAddr)
      errors.push('Please select a signer to sign the transaction.')

    const currentPortfolioNetwork =
      this.#portfolio.latest[this.accountOp.accountAddr][this.accountOp.networkId]
    const currentPortfolioNetworkNative = currentPortfolioNetwork?.result?.tokens.find(
      (token) => token.address === '0x0000000000000000000000000000000000000000'
    )
    if (!currentPortfolioNetworkNative)
      errors.push(
        'Unable to estimate the transaction fee as fetching the latest price update for the network native token failed. Please try again later.'
      )

    if (!this.accountOp?.gasFeePayment && this.feeSpeeds.length) {
      errors.push('Please select a token and an account for paying the gas fee.')
    }

    if (this.accountOp?.gasFeePayment && this.availableFeeOptions.length) {
      const feeToken = this.availableFeeOptions.find(
        (feeOption) =>
          feeOption.paidBy === this.accountOp?.gasFeePayment?.paidBy &&
          feeOption.address === this.accountOp?.gasFeePayment?.inToken &&
          feeOption.isGasTank === this.accountOp?.gasFeePayment?.isGasTank
      )

      if (feeToken!.availableAmount < this.accountOp?.gasFeePayment.amount) {
        errors.push(
          "Signing is not possible with the selected account's token as it doesn't have sufficient funds to cover the gas payment fee."
        )
      }
    }

    // If signing fails, we know the exact error and aim to forward it to the remaining errors,
    // as the application will exclusively render `signAccountOp.errors`.
    if (this.status?.type === SigningStatus.UnableToSign) {
      errors.push(this.status.error)
    }

    // The signing might fail, tell the user why but allow the user to retry signing,
    // @ts-ignore fix TODO: type mismatch
    if (this.status?.type === SigningStatus.ReadyToSign && !!this.status.error) {
      // @ts-ignore typescript complains, but the error being present gets checked above
      errors.push(this.status.error)
    }

    if (!this.#feeSpeedsLoading && !this.feeSpeeds.length) {
      if (!this.feeTokenResult?.priceIn.length) {
        errors.push(
          `Currently, ${this.feeTokenResult?.symbol} is unavailable as a fee token as we're experiencing troubles fetching its price. Please select another or contact support`
        )
      } else {
        errors.push(
          'Unable to estimate the transaction fee. Please try changing the fee token or contact support.'
        )
      }
    }

    if (this.feeSpeeds.some((speed) => speed.amountUsd === null)) {
      errors.push(NON_CRITICAL_ERRORS.feeUsdEstimation)
    }

    return errors
  }

  get hasSelectedAccountOp() {
    return !!this.accountOp
  }

  get readyToSign() {
    return !!this.status && this.status?.type === SigningStatus.ReadyToSign
  }

  update({
    gasPrices,
    estimation,
    feeToken,
    paidBy,
    speed,
    signingKeyAddr,
    signingKeyType,
    accountOp,
    gasUsedTooHighAgreed
  }: {
    accountOp?: AccountOp
    gasPrices?: GasRecommendation[]
    estimation?: EstimateResult | null
    feeToken?: TokenResult
    paidBy?: string
    speed?: FeeSpeed
    signingKeyAddr?: Key['addr']
    signingKeyType?: Key['type']
    gasUsedTooHighAgreed?: boolean
  }) {
    // once the user commits to the things he sees on his screen,
    // we need to be sure nothing changes afterwards.
    // For example, signing can be slow if it's done by a hardware wallet.
    // The estimation gets refreshed on the other hand each 12 seconds (6 on optimism)
    // If we allow the estimation to affect the controller state during sign,
    // there could be discrepancy between what the user has agreed upon and what
    // we broadcast in the end
    if (this.status?.type && noStateUpdateStatuses.indexOf(this.status?.type) !== -1) {
      return
    }

    if (accountOp) {
      this.accountOp = structuredClone(accountOp)
      this.#humanizeAccountOp()
    }

    if (gasPrices) this.gasPrices = gasPrices

    if (estimation) {
      if (estimation.erc4337estimation) {
        // set a new copy of the user op if 4337
        this.#userOperation = structuredClone(estimation.erc4337estimation.userOp)
        // set the accountOp user op as a reference to this.#userOperation
        // it's overriden during sign() to it's safe
        this.accountOp.asUserOperation = this.#userOperation
      }

      this.gasUsedTooHigh = estimation.gasUsed > 10000000n
      this.#estimation = estimation
    }

    // if estimation is undefined, do not clear the estimation.
    // We do this only if strictly specified as null
    if (estimation === null) this.#estimation = null

    if (this.#estimation?.error) {
      this.status = { type: SigningStatus.EstimationError }
    }

    if (feeToken && paidBy) {
      this.paidBy = paidBy
      this.feeTokenResult = feeToken
    }

    if (speed && this.isInitialized) {
      this.selectedFeeSpeed = speed
    }

    if (signingKeyAddr && signingKeyType && this.isInitialized) {
      this.accountOp!.signingKeyAddr = signingKeyAddr
      this.accountOp!.signingKeyType = signingKeyType
    }

    if (gasUsedTooHighAgreed !== undefined) this.gasUsedTooHighAgreed = gasUsedTooHighAgreed

    // Set defaults, if some of the optional params are omitted
    this.#setDefaults()
    // Here, we expect to have most of the fields set, so we can safely set GasFeePayment
    this.#setGasFeePayment()
    this.updateStatusToReadyToSign()
  }

  updateStatusToReadyToSign() {
    const isInTheMiddleOfSigning = this.status?.type === SigningStatus.InProgress

    const criticalErrors = this.errors.filter(
      (error) => !Object.values(NON_CRITICAL_ERRORS).includes(error)
    )

    if (
      this.isInitialized &&
      this.#estimation &&
      this.accountOp?.signingKeyAddr &&
      this.accountOp?.signingKeyType &&
      this.accountOp?.gasFeePayment &&
      !criticalErrors.length &&
      // Update if status is NOT already set (that's the initial state update)
      // or in general if the user is not in the middle of signing (otherwise
      // it resets the loading state back to ready to sign)
      (!this.status || !isInTheMiddleOfSigning) &&
      // if the gas used is too high, do not allow the user to sign
      // until he explicitly agrees to the risks
      (!this.gasUsedTooHigh || this.gasUsedTooHighAgreed)
    ) {
      this.status = { type: SigningStatus.ReadyToSign }
    } else {
      this.status = null
    }
    this.emitUpdate()
  }

  reset() {
    this.gasPrices = null
    this.#estimation = null
    this.selectedFeeSpeed = FeeSpeed.Fast
    this.paidBy = null
    this.feeTokenResult = null
    this.status = null
    this.humanReadable = []
    this.emitUpdate()
  }

  resetStatus() {
    this.status = null
    this.emitUpdate()
  }

  /**
   * Obtain the native token ratio in relation to a fee token.
   *
   * By knowing the USD value of the tokens in the portfolio,
   * we can calculate the ratio between a native token and a fee token.
   *
   * For example, 1 ETH = 8 BNB (ratio: 8).
   *
   * We require the ratio to be in a BigInt format since all the application values,
   * such as amount, gasLimit, etc., are also represented as BigInt numbers.
   */
  #getNativeToFeeTokenRatio(feeToken: TokenResult): bigint | null {
    const native = this.#portfolio.latest[this.accountOp.accountAddr][
      this.accountOp.networkId
    ]?.result?.tokens.find(
      (token) => token.address === '0x0000000000000000000000000000000000000000'
    )
    if (!native) return null

    // In case the fee token is the native token we don't want to depend to priceIn, as it might not be available.
    if (native.address === feeToken.address && native.networkId === feeToken.networkId)
      return BigInt(1 * 1e18)

    const isUsd = (price: Price) => price.baseCurrency === 'usd'

    const nativePrice = native.priceIn.find(isUsd)?.price
    const feeTokenPrice = feeToken.priceIn.find(isUsd)?.price

    if (!nativePrice || !feeTokenPrice) return null

    const ratio = nativePrice / feeTokenPrice

    // Here we multiply it by 1e18, in order to keep the decimal precision.
    // Otherwise, passing the ratio to the BigInt constructor, we will lose the numbers after the decimal point.
    // Later, once we need to normalize this ratio, we should not forget to divide it by 1e18.
    return BigInt(ratio * 1e18)
  }

  static getAmountAfterFeeTokenConvert(
    simulatedGasLimit: bigint,
    gasPrice: bigint,
    nativeRatio: bigint,
    feeTokenDecimals: number,
    addedNative: bigint
  ) {
    const amountInWei = simulatedGasLimit * gasPrice + addedNative

    // Let's break down the process of converting the amount into FeeToken:
    // 1. Initially, we multiply the amount in wei by the native to fee token ratio.
    // 2. Next, we address the decimal places:
    // 2.1. First, we convert wei to native by dividing by 10^18 (representing the decimals).
    // 2.2. Now, with the amount in the native token, we incorporate nativeRatio decimals into the calculation (18 + 18) to standardize the amount.
    // 2.3. At this point, we precisely determine the number of fee tokens. For instance, if the amount is 3 USDC, we must convert it to a BigInt value, while also considering feeToken.decimals.
    const extraDecimals = BigInt(10 ** 18)
    const feeTokenExtraDecimals = BigInt(10 ** (18 - feeTokenDecimals))
    const pow = extraDecimals * feeTokenExtraDecimals
    return (amountInWei * nativeRatio) / pow
  }

  /**
   * Increase the fee we send to the feeCollector according to the specified
   * options in the network tab
   */
  #increaseFee(amount: bigint): bigint {
    if (!this.#network.feeOptions.feeIncrease) {
      return amount
    }

    return amount + (amount * this.#network.feeOptions.feeIncrease) / 100n
  }

  get #feeSpeedsLoading() {
    return !this.isInitialized || !this.gasPrices || !this.paidBy || !this.feeTokenResult
  }

  get feeSpeeds(): FanSpeed[] {
    if (this.#feeSpeedsLoading) return []

    const gasUsed = this.#estimation!.gasUsed
    const feeTokenEstimation = this.#estimation!.feePaymentOptions.find(
      (option) =>
        option.address === this.feeTokenResult?.address &&
        this.paidBy === option.paidBy &&
        this.feeTokenResult?.flags.onGasTank === option.isGasTank
    )

    if (!feeTokenEstimation) return []

    const nativeRatio = this.#getNativeToFeeTokenRatio(this.feeTokenResult as TokenResult)
    if (!nativeRatio) return []

    const callDataAdditionalGasCost = getCallDataAdditionalByNetwork(
      this.accountOp!,
      this.#network,
      this.#accountStates![this.accountOp!.accountAddr][this.accountOp!.networkId]
    )

    return (this.gasPrices || []).map((gasRecommendation) => {
      let amount
      let simulatedGasLimit

      let gasPrice = 0n
      // As GasRecommendation type is a result of the union between GasPriceRecommendation and Gas1559Recommendation,
      // then the both types don't have the same interface/props.
      // Therefore, we need to check for a prop existence, before accessing it.
      // GasPriceRecommendation
      if ('gasPrice' in gasRecommendation) gasPrice = gasRecommendation.gasPrice
      // Gas1559Recommendation
      if ('baseFeePerGas' in gasRecommendation)
        gasPrice = gasRecommendation.baseFeePerGas + gasRecommendation.maxPriorityFeePerGas

      const baseFeeToDivide =
        'baseFeeToDivide' in gasRecommendation ? gasRecommendation.baseFeeToDivide : gasPrice

      // EOA
      if (!this.#account || !this.#account?.creation) {
        simulatedGasLimit = gasUsed
        amount = simulatedGasLimit * gasPrice + feeTokenEstimation.addedNative
      } else if (this.#userOperation) {
        // ERC 4337
        const usesPaymaster = shouldUsePaymaster(this.#network)
        simulatedGasLimit =
          this.#estimation!.erc4337estimation!.gasUsed + feeTokenEstimation.gasUsed!
        simulatedGasLimit += usesPaymaster
          ? this.#estimation!.arbitrumL1FeeIfArbitrum.withFee
          : this.#estimation!.arbitrumL1FeeIfArbitrum.noFee

        // add preVerificationGas to simulated gas so we could get the correct
        // fee the user should pay
        const l1FeeAsL2Gas = feeTokenEstimation.addedNative / baseFeeToDivide
        const preVerificationGas = getPreVerificationGas(
          this.#userOperation,
          usesPaymaster,
          l1FeeAsL2Gas
        )
        simulatedGasLimit += BigInt(preVerificationGas)

        amount = SignAccountOpController.getAmountAfterFeeTokenConvert(
          simulatedGasLimit,
          gasPrice,
          nativeRatio,
          this.feeTokenResult!.decimals,
          0n
        )
        if (usesPaymaster) {
          amount = this.#increaseFee(amount)
        }
      } else if (this.paidBy !== this.accountOp!.accountAddr) {
        // Smart account, but EOA pays the fee
        simulatedGasLimit =
          gasUsed + callDataAdditionalGasCost + this.#estimation!.arbitrumL1FeeIfArbitrum.noFee
        amount = simulatedGasLimit * gasPrice + feeTokenEstimation.addedNative
      } else {
        // Relayer.
        // relayer or 4337, we need to add feeTokenOutome.gasUsed
        const feeTokenGasUsed = this.#estimation!.feePaymentOptions.find(
          (option) =>
            option.address === this.feeTokenResult?.address &&
            this.paidBy === option.paidBy &&
            this.feeTokenResult?.flags.onGasTank === option.isGasTank
        )!.gasUsed!
        // @TODO - add comment why here we use `feePaymentOptions`, but we don't use it in EOA
        simulatedGasLimit =
          gasUsed +
          callDataAdditionalGasCost +
          feeTokenGasUsed +
          this.#estimation!.arbitrumL1FeeIfArbitrum.withFee

        amount = SignAccountOpController.getAmountAfterFeeTokenConvert(
          simulatedGasLimit,
          gasPrice,
          nativeRatio,
          this.feeTokenResult!.decimals,
          feeTokenEstimation.addedNative
        )
        amount = this.#increaseFee(amount)
      }

      const fee: any = {
        type: gasRecommendation.name,
        simulatedGasLimit,
        amount,
        amountFormatted: ethers.formatUnits(amount, Number(this.feeTokenResult!.decimals)),
        amountUsd: getTokenUsdAmount(this.feeTokenResult!, amount),
        baseFeeToDivide
      }

      if ('maxPriorityFeePerGas' in gasRecommendation) {
        fee.maxPriorityFeePerGas = gasRecommendation.maxPriorityFeePerGas
      }

      // for networks that don't have the baseFeePerGas label,
      // we set the baseFee to the gasPrice as the average is kind of
      // the minimum to enter the next block... kind of
      fee.baseFeePerGas =
        'baseFeePerGas' in gasRecommendation
          ? gasRecommendation.baseFeePerGas
          : gasRecommendation.gasPrice

      return fee
    })
  }

  #getGasFeePayment(): GasFeePayment | null {
    if (!this.isInitialized) {
      this.emitError({
        level: 'major',
        message:
          'Something went wrong while setting up the gas fee payment account and token. Please try again, selecting the account and token option. If the problem persists, contact support.',
        error: new Error(
          'SignAccountOpController: The controller is not initialized while we are trying to build GasFeePayment.'
        )
      })

      return null
    }
    if (!this.paidBy) {
      this.emitError({
        level: 'silent',
        message: '',
        error: new Error('SignAccountOpController: paying account not selected')
      })

      return null
    }
    if (!this.feeTokenResult) {
      this.emitError({
        level: 'silent',
        message: '',
        error: new Error('SignAccountOpController: fee token not selected')
      })

      return null
    }

    if (!this.feeSpeeds.length) {
      this.emitError({
        level: 'silent',
        message: '',
        error: new Error('SignAccountOpController: fee speeds not available')
      })

      return null
    }

    const chosenSpeed = this.feeSpeeds.find((speed) => speed.type === this.selectedFeeSpeed)
    if (!chosenSpeed) {
      this.emitError({
        level: 'silent',
        message: '',
        error: new Error('SignAccountOpController: fee speed not selected')
      })

      return null
    }

    const accountState = this.#accountStates[this.accountOp.accountAddr][this.accountOp.networkId]
    const gasFeePayment: GasFeePayment = {
      paidBy: this.paidBy,
      isERC4337: isErc4337Broadcast(this.#network, accountState),
      isGasTank: this.feeTokenResult.flags.onGasTank,
      inToken: this.feeTokenResult.address,
      amount: chosenSpeed.amount,
      simulatedGasLimit: chosenSpeed.simulatedGasLimit,
<<<<<<< HEAD
      baseFeePerGas: chosenSpeed.baseFeePerGas
=======
      baseFeeToDivide: chosenSpeed.baseFeeToDivide
>>>>>>> 7f901e0c
    }

    if ('maxPriorityFeePerGas' in chosenSpeed) {
      gasFeePayment.maxPriorityFeePerGas = chosenSpeed.maxPriorityFeePerGas
    }

    return gasFeePayment
  }

  get feeToken(): string | null {
    return this.accountOp?.gasFeePayment?.inToken || null
  }

  get feePaidBy(): string | null {
    return this.accountOp?.gasFeePayment?.paidBy || null
  }

  get availableFeeOptions(): EstimateResult['feePaymentOptions'] {
    if (!this.isInitialized) return []

    // FeeOptions having amount
    return this.#estimation!.feePaymentOptions.filter((feeOption) => feeOption.availableAmount)
  }

  get accountKeyStoreKeys(): Key[] {
    return this.#keystore.keys.filter((key) => this.#account?.associatedKeys.includes(key.addr))
  }

  // eslint-disable-next-line class-methods-use-this
  get speedOptions() {
    return Object.values(FeeSpeed) as string[]
  }

  #setSigningError(error: string, type = SigningStatus.UnableToSign) {
    this.status = { type, error }
    this.emitUpdate()
  }

  #addFeePayment() {
    // In case of gas tank token fee payment, we need to include one more call to account op
    const abiCoder = new ethers.AbiCoder()

    if (this.accountOp!.gasFeePayment!.isGasTank) {
      this.accountOp!.feeCall = {
        to: FEE_COLLECTOR,
        value: 0n,
        data: abiCoder.encode(
          ['string', 'uint256', 'string'],
          ['gasTank', this.accountOp!.gasFeePayment!.amount, this.feeTokenResult?.symbol]
        )
      }

      return
    }

    if (this.accountOp!.gasFeePayment!.inToken === '0x0000000000000000000000000000000000000000') {
      // native payment
      this.accountOp!.feeCall = {
        to: FEE_COLLECTOR,
        value: this.accountOp!.gasFeePayment!.amount,
        data: '0x'
      }
    } else {
      // token payment
      const ERC20Interface = new ethers.Interface(ERC20.abi)
      this.accountOp!.feeCall = {
        to: this.accountOp!.gasFeePayment!.inToken,
        value: 0n,
        data: ERC20Interface.encodeFunctionData('transfer', [
          FEE_COLLECTOR,
          this.accountOp!.gasFeePayment!.amount
        ])
      }
    }
  }

  async sign() {
    if (!this.readyToSign)
      return this.#setSigningError(
        'We are unable to sign your transaction as some of the mandatory signing fields have not been set.'
      )

    // when signing begings, we stop immediatelly state updates on the controller
    // by changing the status to InProgress. Check update() for more info
    this.status = { type: SigningStatus.InProgress }

    if (!this.accountOp?.signingKeyAddr || !this.accountOp?.signingKeyType)
      return this.#setSigningError('We cannot sign your transaction. Please choose a signer key.')

    if (!this.accountOp?.gasFeePayment)
      return this.#setSigningError('Please select a token and an account for paying the gas fee.')

    const signer = await this.#keystore.getSigner(
      this.accountOp.signingKeyAddr,
      this.accountOp.signingKeyType
    )
    if (!signer) return this.#setSigningError('no available signer')

    // we update the FE with the changed status (in progress) only after the checks
    // above confirm everything is okay to prevent two different state updates
    this.emitUpdate()

    const gasFeePayment = this.accountOp.gasFeePayment

    if (signer.init) signer.init(this.#externalSignerControllers[this.accountOp.signingKeyType])
    const accountState =
      this.#accountStates![this.accountOp!.accountAddr][this.accountOp!.networkId]

    // just in-case: before signing begins, we delete the feeCall;
    // if there's a need for it, it will be added later on in the code.
    // We need this precaution because this could happen:
    // - try to broadcast with the relayer
    // - the feel call gets added
    // - the relayer broadcast fails
    // - the user does another broadcast, this time with EOA pays for SA
    // - the fee call stays, causing a low gas limit revert
    delete this.accountOp.feeCall

    // delete the activatorCall as a precaution that it won't be added twice
    delete this.accountOp.activatorCall

    // @EntryPoint activation
    // if the account is v2 without the entry point signer being a signer
    // and the network is 4337 but doesn't have a paymaster, we should activate
    // the entry point and therefore do so here
    if (shouldIncludeActivatorCall(this.#network, accountState)) {
      this.accountOp.activatorCall = getActivatorCall(this.accountOp.accountAddr)
    }

    try {
      // In case of EOA account
      if (!this.#account.creation) {
        if (this.accountOp.calls.length !== 1)
          return this.#setSigningError(
            'Tried to sign an EOA transaction with multiple or zero calls.'
          )

        // In legacy mode, we sign the transaction directly.
        // that means the signing will happen on broadcast and here
        // checking whether the call is 1 and 1 only is enough
        this.accountOp.signature = '0x'
      } else if (this.accountOp.gasFeePayment.paidBy !== this.#account.addr) {
        // Smart account, but EOA pays the fee
        // EOA pays for execute() - relayerless

        this.accountOp.signature = await getExecuteSignature(
          this.#network,
          this.accountOp,
          accountState,
          signer
        )
      } else if (this.accountOp.gasFeePayment.isERC4337) {
        const userOperation = this.#userOperation
        if (!userOperation) {
          return this.#setSigningError(
            `Cannot sign as no user operation is present for account op ${this.accountOp.accountAddr}`
          )
        }

        // set as maxFeePerGas only the L2 gas price
        const feeTokenEstimation = this.#estimation!.feePaymentOptions.find(
          (option) =>
            option.address === this.feeTokenResult?.address &&
            this.paidBy === option.paidBy &&
            this.feeTokenResult?.flags.onGasTank === option.isGasTank
        )!
        let amountInWei = gasFeePayment.amount
        if (this.feeTokenResult?.address !== '0x0000000000000000000000000000000000000000') {
          const nativeRatio = this.#getNativeToFeeTokenRatio(this.feeTokenResult!)
          if (!nativeRatio) throw new Error('Could not retrieve the native token price.')
          amountInWei =
            (gasFeePayment.amount * BigInt(10 ** (18 + 18 - this.feeTokenResult!.decimals))) /
            nativeRatio
        }
        // NOTE: we do not subtract the addedNative from here as we put it
        // in preVerificationGas
        const gasPrice = amountInWei / gasFeePayment.simulatedGasLimit
        userOperation.maxFeePerGas = ethers.toBeHex(gasPrice)
        userOperation.maxPriorityFeePerGas = ethers.toBeHex(
          gasFeePayment.maxPriorityFeePerGas ?? userOperation.maxFeePerGas
        )

        const usesOneTimeNonce = shouldUseOneTimeNonce(userOperation)
        const usesPaymaster = shouldUsePaymaster(this.#network)

        if (usesPaymaster) {
          this.#addFeePayment()
        }

        const ambireAccount = new ethers.Interface(AmbireAccount.abi)
        if (usesOneTimeNonce) {
          const signature = await getExecuteSignature(
            this.#network,
            this.accountOp,
            accountState,
            signer
          )
          userOperation.callData = ambireAccount.encodeFunctionData('executeMultiple', [
            [[getSignableCalls(this.accountOp), signature]]
          ])
          this.accountOp.signature = signature
        } else {
          userOperation.callData = ambireAccount.encodeFunctionData('executeBySender', [
            getSignableCalls(this.accountOp)
          ])
        }

        if (feeTokenEstimation.addedNative > 0n) {
<<<<<<< HEAD
          const l1FeeAsL2Gas = feeTokenEstimation.addedNative / gasFeePayment.baseFeePerGas
=======
          const l1FeeAsL2Gas = feeTokenEstimation.addedNative / gasFeePayment.baseFeeToDivide
>>>>>>> 7f901e0c

          userOperation.preVerificationGas = getPreVerificationGas(
            userOperation,
            usesPaymaster,
            l1FeeAsL2Gas
          )
        } else {
          userOperation.preVerificationGas = getPreVerificationGas(userOperation, usesPaymaster)
        }

        if (usesPaymaster) {
          try {
            const response = await this.#callRelayer(
              `/v2/paymaster/${this.accountOp.networkId}/sign`,
              'POST',
              {
                // send without the requestType prop
                userOperation: (({ requestType, activatorCall, ...o }) => o)(userOperation),
                paymaster: AMBIRE_PAYMASTER
              }
            )
            userOperation.paymasterAndData = response.data.paymasterAndData
            if (usesOneTimeNonce) {
              userOperation.nonce = getOneTimeNonce(userOperation)
            }
          } catch (e: any) {
            return this.#setSigningError(e.message)
          }
        }

        if (userOperation.requestType === 'standard') {
          const provider = this.#settings.providers[this.accountOp.networkId]
          const entryPoint: any = new ethers.BaseContract(
            ERC_4337_ENTRYPOINT,
            EntryPointAbi,
            provider
          )
          const typedData = getTypedData(
            this.#network.chainId,
            this.accountOp.accountAddr,
            await entryPoint.getUserOpHash(userOperation)
          )
          const signature = wrapStandard(await signer.signTypedData(typedData))
          userOperation.signature = signature
          this.accountOp.signature = signature
        }
        this.accountOp.asUserOperation = userOperation
      } else {
        // Relayer
        this.#addFeePayment()

        this.accountOp.signature = await getExecuteSignature(
          this.#network,
          this.accountOp,
          accountState,
          signer
        )
      }

      this.status = { type: SigningStatus.Done }
      this.emitUpdate()
    } catch (error: any) {
      this.#setSigningError(error?.message, SigningStatus.ReadyToSign)
    }
  }

  toJSON() {
    return {
      ...this,
      isInitialized: this.isInitialized,
      hasSelectedAccountOp: this.hasSelectedAccountOp,
      readyToSign: this.readyToSign,
      availableFeeOptions: this.availableFeeOptions,
      accountKeyStoreKeys: this.accountKeyStoreKeys,
      feeSpeeds: this.feeSpeeds,
      feeToken: this.feeToken,
      feePaidBy: this.feePaidBy,
      speedOptions: this.speedOptions,
      errors: this.errors
    }
  }
}<|MERGE_RESOLUTION|>--- conflicted
+++ resolved
@@ -64,11 +64,7 @@
   amountFormatted: string
   amountUsd: string
   maxPriorityFeePerGas?: bigint
-<<<<<<< HEAD
-  baseFeePerGas: bigint
-=======
   baseFeeToDivide: bigint
->>>>>>> 7f901e0c
 }
 
 // declare the statuses we don't want state updates on
@@ -694,11 +690,7 @@
       inToken: this.feeTokenResult.address,
       amount: chosenSpeed.amount,
       simulatedGasLimit: chosenSpeed.simulatedGasLimit,
-<<<<<<< HEAD
-      baseFeePerGas: chosenSpeed.baseFeePerGas
-=======
       baseFeeToDivide: chosenSpeed.baseFeeToDivide
->>>>>>> 7f901e0c
     }
 
     if ('maxPriorityFeePerGas' in chosenSpeed) {
@@ -907,11 +899,7 @@
         }
 
         if (feeTokenEstimation.addedNative > 0n) {
-<<<<<<< HEAD
-          const l1FeeAsL2Gas = feeTokenEstimation.addedNative / gasFeePayment.baseFeePerGas
-=======
           const l1FeeAsL2Gas = feeTokenEstimation.addedNative / gasFeePayment.baseFeeToDivide
->>>>>>> 7f901e0c
 
           userOperation.preVerificationGas = getPreVerificationGas(
             userOperation,
