--- conflicted
+++ resolved
@@ -400,13 +400,8 @@
     this.#network = network
     this.#activity = activity
     this.#phishing = phishing
-<<<<<<< HEAD
     this.fromRequestId = fromRequestId
-    this.#accountOp = structuredClone(accountOp)
-=======
-    this.fromActionId = fromActionId
     this.#accountOp = { ...structuredClone(accountOp), id: generateUuid() }
->>>>>>> b75de699
     this.#isSignRequestStillActive = isSignRequestStillActive
 
     this.rbfAccountOps = {}
@@ -508,7 +503,7 @@
     let callError: SignAccountOpError | null = null
 
     for (let index = 0; index < this.accountOp.calls.length; index++) {
-      const call = this.accountOp.calls[index]
+      const call = this.accountOp.calls[index]!
 
       if (!!call.data && !isBytesLike(call.data)) {
         callError = {
@@ -657,8 +652,8 @@
       (!this.accountOp.signingKeyAddr || !this.accountOp.signingKeyType)
     ) {
       this.#updateAccountOp({
-        signingKeyAddr: this.accountKeyStoreKeys[0].addr,
-        signingKeyType: this.accountKeyStoreKeys[0].type
+        signingKeyAddr: this.accountKeyStoreKeys[0]!.addr,
+        signingKeyType: this.accountKeyStoreKeys[0]!.type
       })
     }
     // we can set a default paidBy and feeToken here if they aren't any set
@@ -1085,7 +1080,7 @@
             // if they are with the same length, check if some of
             // their properties differ. If they do, we should update
             this.accountOp.calls.forEach((call, i) => {
-              const newCall = calls[i]
+              const newCall = calls[i]!
               if (
                 call.to !== newCall.to ||
                 call.data !== newCall.data ||
