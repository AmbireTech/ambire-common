import { ethers, JsonRpcProvider } from 'ethers'

import AmbireAccount from '../../../contracts/compiled/AmbireAccount.json'
import EntryPointAbi from '../../../contracts/compiled/EntryPoint.json'
import ERC20 from '../../../contracts/compiled/IERC20.json'
import { ERC_4337_ENTRYPOINT } from '../../consts/deploy'
import { Account, AccountStates } from '../../interfaces/account'
import { Key } from '../../interfaces/keystore'
import { NetworkDescriptor } from '../../interfaces/networkDescriptor'
import { Storage } from '../../interfaces/storage'
import { getKnownAddressLabels } from '../../libs/account/account'
import {
  AccountOp,
  accountOpSignableHash,
  GasFeePayment,
  getSignableCalls,
  isNative
} from '../../libs/accountOp/accountOp'
import { EstimateResult } from '../../libs/estimate/estimate'
import { GasRecommendation, getCallDataAdditional } from '../../libs/gasPrice/gasPrice'
import { callsHumanizer } from '../../libs/humanizer'
import { IrCall } from '../../libs/humanizer/interfaces'
import { Price, TokenResult } from '../../libs/portfolio'
import { getTargetEdgeCaseNonce, isErc4337Broadcast } from '../../libs/userOperation/userOperation'
import EventEmitter from '../eventEmitter'
import { KeystoreController } from '../keystore/keystore'
import { PortfolioController } from '../portfolio/portfolio'
<<<<<<< HEAD
import { getTargetEdgeCaseNonce, isErc4337Broadcast } from '../../libs/userOperation/userOperation'
import EntryPointAbi from '../../../contracts/compiled/EntryPoint.json'
import { AMBIRE_PAYMASTER, ERC_4337_ENTRYPOINT } from '../../consts/deploy'
import AmbireAccount from '../../../contracts/compiled/AmbireAccount.json'
=======
>>>>>>> 71308ad5
import { SettingsController } from '../settings/settings'

export enum SigningStatus {
  UnableToSign = 'unable-to-sign',
  ReadyToSign = 'ready-to-sign',
  InProgress = 'in-progress',
  InProgressAwaitingUserInput = 'in-progress-awaiting-user-input',
  Done = 'done'
}

type UnableToSignStatus = {
  type: SigningStatus.UnableToSign
  error: string
}

export type Status =
  | UnableToSignStatus
  | {
      type: Exclude<SigningStatus, SigningStatus.UnableToSign>
    }

export enum FeeSpeed {
  Slow = 'slow',
  Medium = 'medium',
  Fast = 'fast',
  Ape = 'ape'
}

function getTokenUsdAmount(token: TokenResult, gasAmount: bigint): string {
  const isUsd = (price: Price) => price.baseCurrency === 'usd'
  const usdPrice = BigInt(token.priceIn.find(isUsd)!.price * 1e18)

  // 18 it's because we multiply usdPrice * 1e18 and here we need to deduct it
  return ethers.formatUnits(gasAmount * usdPrice, 18 + token.decimals)
}

/**
 * In Ambire, signatures have types. The last byte of each signature
 * represents its type. Description in: SignatureValidator -> SignatureMode.
 * To indicate that we want to perform an ETH sign, we have to add a 01
 * hex (equal to the number 1) at the end of the signature.
 *
 * @param sig hex string
 * @returns hex string
 */
function wrapEthSign(sig: string): string {
  return `${sig}${'01'}`
}

export class SignAccountOpController extends EventEmitter {
  #keystore: KeystoreController

  #portfolio: PortfolioController

  #settings: SettingsController

  #storage: Storage

  #fetch: Function

  #providers: { [key: string]: JsonRpcProvider }

  #accounts: Account[] | null = null

  #networks: NetworkDescriptor[] | null = null

  #accountStates: AccountStates | null = null

  accountOp: AccountOp | null = null

  #gasPrices: GasRecommendation[] | null = null

  #estimation: EstimateResult | null = null

  paidBy: string | null = null

  selectedTokenAddr: string | null = null

  selectedFeeSpeed: FeeSpeed = FeeSpeed.Fast

  humanReadable: IrCall[] = []

  status: Status | null = null

  #callRelayer: Function

  constructor(
    keystore: KeystoreController,
    portfolio: PortfolioController,
    settings: SettingsController,
    storage: Storage,
    fetch: Function,
    providers: { [key: string]: JsonRpcProvider },
    callRelayer: Function
  ) {
    super()

    this.#keystore = keystore
    this.#portfolio = portfolio
    this.#settings = settings
    this.#storage = storage
    this.#fetch = fetch
    this.#providers = providers
    this.#callRelayer = callRelayer
  }

  get isInitialized(): boolean {
    return !!(
      this.#accounts &&
      this.#networks &&
      this.#accountStates &&
      this.accountOp &&
      this.#estimation
    )
  }

  get hasSelectedAccountOp() {
    return !!this.accountOp
  }

  get readyToSign() {
    return !!this.status && this.status?.type === SigningStatus.ReadyToSign
  }

  update({
    accountOp,
    gasPrices,
    estimation,
    feeTokenAddr,
    paidBy,
    speed,
    signingKeyAddr,
    signingKeyType
  }: {
    accountOp?: AccountOp
    gasPrices?: GasRecommendation[]
    estimation?: EstimateResult
    feeTokenAddr?: string
    paidBy?: string
    speed?: FeeSpeed
    signingKeyAddr?: Key['addr']
    signingKeyType?: Key['type']
  }) {
    if (!this.#accounts) {
      return this.emitError({
        message:
          'Something went wrong when updating the current account operation information. Missing accounts data. Please try to initiate the account operation again.',
        level: 'major',
        error: new Error('signAccountOp: missing accounts')
      })
    }

    if (gasPrices) this.#gasPrices = gasPrices

    if (estimation) this.#estimation = estimation

    if (accountOp) {
      if (!this.accountOp) {
        this.accountOp = accountOp
      } else if (
        this.accountOp.accountAddr === accountOp.accountAddr &&
        this.accountOp.networkId === accountOp.networkId
      ) {
        this.accountOp = accountOp
      }

      const knownAddressLabels = getKnownAddressLabels(
        this.#accounts,
        this.#settings.accountPreferences,
        this.#keystore.keys,
        this.#settings.keyPreferences
      )
      callsHumanizer(
        this.accountOp,
        knownAddressLabels,
        this.#storage,
        this.#fetch,
        (humanizedCalls) => {
          this.humanReadable = humanizedCalls
          this.emitUpdate()
        },
        (err) => this.emitError(err)
      )
    }

    if (feeTokenAddr && paidBy) {
      this.paidBy = paidBy
      this.selectedTokenAddr = feeTokenAddr
    }

    if (speed && this.isInitialized) {
      this.selectedFeeSpeed = speed
    }

    if (signingKeyAddr && signingKeyType && this.isInitialized) {
      this.accountOp!.signingKeyAddr = signingKeyAddr
      this.accountOp!.signingKeyType = signingKeyType
    }

    // Setting defaults
    if (this.availableFeeOptions.length && !this.paidBy && !this.feeToken) {
      const defaultFeeOption = this.availableFeeOptions[0]

      this.paidBy = defaultFeeOption.paidBy
      this.selectedTokenAddr = defaultFeeOption.address
    }

    if (this.isInitialized && this.paidBy && this.selectedTokenAddr && this.selectedFeeSpeed) {
      this.accountOp!.gasFeePayment = this.#getGasFeePayment()
    }

    this.updateStatusToReadyToSign()
  }

  /**
   * We decided to split the update method into two separate methods: update and updateMainDeps,
   * only to separate user-related information (such as paidBy, feeTokenAddr, etc.)
   * from the main components (such as accounts, networks, etc.).
   * There is nothing more than that.
   */
  updateMainDeps({
    accounts,
    networks,
    accountStates
  }: {
    accounts?: Account[]
    networks?: NetworkDescriptor[]
    accountStates?: AccountStates
  }) {
    if (accounts) this.#accounts = accounts
    if (networks) this.#networks = networks
    if (accountStates) this.#accountStates = accountStates

    this.updateStatusToReadyToSign()
  }

  updateStatusToReadyToSign() {
    if (
      this.isInitialized &&
      this.#estimation &&
      this.accountOp?.signingKeyAddr &&
      this.accountOp?.gasFeePayment
    ) {
      this.status = { type: SigningStatus.ReadyToSign }
    }
    this.emitUpdate()
  }

  reset() {
    this.accountOp = null
    this.#gasPrices = null
    this.#estimation = null
    this.selectedFeeSpeed = FeeSpeed.Fast
    this.paidBy = null
    this.selectedTokenAddr = null
    this.status = null
    this.humanReadable = []
    this.emitUpdate()
  }

  resetStatus() {
    this.status = null
    this.emitUpdate()
  }

  // internal helper to get the account
  #getAccount(): Account | null {
    if (!this.accountOp || !this.#accounts) return null
    const account = this.#accounts.find((x) => x.addr === this.accountOp!.accountAddr)
    if (!account) {
      throw new Error(`accountOp selected with non-existant account: ${this.accountOp.accountAddr}`)
    }
    return account
  }

  #getPortfolioToken(addr: string): TokenResult | undefined {
    return this.#portfolio.latest?.[this.accountOp!.accountAddr]?.[
      this.accountOp!.networkId
    ]?.result?.tokens.find((token) => token.address === addr)
  }

  /**
   * Obtain the native token ratio in relation to a fee token.
   *
   * By knowing the USD value of the tokens in the portfolio,
   * we can calculate the ratio between a native token and a fee token.
   *
   * For example, 1 ETH = 8 BNB (ratio: 8).
   *
   * We require the ratio to be in a BigInt format since all the application values,
   * such as amount, gasLimit, etc., are also represented as BigInt numbers.
   */
  #getNativeToFeeTokenRatio(feeToken: TokenResult): bigint {
    const native = this.#getPortfolioToken('0x0000000000000000000000000000000000000000')
    const isUsd = (price: Price) => price.baseCurrency === 'usd'
    const ratio = native!.priceIn.find(isUsd)!.price / feeToken!.priceIn.find(isUsd)!.price

    // Here we multiply it by 1e18, in order to keep the decimal precision.
    // Otherwise, passing the ratio to the BigInt constructor, we will lose the numbers after the decimal point.
    // Later, once we need to normalize this ratio, we should not forget to divide it by 1e18.
    return BigInt(ratio * 1e18)
  }

  #getAmountAfterFeeTokenConvert(
    simulatedGasLimit: bigint,
    gasPrice: bigint,
    nativeRatio: bigint,
    feeTokenDecimals: number
  ) {
    const amountInWei = simulatedGasLimit * gasPrice + this.#estimation!.addedNative

    // Let's break down the process of converting the amount into FeeToken:
    // 1. Initially, we multiply the amount in wei by the native to fee token ratio.
    // 2. Next, we address the decimal places:
    // 2.1. First, we convert wei to native by dividing by 10^18 (representing the decimals).
    // 2.2. Now, with the amount in the native token, we incorporate nativeRatio decimals into the calculation (18 + 18) to standardize the amount.
    // 2.3. At this point, we precisely determine the number of fee tokens. For instance, if the amount is 3 USDC, we must convert it to a BigInt value, while also considering feeToken.decimals.
    return (amountInWei * nativeRatio) / BigInt(10 ** (18 + 18 - feeTokenDecimals))
  }

  get feeSpeeds(): {
    type: string
    amount: bigint
    simulatedGasLimit: bigint
    amountFormatted: string
    amountUsd: string
  }[] {
    if (!this.isInitialized || !this.#gasPrices || !this.paidBy || !this.selectedTokenAddr)
      return []

    const account = this.#getAccount()
    const gasUsed = this.#estimation!.gasUsed
    const feeToken = this.#getPortfolioToken(this.selectedTokenAddr)
    const network = this.#networks?.find((n) => n.id === this.accountOp?.networkId)

    return this.#gasPrices.map((gasRecommendation) => {
      let amount
      let simulatedGasLimit

      let gasPrice = 0n
      // As GasRecommendation type is a result of the union between GasPriceRecommendation and Gas1559Recommendation,
      // then the both types don't have the same interface/props.
      // Therefore, we need to check for a prop existence, before accessing it.
      // GasPriceRecommendation
      if ('gasPrice' in gasRecommendation) gasPrice = gasRecommendation.gasPrice
      // Gas1559Recommendation
      if ('baseFeePerGas' in gasRecommendation)
        gasPrice = gasRecommendation.baseFeePerGas + gasRecommendation.maxPriorityFeePerGas

      // EOA
      if (!account || !account?.creation) {
        simulatedGasLimit = gasUsed
        amount = simulatedGasLimit * gasPrice + this.#estimation!.addedNative
      } else if (this.#estimation!.erc4337estimation) {
        // ERC 4337
        const nativeRatio = this.#getNativeToFeeTokenRatio(feeToken!)
        const feeTokenGasUsed = this.#estimation!.feePaymentOptions.find(
          (option) => option.address === feeToken?.address
        )!.gasUsed!

        simulatedGasLimit = this.#estimation!.erc4337estimation.gasUsed + feeTokenGasUsed
        amount = this.#getAmountAfterFeeTokenConvert(
          simulatedGasLimit,
          gasPrice,
          nativeRatio,
          feeToken!.decimals
        )
      } else if (this.paidBy !== this.accountOp!.accountAddr) {
        // Smart account, but EOA pays the fee
        simulatedGasLimit = gasUsed

        const accountState =
          this.#accountStates![this.accountOp!.accountAddr][this.accountOp!.networkId]
        simulatedGasLimit += getCallDataAdditional(this.accountOp!, network!, accountState)

        amount = simulatedGasLimit * gasPrice + this.#estimation!.addedNative
      } else {
        // Relayer.
        // relayer or 4337, we need to add feeTokenOutome.gasUsed
        const nativeRatio = this.#getNativeToFeeTokenRatio(feeToken!)
        const feeTokenGasUsed = this.#estimation!.feePaymentOptions.find(
          (option) => option.address === feeToken?.address
        )!.gasUsed!
        // @TODO - add comment why here we use `feePaymentOptions`, but we don't use it in EOA
        simulatedGasLimit = gasUsed + feeTokenGasUsed

        const accountState =
          this.#accountStates![this.accountOp!.accountAddr][this.accountOp!.networkId]
        simulatedGasLimit += getCallDataAdditional(this.accountOp!, network!, accountState)

        amount = this.#getAmountAfterFeeTokenConvert(
          simulatedGasLimit,
          gasPrice,
          nativeRatio,
          feeToken!.decimals
        )
      }

      return {
        type: gasRecommendation.name,
        simulatedGasLimit,
        amount,
        // TODO - fix type Number(feeToken?.decimals)
        amountFormatted: ethers.formatUnits(amount, Number(feeToken?.decimals)),
        amountUsd: getTokenUsdAmount(feeToken!, amount)
      }
    })
  }

  #getGasFeePayment(): GasFeePayment {
    if (!this.isInitialized) throw new Error('signAccountOp: not initialized')

    if (!this.selectedTokenAddr) throw new Error('signAccountOp: token not selected')
    if (!this.paidBy) throw new Error('signAccountOp: paying account not selected')

    const feeToken = this.#getPortfolioToken(this.selectedTokenAddr)
    const { amount, simulatedGasLimit } = this.feeSpeeds.find(
      (speed) => speed.type === this.selectedFeeSpeed
    )!

    const accountState =
      this.#accountStates![this.accountOp!.accountAddr][this.accountOp!.networkId]
    const network = this.#networks?.find((n) => n.id === this.accountOp?.networkId)
    return {
      paidBy: this.paidBy,
      isERC4337: isErc4337Broadcast(network!, accountState),
      isGasTank: feeToken?.networkId === 'gasTank',
      inToken: feeToken!.address,
      amount,
      simulatedGasLimit
    }
  }

  get feeToken(): string | null {
    return this.accountOp?.gasFeePayment?.inToken || null
  }

  get feePaidBy(): string | null {
    return this.accountOp?.gasFeePayment?.paidBy || null
  }

  get availableFeeOptions(): EstimateResult['feePaymentOptions'] {
    const account = this.#getAccount()
    if (!account || !this.isInitialized) return []

    // FeeOptions having amount
    return this.#estimation!.feePaymentOptions.filter((feeOption) => feeOption.availableAmount)
  }

  // eslint-disable-next-line class-methods-use-this
  get speedOptions() {
    return Object.values(FeeSpeed) as string[]
  }

  #setSigningError(error: string) {
    this.status = { type: SigningStatus.UnableToSign, error }
    this.emitUpdate()
  }

  #addFeePayment() {
    // TODO: add the fee payment only if it hasn't been added already

    // In case of gas tank token fee payment, we need to include one more call to account op
    const abiCoder = new ethers.AbiCoder()
    const feeCollector = '0x942f9CE5D9a33a82F88D233AEb3292E680230348'

    if (this.accountOp!.gasFeePayment!.isGasTank) {
      // @TODO - config/const
      const feeToken = this.#getPortfolioToken(this.accountOp!.gasFeePayment!.inToken)

      this.accountOp!.feeCall = {
        to: feeCollector,
        value: 0n,
        data: abiCoder.encode(
          ['string', 'uint256', 'string'],
          ['gasTank', this.accountOp!.gasFeePayment!.amount, feeToken?.symbol]
        )
      }

      return
    }

    if (this.accountOp!.gasFeePayment!.inToken == '0x0000000000000000000000000000000000000000') {
      // native payment
      this.accountOp!.feeCall = {
        to: feeCollector,
        value: this.accountOp!.gasFeePayment!.amount,
        data: '0x'
      }
    } else {
      // token payment
      const ERC20Interface = new ethers.Interface(ERC20.abi)
      this.accountOp!.feeCall = {
        to: this.accountOp!.gasFeePayment!.inToken,
        value: 0n,
        data: ERC20Interface.encodeFunctionData('transfer', [
          feeCollector,
          this.accountOp!.gasFeePayment!.amount
        ])
      }
    }
  }

  async sign() {
    if (!this.accountOp?.signingKeyAddr || !this.accountOp?.signingKeyType)
      return this.#setSigningError('no signing key set')
    if (!this.accountOp?.gasFeePayment) return this.#setSigningError('no gasFeePayment set')
    if (!this.readyToSign) return this.#setSigningError('not ready to sign')
    const network = this.#networks?.find((n) => n.id === this.accountOp?.networkId)
    if (!network) return this.#setSigningError('sign: unsupported network')

    const account = this.#getAccount()
    const signer = await this.#keystore.getSigner(
      this.accountOp.signingKeyAddr,
      this.accountOp.signingKeyType
    )
    if (!account) return this.#setSigningError('non-existent account')
    if (!signer) return this.#setSigningError('no available signer')

    this.status = { type: SigningStatus.InProgress }
    this.emitUpdate()

    const gasFeePayment = this.accountOp.gasFeePayment

    const provider = this.#providers[this.accountOp.networkId]
    const nonce = await provider.getTransactionCount(this.accountOp.accountAddr)
    try {
      // In case of EOA account
      if (!account.creation) {
        if (this.accountOp.calls.length !== 1)
          return this.#setSigningError(
            'tried to sign an EOA transaction with multiple or zero calls'
          )
        const { to, value, data } = this.accountOp.calls[0]
        this.accountOp.signature = await signer.signRawTransaction({
          to,
          value,
          data,
          chainId: network.chainId,
          gasLimit: gasFeePayment.simulatedGasLimit,
          nonce,
          gasPrice:
            (gasFeePayment.amount - this.#estimation!.addedNative) / gasFeePayment.simulatedGasLimit
        })
      } else if (this.accountOp.gasFeePayment.paidBy !== account.addr) {
        // Smart account, but EOA pays the fee
        // EOA pays for execute() - relayerless

        this.accountOp.signature = wrapEthSign(
          await signer.signMessage(ethers.hexlify(accountOpSignableHash(this.accountOp)))
        )
      } else if (this.accountOp.gasFeePayment.isERC4337) {
        const userOperation = this.accountOp.asUserOperation
        if (!userOperation) {
          return this.#setSigningError(
            `Cannot sign as no user operation is present foxr account op ${this.accountOp.accountAddr}`
          )
        }

        const gasPrice =
          (gasFeePayment.amount - this.#estimation!.addedNative) / gasFeePayment.simulatedGasLimit
        userOperation.maxFeePerGas = ethers.toBeHex(gasPrice)
        userOperation.maxPriorityFeePerGas = ethers.toBeHex(gasPrice)

        if (userOperation?.isEdgeCase || !isNative(this.accountOp.gasFeePayment)) {
          this.#addFeePayment()
        } else {
          delete this.accountOp.feeCall
        }

        // if we're in the edge case scenario, set the callData to
        // executeMultiple and sign it
        if (userOperation.isEdgeCase) {
          const ambireAccount = new ethers.Interface(AmbireAccount.abi)
          const signature = wrapEthSign(
            await signer.signMessage(ethers.hexlify(accountOpSignableHash(this.accountOp)))
          )
          userOperation.callData = ambireAccount.encodeFunctionData('executeMultiple', [
            [[getSignableCalls(this.accountOp), signature]]
          ])
          this.accountOp.signature = signature
        }

        // call the paymaster for the edgeCase or for non-native payments
        if (userOperation.isEdgeCase || !isNative(this.accountOp.gasFeePayment!)) {
          const response = await this.#callRelayer(
            `/v2/paymaster/${this.accountOp.networkId}/sign`,
            'POST',
<<<<<<< HEAD
            {
              // send without the isEdgeCase prop
              userOperation: (({ isEdgeCase, ...o }) => o)(userOperation),
              paymaster: AMBIRE_PAYMASTER
            }
=======
            // send without the isEdgeCase prop
            { userOperation: (({ isEdgeCase, ...o }) => o)(userOperation) }
>>>>>>> 71308ad5
          )
          if (response.success) {
            userOperation.paymasterAndData = response.data.paymasterAndData

            // after getting the paymaster data, if we're in the edge case,
            // we have to set the correct edge case nonce
            if (userOperation.isEdgeCase) {
              userOperation.nonce = getTargetEdgeCaseNonce(userOperation)
            }
          } else {
            this.#setSigningError(
              `User operation signing failed on paymaster approval: ${response.data.errorState}`
            )
          }
        }

        // in normal cases (not edgeCase), we sign the user operation
        if (!userOperation.isEdgeCase) {
          const entryPoint: any = new ethers.BaseContract(
            ERC_4337_ENTRYPOINT,
            EntryPointAbi,
            provider
          )
          const userOpHash = await entryPoint.getUserOpHash(userOperation)
          const signature = wrapEthSign(await signer.signMessage(userOpHash))
          userOperation.signature = signature
          this.accountOp.signature = signature
        }
        this.accountOp.asUserOperation = userOperation
      } else {
        // Relayer
        this.#addFeePayment()
        this.accountOp.signature = wrapEthSign(
          await signer.signMessage(ethers.hexlify(accountOpSignableHash(this.accountOp)))
        )
      }

      this.status = { type: SigningStatus.Done }
      this.emitUpdate()
    } catch (error: any) {
      this.#setSigningError(`Signing failed: ${error?.message}`)
    }
    // TODO: Now, the UI needs to call mainCtrl.broadcastSignedAccountOp(mainCtrl.signAccountOp.accountOp)
  }

  toJSON() {
    return {
      ...this,
      isInitialized: this.isInitialized,
      hasSelectedAccountOp: this.hasSelectedAccountOp,
      readyToSign: this.readyToSign,
      availableFeeOptions: this.availableFeeOptions,
      feeSpeeds: this.feeSpeeds,
      feeToken: this.feeToken,
      feePaidBy: this.feePaidBy,
      speedOptions: this.speedOptions
    }
  }
}<|MERGE_RESOLUTION|>--- conflicted
+++ resolved
@@ -3,7 +3,7 @@
 import AmbireAccount from '../../../contracts/compiled/AmbireAccount.json'
 import EntryPointAbi from '../../../contracts/compiled/EntryPoint.json'
 import ERC20 from '../../../contracts/compiled/IERC20.json'
-import { ERC_4337_ENTRYPOINT } from '../../consts/deploy'
+import { AMBIRE_PAYMASTER, ERC_4337_ENTRYPOINT } from '../../consts/deploy'
 import { Account, AccountStates } from '../../interfaces/account'
 import { Key } from '../../interfaces/keystore'
 import { NetworkDescriptor } from '../../interfaces/networkDescriptor'
@@ -25,13 +25,6 @@
 import EventEmitter from '../eventEmitter'
 import { KeystoreController } from '../keystore/keystore'
 import { PortfolioController } from '../portfolio/portfolio'
-<<<<<<< HEAD
-import { getTargetEdgeCaseNonce, isErc4337Broadcast } from '../../libs/userOperation/userOperation'
-import EntryPointAbi from '../../../contracts/compiled/EntryPoint.json'
-import { AMBIRE_PAYMASTER, ERC_4337_ENTRYPOINT } from '../../consts/deploy'
-import AmbireAccount from '../../../contracts/compiled/AmbireAccount.json'
-=======
->>>>>>> 71308ad5
 import { SettingsController } from '../settings/settings'
 
 export enum SigningStatus {
@@ -514,7 +507,7 @@
       return
     }
 
-    if (this.accountOp!.gasFeePayment!.inToken == '0x0000000000000000000000000000000000000000') {
+    if (this.accountOp!.gasFeePayment!.inToken === '0x0000000000000000000000000000000000000000') {
       // native payment
       this.accountOp!.feeCall = {
         to: feeCollector,
@@ -620,16 +613,11 @@
           const response = await this.#callRelayer(
             `/v2/paymaster/${this.accountOp.networkId}/sign`,
             'POST',
-<<<<<<< HEAD
             {
               // send without the isEdgeCase prop
               userOperation: (({ isEdgeCase, ...o }) => o)(userOperation),
               paymaster: AMBIRE_PAYMASTER
             }
-=======
-            // send without the isEdgeCase prop
-            { userOperation: (({ isEdgeCase, ...o }) => o)(userOperation) }
->>>>>>> 71308ad5
           )
           if (response.success) {
             userOperation.paymasterAndData = response.data.paymasterAndData
