--- conflicted
+++ resolved
@@ -17,13 +17,6 @@
 import { BUNDLER } from '../../consts/bundlers'
 import { SINGLETON } from '../../consts/deploy'
 import gasTankFeeTokens from '../../consts/gasTankFeeTokens'
-<<<<<<< HEAD
-=======
-import { UserOperation } from '../../libs/userOperation/types'
-import { EstimationController } from '../estimation/estimation'
-import { EstimationStatus } from '../estimation/types'
-import { NetworksController } from '../networks/networks'
->>>>>>> e5caae5e
 /* eslint-disable no-restricted-syntax */
 import { ERRORS, RETRY_TO_INIT_ACCOUNT_OP_MSG } from '../../consts/signAccountOp/errorHandling'
 import {
@@ -64,12 +57,8 @@
 } from '../../libs/gasPrice/gasPrice'
 import { humanizeAccountOp } from '../../libs/humanizer'
 import { hasRelayerSupport } from '../../libs/networks/networks'
-<<<<<<< HEAD
+import { AbstractPaymaster } from '../../libs/paymaster/abstractPaymaster'
 import { GetOptions, TokenResult } from '../../libs/portfolio'
-=======
-import { AbstractPaymaster } from '../../libs/paymaster/abstractPaymaster'
-import { GetOptions, Price, TokenResult } from '../../libs/portfolio'
->>>>>>> e5caae5e
 import {
   adjustEntryPointAuthorization,
   get7702Sig,
@@ -83,6 +72,7 @@
   wrapUnprotected
 } from '../../libs/signMessage/signMessage'
 import { getGasUsed } from '../../libs/singleton/singleton'
+import { UserOperation } from '../../libs/userOperation/types'
 import {
   getActivatorCall,
   getPackedUserOp,
