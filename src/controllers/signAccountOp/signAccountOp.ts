--- conflicted
+++ resolved
@@ -748,20 +748,12 @@
       } else {
         // Relayer
         this.#addFeePayment()
-<<<<<<< HEAD
         const typedData = getTypedData(
           this.#network.chainId,
           this.accountOp.accountAddr,
           ethers.hexlify(accountOpSignableHash(this.accountOp))
         )
         this.accountOp.signature = wrapStandard(await signer.signTypedData(typedData))
-=======
-
-        const message = ethers.hexlify(accountOpSignableHash(this.accountOp))
-        const sig = await signer.signMessage(message)
-
-        this.accountOp.signature = wrapEthSign(sig)
->>>>>>> 89e0121e
       }
 
       this.status = { type: SigningStatus.Done }
