import { ethers, JsonRpcProvider } from 'ethers'

import AmbireAccount from '../../../contracts/compiled/AmbireAccount.json'
import EntryPointAbi from '../../../contracts/compiled/EntryPoint.json'
import ERC20 from '../../../contracts/compiled/IERC20.json'
import { AMBIRE_PAYMASTER, ERC_4337_ENTRYPOINT } from '../../consts/deploy'
import { Account, AccountStates } from '../../interfaces/account'
import { ExternalSignerController, Key } from '../../interfaces/keystore'
import { NetworkDescriptor } from '../../interfaces/networkDescriptor'
import { Storage } from '../../interfaces/storage'
import { getKnownAddressLabels } from '../../libs/account/account'
import {
  AccountOp,
  accountOpSignableHash,
  GasFeePayment,
  getSignableCalls,
  isNative
} from '../../libs/accountOp/accountOp'
import { EstimateResult } from '../../libs/estimate/estimate'
import { GasRecommendation, getCallDataAdditional } from '../../libs/gasPrice/gasPrice'
import { callsHumanizer } from '../../libs/humanizer'
import { IrCall } from '../../libs/humanizer/interfaces'
import { Price, TokenResult } from '../../libs/portfolio'
import { getTargetEdgeCaseNonce, isErc4337Broadcast } from '../../libs/userOperation/userOperation'
import EventEmitter from '../eventEmitter'
import { KeystoreController } from '../keystore/keystore'
import { PortfolioController } from '../portfolio/portfolio'
import { SettingsController } from '../settings/settings'

export enum SigningStatus {
  UnableToSign = 'unable-to-sign',
  ReadyToSign = 'ready-to-sign',
  InProgress = 'in-progress',
  InProgressAwaitingUserInput = 'in-progress-awaiting-user-input',
  Done = 'done'
}

type UnableToSignStatus = {
  type: SigningStatus.UnableToSign
  error: string
}

export type Status =
  | UnableToSignStatus
  | {
      type: Exclude<SigningStatus, SigningStatus.UnableToSign>
    }

export enum FeeSpeed {
  Slow = 'slow',
  Medium = 'medium',
  Fast = 'fast',
  Ape = 'ape'
}

function getTokenUsdAmount(token: TokenResult, gasAmount: bigint): string {
  const isUsd = (price: Price) => price.baseCurrency === 'usd'
  const usdPrice = BigInt(token.priceIn.find(isUsd)!.price * 1e18)

  // 18 it's because we multiply usdPrice * 1e18 and here we need to deduct it
  return ethers.formatUnits(gasAmount * usdPrice, 18 + token.decimals)
}

/**
 * In Ambire, signatures have types. The last byte of each signature
 * represents its type. Description in: SignatureValidator -> SignatureMode.
 * To indicate that we want to perform an ETH sign, we have to add a 01
 * hex (equal to the number 1) at the end of the signature.
 *
 * @param sig hex string
 * @returns hex string
 */
function wrapEthSign(sig: string): string {
  return `${sig}${'01'}`
}

export class SignAccountOpController extends EventEmitter {
  #keystore: KeystoreController

  #portfolio: PortfolioController

  #settings: SettingsController

  #storage: Storage

  #fetch: Function

  #providers: { [key: string]: JsonRpcProvider }

  #account: Account

  #accounts: Account[]

  #accountStates: AccountStates

  #network: NetworkDescriptor

  accountOp: AccountOp

  #gasPrices: GasRecommendation[] | null = null

  #estimation: EstimateResult | null = null

  paidBy: string | null = null

  selectedTokenAddr: string | null = null

  selectedFeeSpeed: FeeSpeed = FeeSpeed.Fast

  humanReadable: IrCall[] = []

  status: Status | null = null

  #callRelayer: Function

  constructor(
    keystore: KeystoreController,
    portfolio: PortfolioController,
    settings: SettingsController,
    account: Account,
    accounts: Account[],
    accountStates: AccountStates,
    network: NetworkDescriptor,
    accountOp: AccountOp,
    storage: Storage,
    fetch: Function,
    providers: { [key: string]: JsonRpcProvider },
    callRelayer: Function
  ) {
    super()
    this.#keystore = keystore
    this.#portfolio = portfolio
    this.#settings = settings
    this.#account = account
    this.#accounts = accounts
    this.#accountStates = accountStates
    this.#network = network
    this.accountOp = accountOp
    this.#storage = storage
    this.#fetch = fetch
    this.#providers = providers
    this.#callRelayer = callRelayer

    this.#humanizeAccountOp()
  }

  get isInitialized(): boolean {
    return !!(this.#account && this.#network && this.accountOp && this.#estimation)
  }

  #setDefaults() {
    if (this.availableFeeOptions.length && !this.paidBy && !this.selectedTokenAddr) {
      const defaultFeeOption = this.availableFeeOptions[0]

      this.paidBy = defaultFeeOption.paidBy
      this.selectedTokenAddr = defaultFeeOption.address
    }
    // Set the first signer as the default one.
    // If there are more available signers, the user will be able to select a different signer from the application.
    // The main benefit of having a default signer
    // is that it drastically simplifies the logic of determining whether the account is ready for signing.
    // For example, in the `sign` method and on the application screen, we can simply rely on the `this.readyToSign` flag.
    // Otherwise, if we don't have a default value, then `this.readyToSign` will always be false unless we set a signer.
    // In that case, on the application, we want the "Sign" button to be clickable/enabled,
    // and we have to check and expose the `SignAccountOp` controller's inner state to make this check possible.
    if (!this.accountOp.signingKeyAddr || !this.accountOp.signingKeyType) {
      this.accountOp.signingKeyAddr = this.accountKeyStoreKeys[0].addr
      this.accountOp.signingKeyType = this.accountKeyStoreKeys[0].type
    }
  }

  #setGasFeePayment() {
    if (this.isInitialized && this.paidBy && this.selectedTokenAddr && this.selectedFeeSpeed) {
      this.accountOp!.gasFeePayment = this.#getGasFeePayment()
    }
  }

  #humanizeAccountOp() {
    const knownAddressLabels = getKnownAddressLabels(
      this.#accounts,
      this.#settings.accountPreferences,
      this.#keystore.keys,
      this.#settings.keyPreferences
    )
    callsHumanizer(
      this.accountOp,
      knownAddressLabels,
      this.#storage,
      this.#fetch,
      (humanizedCalls) => {
        this.humanReadable = humanizedCalls
        this.emitUpdate()
      },
      (err) => this.emitError(err)
    )
  }

  get errors(): string[] {
    const errors: string[] = []

    if (!this.isInitialized) return errors

    if (!this.availableFeeOptions.length)
      errors.push(
        "We are unable to estimate your transaction as you don't have tokens with balances to cover the fee."
      )

    if (!this.accountKeyStoreKeys.length)
      errors.push('We are unable to sign your transaction as there is no available signer.')

    // This error should not happen, as in the update method we are always setting a default signer.
    // It may occur, only if there are no available signer.
    if (!this.accountOp?.signingKeyType || !this.accountOp?.signingKeyAddr)
      errors.push('Please select a signer to sign the transaction.')

    if (!this.accountOp?.gasFeePayment)
      errors.push('Please select a token and an account for paying the gas fee.')

    if (this.accountOp?.gasFeePayment && this.availableFeeOptions.length) {
      const feeToken = this.availableFeeOptions.find(
        (feeOption) =>
          feeOption.paidBy === this.accountOp?.gasFeePayment?.paidBy &&
          feeOption.address === this.accountOp?.gasFeePayment?.inToken
      )

      if (feeToken!.availableAmount < this.accountOp?.gasFeePayment.amount) {
        errors.push(
          "Signing is not possible with the selected account's token as it doesn't have sufficient funds to cover the gas payment fee."
        )
      }
    }

    // If signing fails, we know the exact error and aim to forward it to the remaining errors,
    // as the application will exclusively render `signAccountOp.errors`.
    if (this.status?.type === SigningStatus.UnableToSign) {
      errors.push(this.status.error)
    }

    // The signing might fail, tell the user why but allow the user to retry signing,
    // @ts-ignore fix TODO: type mismatch
    if (this.status?.type === SigningStatus.ReadyToSign && !!this.status.error) {
      // @ts-ignore typescript complains, but the error being present gets checked above
      errors.push(this.status.error)
    }

    return errors
  }

  get hasSelectedAccountOp() {
    return !!this.accountOp
  }

  get readyToSign() {
    return !!this.status && this.status?.type === SigningStatus.ReadyToSign
  }

  update({
    gasPrices,
    estimation,
    feeTokenAddr,
    paidBy,
    speed,
    signingKeyAddr,
    signingKeyType
  }: {
    accountOp?: AccountOp
    gasPrices?: GasRecommendation[]
    estimation?: EstimateResult
    feeTokenAddr?: string
    paidBy?: string
    speed?: FeeSpeed
    signingKeyAddr?: Key['addr']
    signingKeyType?: Key['type']
  }) {
    if (gasPrices) this.#gasPrices = gasPrices

    if (estimation) this.#estimation = estimation

    if (feeTokenAddr && paidBy) {
      this.paidBy = paidBy
      this.selectedTokenAddr = feeTokenAddr
    }

    if (speed && this.isInitialized) {
      this.selectedFeeSpeed = speed
    }

    if (signingKeyAddr && signingKeyType && this.isInitialized) {
      this.accountOp!.signingKeyAddr = signingKeyAddr
      this.accountOp!.signingKeyType = signingKeyType
    }

    // Set defaults, if some of the optional params are omitted
    this.#setDefaults()
    // Here, we expect to have most of the fields set, so we can safely set GasFeePayment
    this.#setGasFeePayment()
    this.updateStatusToReadyToSign()
  }

  updateStatusToReadyToSign() {
    if (
      this.isInitialized &&
      this.#estimation &&
      this.accountOp?.signingKeyAddr &&
      this.accountOp?.signingKeyType &&
      this.accountOp?.gasFeePayment &&
      !this.errors.length
    ) {
      this.status = { type: SigningStatus.ReadyToSign }
    }
    this.emitUpdate()
  }

  reset() {
    this.#gasPrices = null
    this.#estimation = null
    this.selectedFeeSpeed = FeeSpeed.Fast
    this.paidBy = null
    this.selectedTokenAddr = null
    this.status = null
    this.humanReadable = []
    this.emitUpdate()
  }

  resetStatus() {
    this.status = null
    this.emitUpdate()
  }

  #getPortfolioToken(addr: string): TokenResult | undefined {
    return this.#portfolio.latest?.[this.accountOp!.accountAddr]?.[
      this.accountOp!.networkId
    ]?.result?.tokens.find((token) => token.address === addr)
  }

  /**
   * Obtain the native token ratio in relation to a fee token.
   *
   * By knowing the USD value of the tokens in the portfolio,
   * we can calculate the ratio between a native token and a fee token.
   *
   * For example, 1 ETH = 8 BNB (ratio: 8).
   *
   * We require the ratio to be in a BigInt format since all the application values,
   * such as amount, gasLimit, etc., are also represented as BigInt numbers.
   */
  #getNativeToFeeTokenRatio(feeToken: TokenResult): bigint {
    const native = this.#getPortfolioToken('0x0000000000000000000000000000000000000000')
    const isUsd = (price: Price) => price.baseCurrency === 'usd'
    const ratio = native!.priceIn.find(isUsd)!.price / feeToken!.priceIn.find(isUsd)!.price

    // Here we multiply it by 1e18, in order to keep the decimal precision.
    // Otherwise, passing the ratio to the BigInt constructor, we will lose the numbers after the decimal point.
    // Later, once we need to normalize this ratio, we should not forget to divide it by 1e18.
    return BigInt(ratio * 1e18)
  }

  static getAmountAfterFeeTokenConvert(
    simulatedGasLimit: bigint,
    gasPrice: bigint,
    nativeRatio: bigint,
    feeTokenDecimals: number,
    addedNative: bigint
  ) {
    const amountInWei = simulatedGasLimit * gasPrice + addedNative

    // Let's break down the process of converting the amount into FeeToken:
    // 1. Initially, we multiply the amount in wei by the native to fee token ratio.
    // 2. Next, we address the decimal places:
    // 2.1. First, we convert wei to native by dividing by 10^18 (representing the decimals).
    // 2.2. Now, with the amount in the native token, we incorporate nativeRatio decimals into the calculation (18 + 18) to standardize the amount.
    // 2.3. At this point, we precisely determine the number of fee tokens. For instance, if the amount is 3 USDC, we must convert it to a BigInt value, while also considering feeToken.decimals.
    return (amountInWei * nativeRatio) / BigInt(10 ** (18 + 18 - feeTokenDecimals))
  }

  get feeSpeeds(): {
    type: string
    amount: bigint
    simulatedGasLimit: bigint
    amountFormatted: string
    amountUsd: string
    maxPriorityFeePerGas?: bigint
  }[] {
    if (!this.isInitialized || !this.#gasPrices || !this.paidBy || !this.selectedTokenAddr)
      return []

    const gasUsed = this.#estimation!.gasUsed
    const feeToken = this.#getPortfolioToken(this.selectedTokenAddr)
    const feeTokenEstimation = this.#estimation!.feePaymentOptions.find(
      (option) => option.address === this.selectedTokenAddr && this.paidBy === option.paidBy
    )!

    return this.#gasPrices.map((gasRecommendation) => {
      let amount
      let simulatedGasLimit

      let gasPrice = 0n
      // As GasRecommendation type is a result of the union between GasPriceRecommendation and Gas1559Recommendation,
      // then the both types don't have the same interface/props.
      // Therefore, we need to check for a prop existence, before accessing it.
      // GasPriceRecommendation
      if ('gasPrice' in gasRecommendation) gasPrice = gasRecommendation.gasPrice
      // Gas1559Recommendation
      if ('baseFeePerGas' in gasRecommendation)
        gasPrice = gasRecommendation.baseFeePerGas + gasRecommendation.maxPriorityFeePerGas

      // EOA
      if (!this.#account || !this.#account?.creation) {
        simulatedGasLimit = gasUsed
        amount = simulatedGasLimit * gasPrice + feeTokenEstimation.addedNative
      } else if (this.#estimation!.erc4337estimation) {
        // ERC 4337
        const nativeRatio = this.#getNativeToFeeTokenRatio(feeToken!)

        simulatedGasLimit =
          this.#estimation!.erc4337estimation.gasUsed + feeTokenEstimation.gasUsed!
        amount = SignAccountOpController.getAmountAfterFeeTokenConvert(
          simulatedGasLimit,
          gasPrice,
          nativeRatio,
          feeToken!.decimals,
          feeTokenEstimation.addedNative
        )
      } else if (this.paidBy !== this.accountOp!.accountAddr) {
        // Smart account, but EOA pays the fee
        simulatedGasLimit = gasUsed

        const accountState =
          this.#accountStates![this.accountOp!.accountAddr][this.accountOp!.networkId]
        simulatedGasLimit += getCallDataAdditional(this.accountOp!, this.#network, accountState)

        amount = simulatedGasLimit * gasPrice + feeTokenEstimation.addedNative
      } else {
        // Relayer.
        // relayer or 4337, we need to add feeTokenOutome.gasUsed
        const nativeRatio = this.#getNativeToFeeTokenRatio(feeToken!)
        const feeTokenGasUsed = this.#estimation!.feePaymentOptions.find(
          (option) => option.address === feeToken?.address
        )!.gasUsed!
        // @TODO - add comment why here we use `feePaymentOptions`, but we don't use it in EOA
        simulatedGasLimit = gasUsed + feeTokenGasUsed

        const accountState =
          this.#accountStates![this.accountOp!.accountAddr][this.accountOp!.networkId]
        simulatedGasLimit += getCallDataAdditional(this.accountOp!, this.#network, accountState)

        amount = SignAccountOpController.getAmountAfterFeeTokenConvert(
          simulatedGasLimit,
          gasPrice,
          nativeRatio,
          feeToken!.decimals,
          feeTokenEstimation.addedNative
        )
      }

      const fee: any = {
        type: gasRecommendation.name,
        simulatedGasLimit,
        amount,
        // TODO - fix type Number(feeToken?.decimals)
        amountFormatted: ethers.formatUnits(amount, Number(feeToken?.decimals)),
        amountUsd: getTokenUsdAmount(feeToken!, amount)
      }

      if ('maxPriorityFeePerGas' in gasRecommendation) {
        fee.maxPriorityFeePerGas = gasRecommendation.maxPriorityFeePerGas
      }

      return fee
    })
  }

  #getGasFeePayment(): GasFeePayment | null {
    if (!this.isInitialized) {
      this.emitError({
        level: 'major',
        message:
          'Something went wrong while setting up the gas fee payment account and token. Please try again, selecting the account and token option. If the problem persists, contact support.',
        error: new Error(
          'SignAccountOpController: The controller is not initialized while we are trying to build GasFeePayment.'
        )
      })

      return null
    }

    // Emitting silent errors for both `selectedTokenAddr` and `paidBy`
    // since we already validated for both fields in `update` method before calling #getGasFeePayment
    if (!this.selectedTokenAddr) {
      this.emitError({
        level: 'silent',
        message: '',
        error: new Error('SignAccountOpController: token not selected')
      })

      return null
    }
    if (!this.paidBy) {
      this.emitError({
        level: 'silent',
        message: '',
        error: new Error('SignAccountOpController: paying account not selected')
      })

      return null
    }

    const feeToken = this.#getPortfolioToken(this.selectedTokenAddr)
    const chosenSpeed = this.feeSpeeds.find((speed) => speed.type === this.selectedFeeSpeed)!

    const accountState =
      this.#accountStates![this.accountOp!.accountAddr][this.accountOp!.networkId]
    const gasFeePayment: GasFeePayment = {
      paidBy: this.paidBy,
      isERC4337: isErc4337Broadcast(this.#network, accountState),
      isGasTank: feeToken?.networkId === 'gasTank',
      inToken: feeToken!.address,
      amount: chosenSpeed.amount,
      simulatedGasLimit: chosenSpeed.simulatedGasLimit
    }

    if (chosenSpeed.maxPriorityFeePerGas) {
      gasFeePayment.maxPriorityFeePerGas = chosenSpeed.maxPriorityFeePerGas
    }

    return gasFeePayment
  }

  get feeToken(): string | null {
    return this.accountOp?.gasFeePayment?.inToken || null
  }

  get feePaidBy(): string | null {
    return this.accountOp?.gasFeePayment?.paidBy || null
  }

  get availableFeeOptions(): EstimateResult['feePaymentOptions'] {
    if (!this.isInitialized) return []

    // FeeOptions having amount
    return this.#estimation!.feePaymentOptions.filter((feeOption) => feeOption.availableAmount)
  }

  get accountKeyStoreKeys(): Key[] {
    return this.#keystore.keys.filter((key) => this.#account?.associatedKeys.includes(key.addr))
  }

  // eslint-disable-next-line class-methods-use-this
  get speedOptions() {
    return Object.values(FeeSpeed) as string[]
  }

  #setSigningError(error: string, type = SigningStatus.UnableToSign) {
    this.status = { type, error }
    this.emitUpdate()
  }

  #addFeePayment() {
    // TODO: add the fee payment only if it hasn't been added already

    // In case of gas tank token fee payment, we need to include one more call to account op
    const abiCoder = new ethers.AbiCoder()
    const feeCollector = '0x942f9CE5D9a33a82F88D233AEb3292E680230348'

    if (this.accountOp!.gasFeePayment!.isGasTank) {
      // @TODO - config/const
      const feeToken = this.#getPortfolioToken(this.accountOp!.gasFeePayment!.inToken)

      this.accountOp!.feeCall = {
        to: feeCollector,
        value: 0n,
        data: abiCoder.encode(
          ['string', 'uint256', 'string'],
          ['gasTank', this.accountOp!.gasFeePayment!.amount, feeToken?.symbol]
        )
      }

      return
    }

    if (this.accountOp!.gasFeePayment!.inToken === '0x0000000000000000000000000000000000000000') {
      // native payment
      this.accountOp!.feeCall = {
        to: feeCollector,
        value: this.accountOp!.gasFeePayment!.amount,
        data: '0x'
      }
    } else {
      // token payment
      const ERC20Interface = new ethers.Interface(ERC20.abi)
      this.accountOp!.feeCall = {
        to: this.accountOp!.gasFeePayment!.inToken,
        value: 0n,
        data: ERC20Interface.encodeFunctionData('transfer', [
          feeCollector,
          this.accountOp!.gasFeePayment!.amount
        ])
      }
    }
  }

  async sign(externalSignerController?: ExternalSignerController) {
    if (!this.accountOp?.signingKeyAddr || !this.accountOp?.signingKeyType)
      return this.#setSigningError('We cannot sign your transaction. Please choose a signer key.')

    if (!this.accountOp?.gasFeePayment)
      return this.#setSigningError('Please select a token and an account for paying the gas fee.')

    // This error should never happen, as we already validated the mandatory fields such as signingKeyAddr and signingKeyType, and gasFeePayment.
    if (!this.readyToSign)
      return this.#setSigningError(
        'We are unable to sign your transaction as some of the mandatory signing fields have not been set.'
      )

    const signer = await this.#keystore.getSigner(
      this.accountOp.signingKeyAddr,
      this.accountOp.signingKeyType
    )
    if (!signer) return this.#setSigningError('no available signer')

    this.status = { type: SigningStatus.InProgress }
    this.emitUpdate()

    const gasFeePayment = this.accountOp.gasFeePayment

    if (signer.init) signer.init(externalSignerController)
    const provider = this.#providers[this.accountOp.networkId]
<<<<<<< HEAD
    const feeTokenEstimation = this.#estimation!.feePaymentOptions.find(
      (option) => option.address === this.selectedTokenAddr && this.paidBy === option.paidBy
    )!
=======
>>>>>>> 3f9acef6
    try {
      const nonce = await provider.getTransactionCount(this.accountOp.accountAddr)
      // In case of EOA account
      if (!this.#account.creation) {
        if (this.accountOp.calls.length !== 1)
          return this.#setSigningError(
            'Tried to sign an EOA transaction with multiple or zero calls.'
          )

        // In legacy mode, we sign the transaction directly.
        // that means the signing will happen on broadcast and here
        // checking whether the call is 1 and 1 only is enough
        this.accountOp.signature = '0x'
      } else if (this.accountOp.gasFeePayment.paidBy !== this.#account.addr) {
        // Smart account, but EOA pays the fee
        // EOA pays for execute() - relayerless

        this.accountOp.signature = wrapEthSign(
          await signer.signMessage(ethers.hexlify(accountOpSignableHash(this.accountOp)))
        )
      } else if (this.accountOp.gasFeePayment.isERC4337) {
        const userOperation = this.accountOp.asUserOperation
        if (!userOperation) {
          return this.#setSigningError(
            `Cannot sign as no user operation is present foxr account op ${this.accountOp.accountAddr}`
          )
        }

        // set as maxFeePerGas only the L2 gas price
        const gasPrice =
          (gasFeePayment.amount - feeTokenEstimation.addedNative) / gasFeePayment.simulatedGasLimit
        userOperation.maxFeePerGas = ethers.toBeHex(gasPrice)
        userOperation.maxPriorityFeePerGas = ethers.toBeHex(gasFeePayment.maxPriorityFeePerGas!)

        if (userOperation?.isEdgeCase || !isNative(this.accountOp.gasFeePayment)) {
          this.#addFeePayment()
        } else {
          delete this.accountOp.feeCall
        }

        // if we're in the edge case scenario, set the callData to
        // executeMultiple and sign it
        if (userOperation.isEdgeCase) {
          const ambireAccount = new ethers.Interface(AmbireAccount.abi)
          const signature = wrapEthSign(
            await signer.signMessage(ethers.hexlify(accountOpSignableHash(this.accountOp)))
          )
          userOperation.callData = ambireAccount.encodeFunctionData('executeMultiple', [
            [[getSignableCalls(this.accountOp), signature]]
          ])
          this.accountOp.signature = signature
        }

        // call the paymaster for the edgeCase or for non-native payments
        if (userOperation.isEdgeCase || !isNative(this.accountOp.gasFeePayment!)) {
          const response = await this.#callRelayer(
            `/v2/paymaster/${this.accountOp.networkId}/sign`,
            'POST',
            {
              // send without the isEdgeCase prop
              userOperation: (({ isEdgeCase, ...o }) => o)(userOperation),
              paymaster: AMBIRE_PAYMASTER
            }
          )
          if (response.success) {
            userOperation.paymasterAndData = response.data.paymasterAndData

            // after getting the paymaster data, if we're in the edge case,
            // we have to set the correct edge case nonce
            if (userOperation.isEdgeCase) {
              userOperation.nonce = getTargetEdgeCaseNonce(userOperation)
            }
          } else {
            this.#setSigningError(
              `User operation signing failed on paymaster approval: ${response.data.errorState}`
            )
          }
        }

        // in normal cases (not edgeCase), we sign the user operation
        if (!userOperation.isEdgeCase) {
          const entryPoint: any = new ethers.BaseContract(
            ERC_4337_ENTRYPOINT,
            EntryPointAbi,
            provider
          )
          const userOpHash = await entryPoint.getUserOpHash(userOperation)
          const signature = wrapEthSign(await signer.signMessage(userOpHash))
          userOperation.signature = signature
          this.accountOp.signature = signature
        }
        this.accountOp.asUserOperation = userOperation
      } else {
        // Relayer
        this.#addFeePayment()
        this.accountOp.signature = wrapEthSign(
          await signer.signMessage(ethers.hexlify(accountOpSignableHash(this.accountOp)))
        )
      }

      this.status = { type: SigningStatus.Done }
      this.emitUpdate()
    } catch (error: any) {
      this.#setSigningError(`Signing failed: ${error?.message}`, SigningStatus.ReadyToSign)
    }
    // TODO: Now, the UI needs to call mainCtrl.broadcastSignedAccountOp(mainCtrl.signAccountOp.accountOp)
  }

  toJSON() {
    return {
      ...this,
      isInitialized: this.isInitialized,
      hasSelectedAccountOp: this.hasSelectedAccountOp,
      readyToSign: this.readyToSign,
      availableFeeOptions: this.availableFeeOptions,
      accountKeyStoreKeys: this.accountKeyStoreKeys,
      feeSpeeds: this.feeSpeeds,
      feeToken: this.feeToken,
      feePaidBy: this.feePaidBy,
      speedOptions: this.speedOptions,
      errors: this.errors
    }
  }
}<|MERGE_RESOLUTION|>--- conflicted
+++ resolved
@@ -625,14 +625,7 @@
 
     if (signer.init) signer.init(externalSignerController)
     const provider = this.#providers[this.accountOp.networkId]
-<<<<<<< HEAD
-    const feeTokenEstimation = this.#estimation!.feePaymentOptions.find(
-      (option) => option.address === this.selectedTokenAddr && this.paidBy === option.paidBy
-    )!
-=======
->>>>>>> 3f9acef6
     try {
-      const nonce = await provider.getTransactionCount(this.accountOp.accountAddr)
       // In case of EOA account
       if (!this.#account.creation) {
         if (this.accountOp.calls.length !== 1)
@@ -660,6 +653,9 @@
         }
 
         // set as maxFeePerGas only the L2 gas price
+        const feeTokenEstimation = this.#estimation!.feePaymentOptions.find(
+          (option) => option.address === this.selectedTokenAddr && this.paidBy === option.paidBy
+        )!
         const gasPrice =
           (gasFeePayment.amount - feeTokenEstimation.addedNative) / gasFeePayment.simulatedGasLimit
         userOperation.maxFeePerGas = ethers.toBeHex(gasPrice)
