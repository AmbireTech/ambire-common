--- conflicted
+++ resolved
@@ -25,12 +25,8 @@
   SA_NATIVE_TRANSFER_GAS_USED
 } from '../../consts/signAccountOp/gas'
 import { Account, AccountOnchainState } from '../../interfaces/account'
-<<<<<<< HEAD
+import { Price } from '../../interfaces/assets'
 import { ExternalKey, ExternalSignerControllers, InternalKey, Key } from '../../interfaces/keystore'
-=======
-import { Price } from '../../interfaces/assets'
-import { ExternalSignerControllers, Key } from '../../interfaces/keystore'
->>>>>>> a61c9917
 import { Network } from '../../interfaces/network'
 import { RPCProvider } from '../../interfaces/provider'
 import {
