import { ethers, JsonRpcProvider } from 'ethers'

import AmbireAccount from '../../../contracts/compiled/AmbireAccount.json'
import EntryPointAbi from '../../../contracts/compiled/EntryPoint.json'
import ERC20 from '../../../contracts/compiled/IERC20.json'
import { AMBIRE_PAYMASTER, ERC_4337_ENTRYPOINT } from '../../consts/deploy'
import { Account, AccountStates } from '../../interfaces/account'
import { Key } from '../../interfaces/keystore'
import { NetworkDescriptor } from '../../interfaces/networkDescriptor'
import { Storage } from '../../interfaces/storage'
import { getKnownAddressLabels } from '../../libs/account/account'
import {
  AccountOp,
  accountOpSignableHash,
  GasFeePayment,
  getSignableCalls,
  isNative
} from '../../libs/accountOp/accountOp'
import { EstimateResult } from '../../libs/estimate/estimate'
import { GasRecommendation, getCallDataAdditional } from '../../libs/gasPrice/gasPrice'
import { callsHumanizer } from '../../libs/humanizer'
import { IrCall } from '../../libs/humanizer/interfaces'
import { Price, TokenResult } from '../../libs/portfolio'
import { getTargetEdgeCaseNonce, isErc4337Broadcast } from '../../libs/userOperation/userOperation'
import EventEmitter from '../eventEmitter'
import { KeystoreController } from '../keystore/keystore'
import { PortfolioController } from '../portfolio/portfolio'
import { SettingsController } from '../settings/settings'

export enum SigningStatus {
  UnableToSign = 'unable-to-sign',
  ReadyToSign = 'ready-to-sign',
  InProgress = 'in-progress',
  InProgressAwaitingUserInput = 'in-progress-awaiting-user-input',
  Done = 'done'
}

type UnableToSignStatus = {
  type: SigningStatus.UnableToSign
  error: string
}

export type Status =
  | UnableToSignStatus
  | {
      type: Exclude<SigningStatus, SigningStatus.UnableToSign>
    }

export enum FeeSpeed {
  Slow = 'slow',
  Medium = 'medium',
  Fast = 'fast',
  Ape = 'ape'
}

function getTokenUsdAmount(token: TokenResult, gasAmount: bigint): string {
  const isUsd = (price: Price) => price.baseCurrency === 'usd'
  const usdPrice = BigInt(token.priceIn.find(isUsd)!.price * 1e18)

  // 18 it's because we multiply usdPrice * 1e18 and here we need to deduct it
  return ethers.formatUnits(gasAmount * usdPrice, 18 + token.decimals)
}

/**
 * In Ambire, signatures have types. The last byte of each signature
 * represents its type. Description in: SignatureValidator -> SignatureMode.
 * To indicate that we want to perform an ETH sign, we have to add a 01
 * hex (equal to the number 1) at the end of the signature.
 *
 * @param sig hex string
 * @returns hex string
 */
function wrapEthSign(sig: string): string {
  return `${sig}${'01'}`
}

export class SignAccountOpController extends EventEmitter {
  #keystore: KeystoreController

  #portfolio: PortfolioController

  #settings: SettingsController

  #storage: Storage

  #fetch: Function

  #providers: { [key: string]: JsonRpcProvider }

  #account: Account

  #accounts: Account[]

  #accountStates: AccountStates

  #network: NetworkDescriptor

  accountOp: AccountOp

  #gasPrices: GasRecommendation[] | null = null

  #estimation: EstimateResult | null = null

  paidBy: string | null = null

  selectedTokenAddr: string | null = null

  selectedFeeSpeed: FeeSpeed = FeeSpeed.Fast

  humanReadable: IrCall[] = []

  status: Status | null = null

  #callRelayer: Function

  constructor(
    keystore: KeystoreController,
    portfolio: PortfolioController,
    settings: SettingsController,
    account: Account,
    accounts: Account[],
    accountStates: AccountStates,
    network: NetworkDescriptor,
    accountOp: AccountOp,
    storage: Storage,
    fetch: Function,
    providers: { [key: string]: JsonRpcProvider },
    callRelayer: Function
  ) {
    super()
    this.#keystore = keystore
    this.#portfolio = portfolio
    this.#settings = settings
    this.#account = account
    this.#accounts = accounts
    this.#accountStates = accountStates
    this.#network = network
    this.accountOp = accountOp
    this.#storage = storage
    this.#fetch = fetch
    this.#providers = providers
    this.#callRelayer = callRelayer
  }

  get isInitialized(): boolean {
    return !!(this.#account && this.#network && this.accountOp && this.#estimation)
  }

  get errors(): string[] {
    const errors: string[] = []

    if (!this.isInitialized) return errors

    if (!this.availableFeeOptions.length)
      errors.push(
        "We are unable to estimate your transaction as you don't have tokens with balances to cover the fee."
      )

    if (!this.accountOp?.gasFeePayment)
      errors.push('Please select a token and an account for paying the gas fee.')

    if (this.accountOp?.gasFeePayment && this.availableFeeOptions.length) {
      const feeToken = this.availableFeeOptions.find(
        (feeOption) =>
          feeOption.paidBy === this.accountOp?.gasFeePayment?.paidBy &&
          feeOption.address === this.accountOp?.gasFeePayment?.inToken
      )

      if (feeToken!.availableAmount < this.accountOp?.gasFeePayment.amount) {
        errors.push(
          "Signing is not possible with the selected account's token as it doesn't have sufficient funds to cover the gas payment fee."
        )
      }
    }

    // If signing fails, we know the exact error and aim to forward it to the remaining errors,
    // as the application will exclusively render `signAccountOp.errors`.
    if (this.status?.type === SigningStatus.UnableToSign) {
      errors.push(this.status.error)
    }

    return errors
  }

  get hasSelectedAccountOp() {
    return !!this.accountOp
  }

  get readyToSign() {
    return !!this.status && this.status?.type === SigningStatus.ReadyToSign
  }

  update({
    accountOp,
    gasPrices,
    estimation,
    feeTokenAddr,
    paidBy,
    speed,
    signingKeyAddr,
    signingKeyType
  }: {
    accountOp?: AccountOp
    gasPrices?: GasRecommendation[]
    estimation?: EstimateResult
    feeTokenAddr?: string
    paidBy?: string
    speed?: FeeSpeed
    signingKeyAddr?: Key['addr']
    signingKeyType?: Key['type']
  }) {
    if (gasPrices) this.#gasPrices = gasPrices

    if (estimation) this.#estimation = estimation

    if (accountOp) {
      if (!this.accountOp) {
        this.accountOp = accountOp
      } else if (
        this.accountOp.accountAddr === accountOp.accountAddr &&
        this.accountOp.networkId === accountOp.networkId
      ) {
        this.accountOp = accountOp
      }

      const knownAddressLabels = getKnownAddressLabels(
        this.#accounts,
        this.#settings.accountPreferences,
        this.#keystore.keys,
        this.#settings.keyPreferences
      )
      callsHumanizer(
        this.accountOp,
        knownAddressLabels,
        this.#storage,
        this.#fetch,
        (humanizedCalls) => {
          this.humanReadable = humanizedCalls
          this.emitUpdate()
        },
        (err) => this.emitError(err)
      )
    }

    if (feeTokenAddr && paidBy) {
      this.paidBy = paidBy
      this.selectedTokenAddr = feeTokenAddr
    }

    if (speed && this.isInitialized) {
      this.selectedFeeSpeed = speed
    }

    if (signingKeyAddr && signingKeyType && this.isInitialized) {
      this.accountOp!.signingKeyAddr = signingKeyAddr
      this.accountOp!.signingKeyType = signingKeyType
    }

    // Setting defaults
    if (this.availableFeeOptions.length && !this.paidBy && !this.selectedTokenAddr) {
      const defaultFeeOption = this.availableFeeOptions[0]

      this.paidBy = defaultFeeOption.paidBy
      this.selectedTokenAddr = defaultFeeOption.address
    }

    if (this.isInitialized && this.paidBy && this.selectedTokenAddr && this.selectedFeeSpeed) {
      this.accountOp!.gasFeePayment = this.#getGasFeePayment()
    }

    this.updateStatusToReadyToSign()
  }

  updateStatusToReadyToSign() {
    if (
      this.isInitialized &&
      this.#estimation &&
      this.accountOp?.signingKeyAddr &&
      this.accountOp?.gasFeePayment &&
      !this.errors.length
    ) {
      this.status = { type: SigningStatus.ReadyToSign }
    }
    this.emitUpdate()
  }

  reset() {
    this.#gasPrices = null
    this.#estimation = null
    this.selectedFeeSpeed = FeeSpeed.Fast
    this.paidBy = null
    this.selectedTokenAddr = null
    this.status = null
    this.humanReadable = []
    this.emitUpdate()
  }

  resetStatus() {
    this.status = null
    this.emitUpdate()
  }

  #getPortfolioToken(addr: string): TokenResult | undefined {
    return this.#portfolio.latest?.[this.accountOp!.accountAddr]?.[
      this.accountOp!.networkId
    ]?.result?.tokens.find((token) => token.address === addr)
  }

  /**
   * Obtain the native token ratio in relation to a fee token.
   *
   * By knowing the USD value of the tokens in the portfolio,
   * we can calculate the ratio between a native token and a fee token.
   *
   * For example, 1 ETH = 8 BNB (ratio: 8).
   *
   * We require the ratio to be in a BigInt format since all the application values,
   * such as amount, gasLimit, etc., are also represented as BigInt numbers.
   */
  #getNativeToFeeTokenRatio(feeToken: TokenResult): bigint {
    const native = this.#getPortfolioToken('0x0000000000000000000000000000000000000000')
    const isUsd = (price: Price) => price.baseCurrency === 'usd'
    const ratio = native!.priceIn.find(isUsd)!.price / feeToken!.priceIn.find(isUsd)!.price

    // Here we multiply it by 1e18, in order to keep the decimal precision.
    // Otherwise, passing the ratio to the BigInt constructor, we will lose the numbers after the decimal point.
    // Later, once we need to normalize this ratio, we should not forget to divide it by 1e18.
    return BigInt(ratio * 1e18)
  }

  #getAmountAfterFeeTokenConvert(
    simulatedGasLimit: bigint,
    gasPrice: bigint,
    nativeRatio: bigint,
    feeTokenDecimals: number
  ) {
    const amountInWei = simulatedGasLimit * gasPrice + this.#estimation!.addedNative

    // Let's break down the process of converting the amount into FeeToken:
    // 1. Initially, we multiply the amount in wei by the native to fee token ratio.
    // 2. Next, we address the decimal places:
    // 2.1. First, we convert wei to native by dividing by 10^18 (representing the decimals).
    // 2.2. Now, with the amount in the native token, we incorporate nativeRatio decimals into the calculation (18 + 18) to standardize the amount.
    // 2.3. At this point, we precisely determine the number of fee tokens. For instance, if the amount is 3 USDC, we must convert it to a BigInt value, while also considering feeToken.decimals.
    return (amountInWei * nativeRatio) / BigInt(10 ** (18 + 18 - feeTokenDecimals))
  }

  get feeSpeeds(): {
    type: string
    amount: bigint
    simulatedGasLimit: bigint
    amountFormatted: string
    amountUsd: string
    maxPriorityFeePerGas?: bigint
  }[] {
    if (!this.isInitialized || !this.#gasPrices || !this.paidBy || !this.selectedTokenAddr)
      return []

    const gasUsed = this.#estimation!.gasUsed
    const feeToken = this.#getPortfolioToken(this.selectedTokenAddr)

    return this.#gasPrices.map((gasRecommendation) => {
      let amount
      let simulatedGasLimit

      let gasPrice = 0n
      // As GasRecommendation type is a result of the union between GasPriceRecommendation and Gas1559Recommendation,
      // then the both types don't have the same interface/props.
      // Therefore, we need to check for a prop existence, before accessing it.
      // GasPriceRecommendation
      if ('gasPrice' in gasRecommendation) gasPrice = gasRecommendation.gasPrice
      // Gas1559Recommendation
      if ('baseFeePerGas' in gasRecommendation)
        gasPrice = gasRecommendation.baseFeePerGas + gasRecommendation.maxPriorityFeePerGas

      // EOA
      if (!this.#account || !this.#account?.creation) {
        simulatedGasLimit = gasUsed
        amount = simulatedGasLimit * gasPrice + this.#estimation!.addedNative
      } else if (this.#estimation!.erc4337estimation) {
        // ERC 4337
        const nativeRatio = this.#getNativeToFeeTokenRatio(feeToken!)
        const feeTokenGasUsed = this.#estimation!.feePaymentOptions.find(
          (option) => option.address === feeToken?.address
        )!.gasUsed!

        simulatedGasLimit = this.#estimation!.erc4337estimation.gasUsed + feeTokenGasUsed
        amount = this.#getAmountAfterFeeTokenConvert(
          simulatedGasLimit,
          gasPrice,
          nativeRatio,
          feeToken!.decimals
        )
      } else if (this.paidBy !== this.accountOp!.accountAddr) {
        // Smart account, but EOA pays the fee
        simulatedGasLimit = gasUsed

        const accountState =
          this.#accountStates![this.accountOp!.accountAddr][this.accountOp!.networkId]
        simulatedGasLimit += getCallDataAdditional(this.accountOp!, this.#network, accountState)

        amount = simulatedGasLimit * gasPrice + this.#estimation!.addedNative
      } else {
        // Relayer.
        // relayer or 4337, we need to add feeTokenOutome.gasUsed
        const nativeRatio = this.#getNativeToFeeTokenRatio(feeToken!)
        const feeTokenGasUsed = this.#estimation!.feePaymentOptions.find(
          (option) => option.address === feeToken?.address
        )!.gasUsed!
        // @TODO - add comment why here we use `feePaymentOptions`, but we don't use it in EOA
        simulatedGasLimit = gasUsed + feeTokenGasUsed

        const accountState =
          this.#accountStates![this.accountOp!.accountAddr][this.accountOp!.networkId]
        simulatedGasLimit += getCallDataAdditional(this.accountOp!, this.#network, accountState)

        amount = this.#getAmountAfterFeeTokenConvert(
          simulatedGasLimit,
          gasPrice,
          nativeRatio,
          feeToken!.decimals
        )
      }

      const fee: any = {
        type: gasRecommendation.name,
        simulatedGasLimit,
        amount,
        // TODO - fix type Number(feeToken?.decimals)
        amountFormatted: ethers.formatUnits(amount, Number(feeToken?.decimals)),
        amountUsd: getTokenUsdAmount(feeToken!, amount)
      }

      if ('maxPriorityFeePerGas' in gasRecommendation) {
        fee.maxPriorityFeePerGas = gasRecommendation.maxPriorityFeePerGas
      }

      return fee
    })
  }

  #getGasFeePayment(): GasFeePayment | null {
    if (!this.isInitialized) {
      this.emitError({
        level: 'major',
        message:
          'Something went wrong while setting up the gas fee payment account and token. Please try again, selecting the account and token option. If the problem persists, contact support.',
        error: new Error(
          'SignAccountOpController: The controller is not initialized while we are trying to build GasFeePayment.'
        )
      })

      return null
    }

    // Emitting silent errors for both `selectedTokenAddr` and `paidBy`
    // since we already validated for both fields in `update` method before calling #getGasFeePayment
    if (!this.selectedTokenAddr) {
      this.emitError({
        level: 'silent',
        message: '',
        error: new Error('SignAccountOpController: token not selected')
      })

      return null
    }
    if (!this.paidBy) {
      this.emitError({
        level: 'silent',
        message: '',
        error: new Error('SignAccountOpController: paying account not selected')
      })

      return null
    }

    const feeToken = this.#getPortfolioToken(this.selectedTokenAddr)
    const chosenSpeed = this.feeSpeeds.find((speed) => speed.type === this.selectedFeeSpeed)!

    const accountState =
      this.#accountStates![this.accountOp!.accountAddr][this.accountOp!.networkId]
<<<<<<< HEAD
    const network = this.#networks?.find((n) => n.id === this.accountOp?.networkId)
    const gasFeePayment: GasFeePayment = {
=======

    return {
>>>>>>> 30600d9a
      paidBy: this.paidBy,
      isERC4337: isErc4337Broadcast(this.#network, accountState),
      isGasTank: feeToken?.networkId === 'gasTank',
      inToken: feeToken!.address,
      amount: chosenSpeed.amount,
      simulatedGasLimit: chosenSpeed.simulatedGasLimit
    }

    if (chosenSpeed.maxPriorityFeePerGas) {
      gasFeePayment.maxPriorityFeePerGas = chosenSpeed.maxPriorityFeePerGas
    }

    return gasFeePayment
  }

  get feeToken(): string | null {
    return this.accountOp?.gasFeePayment?.inToken || null
  }

  get feePaidBy(): string | null {
    return this.accountOp?.gasFeePayment?.paidBy || null
  }

  get availableFeeOptions(): EstimateResult['feePaymentOptions'] {
    if (!this.isInitialized) return []

    // FeeOptions having amount
    return this.#estimation!.feePaymentOptions.filter((feeOption) => feeOption.availableAmount)
  }

  // eslint-disable-next-line class-methods-use-this
  get speedOptions() {
    return Object.values(FeeSpeed) as string[]
  }

  #setSigningError(error: string) {
    this.status = { type: SigningStatus.UnableToSign, error }
    this.emitUpdate()
  }

  #addFeePayment() {
    // TODO: add the fee payment only if it hasn't been added already

    // In case of gas tank token fee payment, we need to include one more call to account op
    const abiCoder = new ethers.AbiCoder()
    const feeCollector = '0x942f9CE5D9a33a82F88D233AEb3292E680230348'

    if (this.accountOp!.gasFeePayment!.isGasTank) {
      // @TODO - config/const
      const feeToken = this.#getPortfolioToken(this.accountOp!.gasFeePayment!.inToken)

      this.accountOp!.feeCall = {
        to: feeCollector,
        value: 0n,
        data: abiCoder.encode(
          ['string', 'uint256', 'string'],
          ['gasTank', this.accountOp!.gasFeePayment!.amount, feeToken?.symbol]
        )
      }

      return
    }

    if (this.accountOp!.gasFeePayment!.inToken === '0x0000000000000000000000000000000000000000') {
      // native payment
      this.accountOp!.feeCall = {
        to: feeCollector,
        value: this.accountOp!.gasFeePayment!.amount,
        data: '0x'
      }
    } else {
      // token payment
      const ERC20Interface = new ethers.Interface(ERC20.abi)
      this.accountOp!.feeCall = {
        to: this.accountOp!.gasFeePayment!.inToken,
        value: 0n,
        data: ERC20Interface.encodeFunctionData('transfer', [
          feeCollector,
          this.accountOp!.gasFeePayment!.amount
        ])
      }
    }
  }

  async sign() {
    if (!this.accountOp?.signingKeyAddr || !this.accountOp?.signingKeyType)
      return this.#setSigningError('We cannot sign your transaction. Please choose a signer.')

    if (!this.accountOp?.gasFeePayment)
      return this.#setSigningError('Please select a token and an account for paying the gas fee.')

    // This error should never happen, as we already validated the mandatory fields such as signingKeyAddr and signingKeyType, and gasFeePayment.
    if (!this.readyToSign)
      return this.#setSigningError(
        'We are unable to sign your transaction as some of the mandatory signing fields have not been set.'
      )

    const signer = await this.#keystore.getSigner(
      this.accountOp.signingKeyAddr,
      this.accountOp.signingKeyType
    )
    if (!signer) return this.#setSigningError('no available signer')

    this.status = { type: SigningStatus.InProgress }
    this.emitUpdate()

    const gasFeePayment = this.accountOp.gasFeePayment

    const provider = this.#providers[this.accountOp.networkId]
    const nonce = await provider.getTransactionCount(this.accountOp.accountAddr)
    try {
      // In case of EOA account
      if (!this.#account.creation) {
        if (this.accountOp.calls.length !== 1)
          return this.#setSigningError(
            'Tried to sign an EOA transaction with multiple or zero calls.'
          )
        const { to, value, data } = this.accountOp.calls[0]
        this.accountOp.signature = await signer.signRawTransaction({
          to,
          value,
          data,
          chainId: this.#network.chainId,
          gasLimit: gasFeePayment.simulatedGasLimit,
          nonce,
          gasPrice:
            (gasFeePayment.amount - this.#estimation!.addedNative) / gasFeePayment.simulatedGasLimit
        })
      } else if (this.accountOp.gasFeePayment.paidBy !== this.#account.addr) {
        // Smart account, but EOA pays the fee
        // EOA pays for execute() - relayerless

        this.accountOp.signature = wrapEthSign(
          await signer.signMessage(ethers.hexlify(accountOpSignableHash(this.accountOp)))
        )
      } else if (this.accountOp.gasFeePayment.isERC4337) {
        const userOperation = this.accountOp.asUserOperation
        if (!userOperation) {
          return this.#setSigningError(
            `Cannot sign as no user operation is present foxr account op ${this.accountOp.accountAddr}`
          )
        }

        const gasPrice =
          (gasFeePayment.amount - this.#estimation!.addedNative) / gasFeePayment.simulatedGasLimit
        userOperation.maxFeePerGas = ethers.toBeHex(gasPrice)
        userOperation.maxPriorityFeePerGas = ethers.toBeHex(gasFeePayment.maxPriorityFeePerGas!)

        if (userOperation?.isEdgeCase || !isNative(this.accountOp.gasFeePayment)) {
          this.#addFeePayment()
        } else {
          delete this.accountOp.feeCall
        }

        // if we're in the edge case scenario, set the callData to
        // executeMultiple and sign it
        if (userOperation.isEdgeCase) {
          const ambireAccount = new ethers.Interface(AmbireAccount.abi)
          const signature = wrapEthSign(
            await signer.signMessage(ethers.hexlify(accountOpSignableHash(this.accountOp)))
          )
          userOperation.callData = ambireAccount.encodeFunctionData('executeMultiple', [
            [[getSignableCalls(this.accountOp), signature]]
          ])
          this.accountOp.signature = signature
        }

        // call the paymaster for the edgeCase or for non-native payments
        if (userOperation.isEdgeCase || !isNative(this.accountOp.gasFeePayment!)) {
          const response = await this.#callRelayer(
            `/v2/paymaster/${this.accountOp.networkId}/sign`,
            'POST',
            {
              // send without the isEdgeCase prop
              userOperation: (({ isEdgeCase, ...o }) => o)(userOperation),
              paymaster: AMBIRE_PAYMASTER
            }
          )
          if (response.success) {
            userOperation.paymasterAndData = response.data.paymasterAndData

            // after getting the paymaster data, if we're in the edge case,
            // we have to set the correct edge case nonce
            if (userOperation.isEdgeCase) {
              userOperation.nonce = getTargetEdgeCaseNonce(userOperation)
            }
          } else {
            this.#setSigningError(
              `User operation signing failed on paymaster approval: ${response.data.errorState}`
            )
          }
        }

        // in normal cases (not edgeCase), we sign the user operation
        if (!userOperation.isEdgeCase) {
          const entryPoint: any = new ethers.BaseContract(
            ERC_4337_ENTRYPOINT,
            EntryPointAbi,
            provider
          )
          const userOpHash = await entryPoint.getUserOpHash(userOperation)
          const signature = wrapEthSign(await signer.signMessage(userOpHash))
          userOperation.signature = signature
          this.accountOp.signature = signature
        }
        this.accountOp.asUserOperation = userOperation
      } else {
        // Relayer
        this.#addFeePayment()
        this.accountOp.signature = wrapEthSign(
          await signer.signMessage(ethers.hexlify(accountOpSignableHash(this.accountOp)))
        )
      }

      this.status = { type: SigningStatus.Done }
      this.emitUpdate()
    } catch (error: any) {
      this.#setSigningError(`Signing failed: ${error?.message}`)
    }
    // TODO: Now, the UI needs to call mainCtrl.broadcastSignedAccountOp(mainCtrl.signAccountOp.accountOp)
  }

  toJSON() {
    return {
      ...this,
      isInitialized: this.isInitialized,
      hasSelectedAccountOp: this.hasSelectedAccountOp,
      readyToSign: this.readyToSign,
      availableFeeOptions: this.availableFeeOptions,
      feeSpeeds: this.feeSpeeds,
      feeToken: this.feeToken,
      feePaidBy: this.feePaidBy,
      speedOptions: this.speedOptions,
      errors: this.errors
    }
  }
}<|MERGE_RESOLUTION|>--- conflicted
+++ resolved
@@ -479,13 +479,7 @@
 
     const accountState =
       this.#accountStates![this.accountOp!.accountAddr][this.accountOp!.networkId]
-<<<<<<< HEAD
-    const network = this.#networks?.find((n) => n.id === this.accountOp?.networkId)
     const gasFeePayment: GasFeePayment = {
-=======
-
-    return {
->>>>>>> 30600d9a
       paidBy: this.paidBy,
       isERC4337: isErc4337Broadcast(this.#network, accountState),
       isGasTank: feeToken?.networkId === 'gasTank',
