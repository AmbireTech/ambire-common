--- conflicted
+++ resolved
@@ -117,11 +117,8 @@
   getFeeTokenPriceUnavailableWarning,
   getSignificantBalanceDecreaseWarning,
   getTokenUsdAmount,
-<<<<<<< HEAD
-  getUnknownTokenWarning
-=======
+  getUnknownTokenWarning,
   SignAccountOpType
->>>>>>> 3e3280f1
 } from './helper'
 
 export enum SigningStatus {
