/* eslint-disable no-restricted-syntax */
import {
  AbiCoder,
  formatEther,
  formatUnits,
  getAddress,
  Interface,
  toBeHex,
  ZeroAddress
} from 'ethers'

import AmbireAccount from '../../../contracts/compiled/AmbireAccount.json'
import ERC20 from '../../../contracts/compiled/IERC20.json'
import EmittableError from '../../classes/EmittableError'
import { FEE_COLLECTOR } from '../../consts/addresses'
import { AMBIRE_PAYMASTER, SINGLETON } from '../../consts/deploy'
import {
  GAS_TANK_TRANSFER_GAS_USED,
  SA_ERC20_TRANSFER_GAS_USED,
  SA_NATIVE_TRANSFER_GAS_USED
} from '../../consts/signAccountOp'
import { Account } from '../../interfaces/account'
import { Fetch } from '../../interfaces/fetch'
import { ExternalSignerControllers, Key } from '../../interfaces/keystore'
import { Network } from '../../interfaces/network'
import { Storage } from '../../interfaces/storage'
import { isSmartAccount } from '../../libs/account/account'
import { AccountOp, GasFeePayment, getSignableCalls } from '../../libs/accountOp/accountOp'
import { BundlerGasPrice, EstimateResult, FeePaymentOption } from '../../libs/estimate/interfaces'
<<<<<<< HEAD
import { GasRecommendation, getProbableCallData } from '../../libs/gasPrice/gasPrice'
=======
import {
  Gas1559Recommendation,
  GasPriceRecommendation,
  GasRecommendation,
  getCallDataAdditionalByNetwork
} from '../../libs/gasPrice/gasPrice'
>>>>>>> 37d66c1c
import { callsHumanizer } from '../../libs/humanizer'
import { IrCall } from '../../libs/humanizer/interfaces'
import { Price, TokenResult } from '../../libs/portfolio'
import { getExecuteSignature, getTypedData, wrapStandard } from '../../libs/signMessage/signMessage'
import { getGasUsed } from '../../libs/singleton/singleton'
import {
  getActivatorCall,
  getOneTimeNonce,
  getUserOperation,
  getUserOpHash,
  isErc4337Broadcast,
  shouldIncludeActivatorCall,
  shouldUseOneTimeNonce,
  shouldUsePaymaster
} from '../../libs/userOperation/userOperation'
/* eslint-disable no-restricted-syntax */
import { AccountsController } from '../accounts/accounts'
import { AccountOpAction } from '../actions/actions'
import { SubmittedAccountOp } from '../activity/activity'
import EventEmitter from '../eventEmitter/eventEmitter'
import { KeystoreController } from '../keystore/keystore'
import { PortfolioController } from '../portfolio/portfolio'
import { ProvidersController } from '../providers/providers'
import { getFeeSpeedIdentifier, getTokenUsdAmount } from './helper'

export enum SigningStatus {
  EstimationError = 'estimation-error',
  UnableToSign = 'unable-to-sign',
  ReadyToSign = 'ready-to-sign',
  InProgress = 'in-progress',
  Done = 'done'
}

type UnableToSignStatus = {
  type: SigningStatus.UnableToSign
  error: string
}

export type Status =
  | UnableToSignStatus
  | {
      type: Exclude<SigningStatus, SigningStatus.UnableToSign>
    }

export enum FeeSpeed {
  Slow = 'slow',
  Medium = 'medium',
  Fast = 'fast',
  Ape = 'ape'
}

type SpeedCalc = {
  type: FeeSpeed
  amount: bigint
  simulatedGasLimit: bigint
  amountFormatted: string
  amountUsd: string
  gasPrice: bigint
  maxPriorityFeePerGas?: bigint
}

// declare the statuses we don't want state updates on
const noStateUpdateStatuses = [SigningStatus.InProgress, SigningStatus.Done]

const NON_CRITICAL_ERRORS = {
  feeUsdEstimation: 'Unable to estimate the transaction fee in USD.'
}
const CRITICAL_ERRORS = {
  eoaInsufficientFunds: 'Insufficient funds to cover the fee.'
}

const RETRY_TO_INIT_ACCOUNT_OP_MSG =
  'Please attempt to initiate the transaction again or contact Ambire support.'

export class SignAccountOpController extends EventEmitter {
  #accounts: AccountsController

  #keystore: KeystoreController

  #portfolio: PortfolioController

  #providers: ProvidersController

  #externalSignerControllers: ExternalSignerControllers

  #storage: Storage

  #fetch: Fetch

  account: Account

  #network: Network

  fromActionId: AccountOpAction['id']

  accountOp: AccountOp

  gasPrices: GasRecommendation[] | null = null

  bundlerGasPrices: BundlerGasPrice | null = null

  estimation: EstimateResult | null = null

  feeSpeeds: {
    [identifier: string]: SpeedCalc[]
  } = {}

  paidBy: string | null = null

  feeTokenResult: TokenResult | null = null

  selectedFeeSpeed: FeeSpeed = FeeSpeed.Fast

  selectedOption: FeePaymentOption | undefined = undefined

  humanReadable: IrCall[] = []

  status: Status | null = null

  gasUsedTooHigh: boolean

  gasUsedTooHighAgreed: boolean

  #callRelayer: Function

  rbfAccountOps: { [key: string]: SubmittedAccountOp | null }

  signedAccountOp: AccountOp | null

  replacementFeeLow: boolean

  constructor(
    accounts: AccountsController,
    keystore: KeystoreController,
    portfolio: PortfolioController,
    providers: ProvidersController,
    externalSignerControllers: ExternalSignerControllers,
    account: Account,
    network: Network,
    fromActionId: AccountOpAction['id'],
    accountOp: AccountOp,
    storage: Storage,
    fetch: Fetch,
    callRelayer: Function
  ) {
    super()

    this.#accounts = accounts
    this.#keystore = keystore
    this.#portfolio = portfolio
    this.#providers = providers
    this.#externalSignerControllers = externalSignerControllers
    this.account = account
    this.#network = network
    this.fromActionId = fromActionId
    this.accountOp = structuredClone(accountOp)
    this.#storage = storage
    this.#fetch = fetch
    this.#callRelayer = callRelayer

    this.#humanizeAccountOp()
    this.gasUsedTooHigh = false
    this.gasUsedTooHighAgreed = false
    this.rbfAccountOps = {}
    this.signedAccountOp = null
    this.replacementFeeLow = false
  }

  get isInitialized(): boolean {
    return !!this.estimation
  }

  #setDefaults() {
    // Set the first signer as the default one.
    // If there are more available signers, the user will be able to select a different signer from the application.
    // The main benefit of having a default signer
    // is that it drastically simplifies the logic of determining whether the account is ready for signing.
    // For example, in the `sign` method and on the application screen, we can simply rely on the `this.readyToSign` flag.
    // Otherwise, if we don't have a default value, then `this.readyToSign` will always be false unless we set a signer.
    // In that case, on the application, we want the "Sign" button to be clickable/enabled,
    // and we have to check and expose the `SignAccountOp` controller's inner state to make this check possible.
    if (
      this.accountKeyStoreKeys.length &&
      (!this.accountOp.signingKeyAddr || !this.accountOp.signingKeyType)
    ) {
      this.accountOp.signingKeyAddr = this.accountKeyStoreKeys[0].addr
      this.accountOp.signingKeyType = this.accountKeyStoreKeys[0].type
    }
  }

  #setGasFeePayment() {
    if (this.isInitialized && this.paidBy && this.selectedFeeSpeed && this.feeTokenResult) {
      this.accountOp!.gasFeePayment = this.#getGasFeePayment()
    }
  }

  // check if speeds are set for the given identifier
  hasSpeeds(identifier: string) {
    return this.feeSpeeds[identifier] !== undefined && this.feeSpeeds[identifier].length
  }

  #humanizeAccountOp() {
    callsHumanizer(
      this.accountOp,
      this.#storage,
      this.#fetch,
      (humanizedCalls) => {
        this.humanReadable = humanizedCalls
        this.emitUpdate()
      },
      (err) => this.emitError(err),
      { network: this.#network }
    ).catch((err) => this.emitError(err))
  }

  getCallDataAdditionalByNetwork(): bigint {
    // no additional call data is required for arbitrum as the bytes are already
    // added in the calculation for the L1 fee
    if (this.#network.id === 'arbitrum' || !isSmartAccount(this.account)) return 0n

    const estimationCallData = getProbableCallData(
      this.account,
      this.accountOp,
      this.#accounts.accountStates[this.accountOp.accountAddr][this.accountOp.networkId],
      this.#network
    )
    const FIXED_OVERHEAD = 21000n
    const bytes = Buffer.from(estimationCallData.substring(2))
    const nonZeroBytes = BigInt(bytes.filter((b) => b).length)
    const zeroBytes = BigInt(BigInt(bytes.length) - nonZeroBytes)
    const txDataGas = zeroBytes * 4n + nonZeroBytes * 16n
    return txDataGas + FIXED_OVERHEAD
  }

  get errors(): string[] {
    const errors: string[] = []

    if (!this.isInitialized) return errors

    // if there's an estimation error, show it
    if (this.estimation?.error) {
      errors.push(this.estimation.error.message)
    }

    const availableFeeOptions = this.availableFeeOptions
    if (!availableFeeOptions.length) errors.push(CRITICAL_ERRORS.eoaInsufficientFunds)

    // This error should not happen, as in the update method we are always setting a default signer.
    // It may occur, only if there are no available signer.
    if (!this.accountOp.signingKeyType || !this.accountOp.signingKeyAddr)
      errors.push('Please select a signer to sign the transaction.')

    const currentPortfolioNetwork =
      this.#portfolio.latest[this.accountOp.accountAddr][this.accountOp.networkId]
    const currentPortfolioNetworkNative = currentPortfolioNetwork?.result?.tokens.find(
      (token) => token.address === '0x0000000000000000000000000000000000000000'
    )
    if (!currentPortfolioNetworkNative)
      errors.push(
        'Unable to estimate the transaction fee as fetching the latest price update for the network native token failed. Please try again later.'
      )

    // if there's no gasFeePayment calculate but there is: 1) feeTokenResult
    // 2) selectedOption and 3) gasSpeeds for selectedOption => return an error
    if (!this.accountOp.gasFeePayment && this.feeTokenResult && this.selectedOption) {
      const identifier = getFeeSpeedIdentifier(
        this.selectedOption,
        this.accountOp.accountAddr,
        this.rbfAccountOps[this.selectedOption.paidBy]
      )
      if (this.hasSpeeds(identifier))
        errors.push('Please select a token and an account for paying the gas fee.')
    }

    if (
      this.selectedOption &&
      this.accountOp.gasFeePayment &&
      this.selectedOption.availableAmount < this.accountOp.gasFeePayment.amount
    ) {
      // show a different error message depending on whether SA/EOA
      errors.push(
        isSmartAccount(this.account)
          ? "Signing is not possible with the selected account's token as it doesn't have sufficient funds to cover the gas payment fee."
          : CRITICAL_ERRORS.eoaInsufficientFunds
      )
    }

    // If signing fails, we know the exact error and aim to forward it to the remaining errors,
    // as the application will exclusively render `signAccountOp.errors`.
    if (this.status?.type === SigningStatus.UnableToSign) {
      errors.push(this.status.error)
    }

    // The signing might fail, tell the user why but allow the user to retry signing,
    // @ts-ignore fix TODO: type mismatch
    if (this.status?.type === SigningStatus.ReadyToSign && !!this.status.error) {
      // @ts-ignore typescript complains, but the error being present gets checked above
      errors.push(this.status.error)
    }

    if (!this.#feeSpeedsLoading && this.selectedOption) {
      const identifier = getFeeSpeedIdentifier(
        this.selectedOption,
        this.accountOp.accountAddr,
        this.rbfAccountOps[this.selectedOption.paidBy]
      )
      if (!this.hasSpeeds(identifier)) {
        if (!this.feeTokenResult?.priceIn.length) {
          errors.push(
            `Currently, ${this.feeTokenResult?.symbol} is unavailable as a fee token as we're experiencing troubles fetching its price. Please select another or contact support`
          )
        } else {
          errors.push(
            'Unable to estimate the transaction fee. Please try changing the fee token or contact support.'
          )
        }
      }
    }

    if (this.selectedOption) {
      const identifier = getFeeSpeedIdentifier(
        this.selectedOption,
        this.accountOp.accountAddr,
        this.rbfAccountOps[this.selectedOption.paidBy]
      )
      if (
        this.hasSpeeds(identifier) &&
        this.feeSpeeds[identifier].some((speed) => speed.amountUsd === null)
      ) {
        errors.push(NON_CRITICAL_ERRORS.feeUsdEstimation)
      }
    }

    return errors
  }

  get readyToSign() {
    return !!this.status && this.status?.type === SigningStatus.ReadyToSign
  }

  update({
    gasPrices,
    estimation,
    feeToken,
    paidBy,
    speed,
    signingKeyAddr,
    signingKeyType,
    accountOp,
    gasUsedTooHighAgreed,
    rbfAccountOps,
    bundlerGasPrices
  }: {
    accountOp?: AccountOp
    gasPrices?: GasRecommendation[]
    estimation?: EstimateResult | null
    feeToken?: TokenResult
    paidBy?: string
    speed?: FeeSpeed
    signingKeyAddr?: Key['addr']
    signingKeyType?: Key['type']
    gasUsedTooHighAgreed?: boolean
    rbfAccountOps?: { [key: string]: SubmittedAccountOp | null }
    bundlerGasPrices?: BundlerGasPrice
  }) {
    // once the user commits to the things he sees on his screen,
    // we need to be sure nothing changes afterwards.
    // For example, signing can be slow if it's done by a hardware wallet.
    // The estimation gets refreshed on the other hand each 12 seconds (6 on optimism)
    // If we allow the estimation to affect the controller state during sign,
    // there could be discrepancy between what the user has agreed upon and what
    // we broadcast in the end
    if (this.status?.type && noStateUpdateStatuses.indexOf(this.status?.type) !== -1) {
      return
    }

    if (accountOp) {
      this.accountOp = structuredClone(accountOp)
      this.#humanizeAccountOp()
    }

    if (gasPrices) this.gasPrices = gasPrices

    if (estimation) {
      this.gasUsedTooHigh = estimation.gasUsed > 10000000n
      this.estimation = estimation
      // on each estimation update, set the newest account nonce
      this.accountOp.nonce = BigInt(estimation.currentAccountNonce)
    }

    // if estimation is undefined, do not clear the estimation.
    // We do this only if strictly specified as null
    if (estimation === null) this.estimation = null

    if (this.estimation?.error) {
      this.status = { type: SigningStatus.EstimationError }
    } else if (this.status?.type === SigningStatus.EstimationError) {
      // if there are estimation errors and the status is estimation error,
      // reset it as otherwise it stays like that forever
      this.status = null
    }

    if (feeToken && paidBy) {
      this.paidBy = paidBy
      this.feeTokenResult = feeToken
    }

    if (speed && this.isInitialized) {
      this.selectedFeeSpeed = speed
    }

    if (signingKeyAddr && signingKeyType && this.isInitialized) {
      this.accountOp!.signingKeyAddr = signingKeyAddr
      this.accountOp!.signingKeyType = signingKeyType
    }

    if (gasUsedTooHighAgreed !== undefined) this.gasUsedTooHighAgreed = gasUsedTooHighAgreed

    // set the rbf is != undefined
    if (rbfAccountOps) this.rbfAccountOps = rbfAccountOps

    // Set defaults, if some of the optional params are omitted
    this.#setDefaults()

    if (this.estimation && this.paidBy && this.feeTokenResult) {
      this.selectedOption = this.availableFeeOptions.find(
        (option) =>
          option.paidBy === this.paidBy &&
          option.token.address === this.feeTokenResult!.address &&
          option.token.symbol.toLocaleLowerCase() ===
            this.feeTokenResult!.symbol.toLocaleLowerCase() &&
          option.token.flags.onGasTank === this.feeTokenResult!.flags.onGasTank
      )
    }

    // update the bundler gas prices
    if (this.estimation?.erc4337GasLimits && bundlerGasPrices) {
      this.estimation.erc4337GasLimits.gasPrice = bundlerGasPrices
    }

    // calculate the fee speeds if either there are no feeSpeeds
    // or any of properties for update is requested
    if (!Object.keys(this.feeSpeeds).length || accountOp || gasPrices || estimation) {
      this.#updateFeeSpeeds()
    }

    // Here, we expect to have most of the fields set, so we can safely set GasFeePayment
    this.#setGasFeePayment()
    this.updateStatusToReadyToSign()
  }

  updateStatusToReadyToSign(replacementFeeLow = false) {
    const isInTheMiddleOfSigning = this.status?.type === SigningStatus.InProgress

    const criticalErrors = this.errors.filter(
      (error) => !Object.values(NON_CRITICAL_ERRORS).includes(error)
    )

    if (
      this.isInitialized &&
      this.estimation &&
      this.accountOp?.signingKeyAddr &&
      this.accountOp?.signingKeyType &&
      this.accountOp?.gasFeePayment &&
      !criticalErrors.length &&
      // Update if status is NOT already set (that's the initial state update)
      // or in general if the user is not in the middle of signing (otherwise
      // it resets the loading state back to ready to sign)
      (!this.status || !isInTheMiddleOfSigning) &&
      // if the gas used is too high, do not allow the user to sign
      // until he explicitly agrees to the risks
      (!this.gasUsedTooHigh || this.gasUsedTooHighAgreed)
    ) {
      this.status = { type: SigningStatus.ReadyToSign }

      // do not reset this once triggered
      if (replacementFeeLow) this.replacementFeeLow = replacementFeeLow
    }

    this.emitUpdate()
  }

  reset() {
    this.gasPrices = null
    this.estimation = null
    this.selectedFeeSpeed = FeeSpeed.Fast
    this.paidBy = null
    this.feeTokenResult = null
    this.status = null
    this.humanReadable = []
    this.emitUpdate()
  }

  resetStatus() {
    this.status = null
    this.emitUpdate()
  }

  /**
   * Obtain the native token ratio in relation to a fee token.
   *
   * By knowing the USD value of the tokens in the portfolio,
   * we can calculate the ratio between a native token and a fee token.
   *
   * For example, 1 ETH = 8 BNB (ratio: 8).
   *
   * We require the ratio to be in a BigInt format since all the application values,
   * such as amount, gasLimit, etc., are also represented as BigInt numbers.
   */
  #getNativeToFeeTokenRatio(feeToken: TokenResult): bigint | null {
    const native = this.#portfolio.latest[this.accountOp.accountAddr][
      this.accountOp.networkId
    ]?.result?.tokens.find(
      (token) => token.address === '0x0000000000000000000000000000000000000000'
    )
    if (!native) return null

    // In case the fee token is the native token we don't want to depend to priceIn, as it might not be available.
    if (native.address === feeToken.address && native.networkId === feeToken.networkId)
      return BigInt(1 * 1e18)

    const isUsd = (price: Price) => price.baseCurrency === 'usd'

    const nativePrice = native.priceIn.find(isUsd)?.price
    const feeTokenPrice = feeToken.priceIn.find(isUsd)?.price

    if (!nativePrice || !feeTokenPrice) return null

    const ratio = nativePrice / feeTokenPrice

    // Here we multiply it by 1e18, in order to keep the decimal precision.
    // Otherwise, passing the ratio to the BigInt constructor, we will lose the numbers after the decimal point.
    // Later, once we need to normalize this ratio, we should not forget to divide it by 1e18.
    const ratio1e18 = ratio * 1e18
    const toBigInt = ratio1e18 % 1 === 0 ? ratio1e18 : ratio1e18.toFixed(0)
    return BigInt(toBigInt)
  }

  static getAmountAfterFeeTokenConvert(
    simulatedGasLimit: bigint,
    gasPrice: bigint,
    nativeRatio: bigint,
    feeTokenDecimals: number,
    addedNative: bigint
  ) {
    const amountInWei = simulatedGasLimit * gasPrice + addedNative

    // Let's break down the process of converting the amount into FeeToken:
    // 1. Initially, we multiply the amount in wei by the native to fee token ratio.
    // 2. Next, we address the decimal places:
    // 2.1. First, we convert wei to native by dividing by 10^18 (representing the decimals).
    // 2.2. Now, with the amount in the native token, we incorporate nativeRatio decimals into the calculation (18 + 18) to standardize the amount.
    // 2.3. At this point, we precisely determine the number of fee tokens. For instance, if the amount is 3 USDC, we must convert it to a BigInt value, while also considering feeToken.decimals.
    const extraDecimals = BigInt(10 ** 18)
    const feeTokenExtraDecimals = BigInt(10 ** (18 - feeTokenDecimals))
    const pow = extraDecimals * feeTokenExtraDecimals
    return (amountInWei * nativeRatio) / pow
  }

  /**
   * Increase the fee we send to the feeCollector according to the specified
   * options in the network tab
   */
  #increaseFee(amount: bigint): bigint {
    if (!this.#network.feeOptions.feeIncrease) {
      return amount
    }

    return amount + (amount * this.#network.feeOptions.feeIncrease) / 100n
  }

  /**
   * If the nonce of the current account op and the last account op are the same,
   * do an RBF increase or otherwise the user cannot broadcast the txn
   *
   * calculatedGas: it should be either the whole gasPrice if the network doesn't
   * support EIP-1559 OR it should the maxPriorityFeePerGas if the network
   * supports EIP-1559
   *
   * gasPropertyName: pass gasPrice if no EIP-1559; otherwise: maxPriorityFeePerGas
   */
  #rbfIncrease(
    accId: string,
    calculatedGas: bigint,
    gasPropertyName: 'gasPrice' | 'maxPriorityFeePerGas',
    prevSpeed: SpeedCalc | null
  ): bigint {
    // when doing an RBF, make sure the min gas for the current speed
    // is at least 12% bigger than the previous speed
    const prevSpeedGas = prevSpeed ? prevSpeed[gasPropertyName] : undefined
    const prevSpeedGasIncreased = prevSpeedGas ? prevSpeedGas + prevSpeedGas / 8n : 0n
    const min = prevSpeedGasIncreased > calculatedGas ? prevSpeedGasIncreased : calculatedGas

    // if there was an error on the signed account op with a
    // replacement fee too low, we increase by 13% the signed account op
    // IF the new estimation is not actually higher
    if (this.replacementFeeLow && this.signedAccountOp && this.signedAccountOp.gasFeePayment) {
      const prevGas = this.signedAccountOp.gasFeePayment[gasPropertyName] ?? undefined
      const bumpFees = prevGas ? prevGas + prevGas / 8n + prevGas / 100n : 0n
      return min > bumpFees ? min : bumpFees
    }

    // if no RBF option for this paidBy option, return the amount
    const rbfOp = this.rbfAccountOps[accId]
    if (!rbfOp || !rbfOp.gasFeePayment || !rbfOp.gasFeePayment[gasPropertyName])
      return calculatedGas

    // increase by a minimum of 13% the last broadcast txn and use that
    // or use the current gas estimation if it's more
    const rbfGas = rbfOp.gasFeePayment[gasPropertyName] ?? 0n
    const lastTxnGasPriceIncreased = rbfGas + rbfGas / 8n + rbfGas / 100n
    return min > lastTxnGasPriceIncreased ? min : lastTxnGasPriceIncreased
  }

  get #feeSpeedsLoading() {
    return !this.isInitialized || !this.gasPrices
  }

  #updateFeeSpeeds() {
    if (this.#feeSpeedsLoading) return

    // reset the fee speeds at the beginning to avoid duplications
    this.feeSpeeds = {}

    const gasUsed = this.estimation!.gasUsed

    this.availableFeeOptions.forEach((option) => {
      // if a calculation has been made, do not make it again
      // EOA pays for SA is the most common case for this scenario
      //
      // addition: make sure there's no rbfAccountOps as well
      const identifier = getFeeSpeedIdentifier(
        option,
        this.accountOp.accountAddr,
        this.rbfAccountOps[option.paidBy]
      )
      if (this.hasSpeeds(identifier)) {
        return
      }

      const nativeRatio = this.#getNativeToFeeTokenRatio(option.token)
      if (!nativeRatio) {
        this.feeSpeeds[identifier] = []
        return
      }

      const erc4337GasLimits = this.estimation?.erc4337GasLimits
      if (erc4337GasLimits) {
        const speeds: SpeedCalc[] = []
        const usesPaymaster = shouldUsePaymaster(this.#network)

        for (const [speed, speedValue] of Object.entries(erc4337GasLimits.gasPrice)) {
          const simulatedGasLimit =
            BigInt(erc4337GasLimits.callGasLimit) + BigInt(erc4337GasLimits.preVerificationGas)
          const gasPrice = BigInt(speedValue.maxFeePerGas)
          let amount = SignAccountOpController.getAmountAfterFeeTokenConvert(
            simulatedGasLimit,
            gasPrice,
            nativeRatio,
            option.token.decimals,
            0n
          )
          if (usesPaymaster) amount = this.#increaseFee(amount)

          speeds.push({
            type: speed as FeeSpeed,
            simulatedGasLimit,
            amount,
            amountFormatted: formatUnits(amount, Number(option.token.decimals)),
            amountUsd: getTokenUsdAmount(option.token, amount),
            gasPrice,
            maxPriorityFeePerGas: BigInt(speedValue.maxPriorityFeePerGas)
          })
        }

        if (this.feeSpeeds[identifier] === undefined) this.feeSpeeds[identifier] = []
        this.feeSpeeds[identifier] = speeds
        return
      }

      ;(this.gasPrices || []).forEach((gasRecommendation, i) => {
        let amount
        let simulatedGasLimit
        const prevSpeed =
          this.feeSpeeds[identifier] && this.feeSpeeds[identifier].length
            ? this.feeSpeeds[identifier][i - 1]
            : null

        // gasRecommendation can come as GasPriceRecommendation or Gas1559Recommendation
        // depending whether the network supports EIP-1559 and is it enabled on our side.
        // To check, we use maxPriorityFeePerGas. If it's set => EIP-1559.
        // After, we call #rbfIncrease on maxPriorityFeePerGas if set which either returns
        // the maxPriorityFeePerGas without doing anything (most cases) or if there's a
        // pending txn in the mempool, it bumps maxPriorityFeePerGas by 12.5% to enable RBF.
        // Finally, we calculate the gasPrice:
        // - EIP-1559: baseFeePerGas + maxPriorityFeePerGas
        // - Normal: gasRecommendation.gasPrice #rbfIncreased (same logic as for maxPriorityFeePerGas RBF)
        const maxPriorityFeePerGas =
          'maxPriorityFeePerGas' in gasRecommendation
            ? this.#rbfIncrease(
                option.paidBy,
                gasRecommendation.maxPriorityFeePerGas,
                'maxPriorityFeePerGas',
                prevSpeed
              )
            : undefined

        const gasPrice =
          'maxPriorityFeePerGas' in gasRecommendation
            ? (gasRecommendation as Gas1559Recommendation).baseFeePerGas + maxPriorityFeePerGas!
            : this.#rbfIncrease(
                option.paidBy,
                (gasRecommendation as GasPriceRecommendation).gasPrice,
                'gasPrice',
                prevSpeed
              )

        // EOA
        if (!isSmartAccount(this.account)) {
          simulatedGasLimit = gasUsed

          if (this.accountOp.calls[0].to && getAddress(this.accountOp.calls[0].to) === SINGLETON) {
            simulatedGasLimit = getGasUsed(simulatedGasLimit)
          }

          amount = simulatedGasLimit * gasPrice + option.addedNative
        } else if (option.paidBy !== this.accountOp.accountAddr) {
          // Smart account, but EOA pays the fee
<<<<<<< HEAD
          gasPrice = this.#rbfIncrease(option.paidBy, gasPrice)
          simulatedGasLimit = gasUsed + this.getCallDataAdditionalByNetwork()
          amount = simulatedGasLimit * gasPrice + option.addedNative
        } else {
          // Relayer
          gasPrice = this.#rbfIncrease(this.account.addr, gasPrice)
          simulatedGasLimit = gasUsed + this.getCallDataAdditionalByNetwork() + option.gasUsed!
=======
          simulatedGasLimit = gasUsed + callDataAdditionalGasCost
          amount = simulatedGasLimit * gasPrice + option.addedNative
        } else {
          // Relayer
          simulatedGasLimit = gasUsed + callDataAdditionalGasCost + option.gasUsed!
>>>>>>> 37d66c1c
          amount = SignAccountOpController.getAmountAfterFeeTokenConvert(
            simulatedGasLimit,
            gasPrice,
            nativeRatio,
            option.token.decimals,
            option.addedNative
          )
          amount = this.#increaseFee(amount)
        }

        const feeSpeed: SpeedCalc = {
          type: gasRecommendation.name as FeeSpeed,
          simulatedGasLimit,
          amount,
          amountFormatted: formatUnits(amount, Number(option.token.decimals)),
          amountUsd: getTokenUsdAmount(option.token, amount),
          gasPrice,
          maxPriorityFeePerGas
        }
        if (this.feeSpeeds[identifier] === undefined) this.feeSpeeds[identifier] = []
        this.feeSpeeds[identifier].push(feeSpeed)
      })
    })
  }

  #getGasFeePayment(): GasFeePayment | null {
    if (!this.isInitialized) {
      this.emitError({
        level: 'major',
        message:
          'Something went wrong while setting up the gas fee payment account and token. Please try again, selecting the account and token option. If the problem persists, contact support.',
        error: new Error(
          'SignAccountOpController: The controller is not initialized while we are trying to build GasFeePayment.'
        )
      })

      return null
    }
    if (!this.paidBy) {
      this.emitError({
        level: 'silent',
        message: '',
        error: new Error('SignAccountOpController: paying account not selected')
      })

      return null
    }
    if (!this.feeTokenResult) {
      this.emitError({
        level: 'silent',
        message: '',
        error: new Error('SignAccountOpController: fee token not selected')
      })

      return null
    }

    // if there are no availableFeeOptions, we don't have a gasFee
    // this is normal though as there are such cases:
    // - EOA paying in native but doesn't have any native
    // so no error should pop out because of this
    if (!this.availableFeeOptions.length) {
      return null
    }

    if (!this.selectedOption) {
      this.emitError({
        level: 'silent',
        message: '',
        error: new Error('SignAccountOpController: paying option not found')
      })

      return null
    }

    // if there are no fee speeds available for the option, it means
    // the nativeRatio could not be calculated. In that case, we do not
    // emit an error here but proceed and show an explanation to the user
    // in get errors()
    // check test: Signing [Relayer]: ... priceIn | native/Ratio
    const identifier = getFeeSpeedIdentifier(
      this.selectedOption,
      this.accountOp.accountAddr,
      this.rbfAccountOps[this.selectedOption.paidBy]
    )
    if (!this.feeSpeeds[identifier].length) {
      return null
    }

    const chosenSpeed = this.feeSpeeds[identifier].find(
      (speed) => speed.type === this.selectedFeeSpeed
    )
    if (!chosenSpeed) {
      this.emitError({
        level: 'silent',
        message: '',
        error: new Error('SignAccountOpController: fee speed not selected')
      })

      return null
    }

    const accountState =
      this.#accounts.accountStates[this.accountOp.accountAddr][this.accountOp.networkId]
    return {
      paidBy: this.paidBy,
      // we're allowing EOAs to broadcast on 4337 networks as well
      // in that case, we don't do user operations
      isERC4337:
        this.paidBy === this.accountOp.accountAddr &&
        isErc4337Broadcast(this.#network, accountState),
      isGasTank: this.feeTokenResult.flags.onGasTank,
      inToken: this.feeTokenResult.address,
      amount: chosenSpeed.amount,
      simulatedGasLimit: chosenSpeed.simulatedGasLimit,
      gasPrice: chosenSpeed.gasPrice,
      maxPriorityFeePerGas:
        'maxPriorityFeePerGas' in chosenSpeed ? chosenSpeed.maxPriorityFeePerGas : undefined
    }
  }

  get feeToken(): string | null {
    return this.accountOp?.gasFeePayment?.inToken || null
  }

  get feePaidBy(): string | null {
    return this.accountOp?.gasFeePayment?.paidBy || null
  }

  get availableFeeOptions(): EstimateResult['feePaymentOptions'] {
    if (!this.isInitialized) return []

    // FeeOptions having amount
    return this.estimation!.feePaymentOptions.filter((feeOption) => feeOption.availableAmount)
  }

  get accountKeyStoreKeys(): Key[] {
    return this.#keystore.keys.filter((key) => this.account.associatedKeys.includes(key.addr))
  }

  // eslint-disable-next-line class-methods-use-this
  get speedOptions() {
    return Object.values(FeeSpeed) as string[]
  }

  get gasSavedUSD(): number | null {
    if (!this.selectedOption?.token.flags.onGasTank) return null

    const identifier = getFeeSpeedIdentifier(
      this.selectedOption,
      this.accountOp.accountAddr,
      this.rbfAccountOps[this.selectedOption.paidBy]
    )
    const selectedFeeSpeedData = this.feeSpeeds[identifier].find(
      (speed) => speed.type === this.selectedFeeSpeed
    )
    const gasPrice = selectedFeeSpeedData?.gasPrice
    if (!gasPrice) return null

    // get the native token from the portfolio to calculate prices
    const native = this.#portfolio.latest[this.accountOp.accountAddr][
      this.accountOp.networkId
    ]?.result?.tokens.find(
      (token) => token.address === '0x0000000000000000000000000000000000000000'
    )
    if (!native) return null
    const nativePrice = native.priceIn.find((price) => price.baseCurrency === 'usd')?.price
    if (!nativePrice) return null

    // 4337 gasUsed is set to 0 in the estimation as we rely
    // on the bundler for the estimation entirely => use hardcode value
    const gasUsedSelectedOption =
      this.selectedOption.gasUsed && this.selectedOption.gasUsed > 0n
        ? this.selectedOption.gasUsed
        : GAS_TANK_TRANSFER_GAS_USED
    const isNativeSelected = this.selectedOption.token.address === ZeroAddress
    const gasUsedNative =
      this.availableFeeOptions.find(
        (option) => option.token.address === ZeroAddress && !option.token.flags.onGasTank
      )?.gasUsed || SA_NATIVE_TRANSFER_GAS_USED
    const gasUsedERC20 =
      this.availableFeeOptions.find(
        (option) => option.token.address !== ZeroAddress && !option.token.flags.onGasTank
      )?.gasUsed || SA_ERC20_TRANSFER_GAS_USED

    const gasUsedWithoutGasTank = isNativeSelected ? gasUsedNative : gasUsedERC20
    const gasSavedInNative = formatEther((gasUsedWithoutGasTank - gasUsedSelectedOption) * gasPrice)

    return Number(gasSavedInNative) * nativePrice
  }

  #setSigningError(error: string, type = SigningStatus.UnableToSign) {
    this.status = { type, error }
    this.emitUpdate()
    throw new EmittableError({ message: error, level: 'silent', error: new Error(error) })
  }

  #addFeePayment() {
    // In case of gas tank token fee payment, we need to include one more call to account op
    const abiCoder = new AbiCoder()

    if (this.accountOp!.gasFeePayment!.isGasTank) {
      this.accountOp!.feeCall = {
        to: FEE_COLLECTOR,
        value: 0n,
        data: abiCoder.encode(
          ['string', 'uint256', 'string'],
          ['gasTank', this.accountOp!.gasFeePayment!.amount, this.feeTokenResult?.symbol]
        )
      }

      return
    }

    if (this.accountOp!.gasFeePayment!.inToken === '0x0000000000000000000000000000000000000000') {
      // native payment
      this.accountOp!.feeCall = {
        to: FEE_COLLECTOR,
        value: this.accountOp!.gasFeePayment!.amount,
        data: '0x'
      }
    } else {
      // token payment
      const ERC20Interface = new Interface(ERC20.abi)
      this.accountOp!.feeCall = {
        to: this.accountOp!.gasFeePayment!.inToken,
        value: 0n,
        data: ERC20Interface.encodeFunctionData('transfer', [
          FEE_COLLECTOR,
          this.accountOp!.gasFeePayment!.amount
        ])
      }
    }
  }

  async sign() {
    if (!this.readyToSign) {
      const message = `Unable to sign the transaction. During the preparation step, the necessary transaction data was not received. ${RETRY_TO_INIT_ACCOUNT_OP_MSG}`
      return this.#setSigningError(message)
    }

    // when signing begings, we stop immediatelly state updates on the controller
    // by changing the status to InProgress. Check update() for more info
    this.status = { type: SigningStatus.InProgress }

    if (!this.accountOp?.signingKeyAddr || !this.accountOp?.signingKeyType) {
      const message = `Unable to sign the transaction. During the preparation step, required signing key information was found missing. ${RETRY_TO_INIT_ACCOUNT_OP_MSG}`
      return this.#setSigningError(message)
    }

    if (!this.accountOp?.gasFeePayment) {
      const message = `Unable to sign the transaction. During the preparation step, required information about paying the gas fee was found missing. ${RETRY_TO_INIT_ACCOUNT_OP_MSG}`
      return this.#setSigningError(message)
    }

    const signer = await this.#keystore.getSigner(
      this.accountOp.signingKeyAddr,
      this.accountOp.signingKeyType
    )
    if (!signer) {
      const message = `Unable to sign the transaction. During the preparation step, required account key information was found missing. ${RETRY_TO_INIT_ACCOUNT_OP_MSG}`
      return this.#setSigningError(message)
    }

    // we update the FE with the changed status (in progress) only after the checks
    // above confirm everything is okay to prevent two different state updates
    this.emitUpdate()

    const gasFeePayment = this.accountOp.gasFeePayment

    if (signer.init) signer.init(this.#externalSignerControllers[this.accountOp.signingKeyType])
    const accountState =
      this.#accounts.accountStates[this.accountOp!.accountAddr][this.accountOp!.networkId]

    // just in-case: before signing begins, we delete the feeCall;
    // if there's a need for it, it will be added later on in the code.
    // We need this precaution because this could happen:
    // - try to broadcast with the relayer
    // - the feel call gets added
    // - the relayer broadcast fails
    // - the user does another broadcast, this time with EOA pays for SA
    // - the fee call stays, causing a low gas limit revert
    delete this.accountOp.feeCall

    // delete the activatorCall as a precaution that it won't be added twice
    delete this.accountOp.activatorCall

    // @EntryPoint activation
    // if we broadcast by an EOA, this is the only way to include
    // the entry point as a signer
    if (
      shouldIncludeActivatorCall(
        this.#network,
        this.account,
        accountState,
        this.accountOp.gasFeePayment.isERC4337
      )
    ) {
      this.accountOp.activatorCall = getActivatorCall(this.accountOp.accountAddr)
    }

    try {
      // In case of EOA account
      if (!isSmartAccount(this.account)) {
        if (this.accountOp.calls.length !== 1) {
          const callCount = this.accountOp.calls.length > 1 ? 'multiple' : 'zero'
          const message = `Unable to sign the transaction because it has ${callCount} calls. ${RETRY_TO_INIT_ACCOUNT_OP_MSG}`
          return this.#setSigningError(message)
        }

        // In legacy mode, we sign the transaction directly.
        // that means the signing will happen on broadcast and here
        // checking whether the call is 1 and 1 only is enough
        this.accountOp.signature = '0x'
      } else if (this.accountOp.gasFeePayment.paidBy !== this.account.addr) {
        // Smart account, but EOA pays the fee
        // EOA pays for execute() - relayerless

        this.accountOp.signature = await getExecuteSignature(
          this.#network,
          this.accountOp,
          accountState,
          signer
        )
      } else if (this.accountOp.gasFeePayment.isERC4337) {
        // if there's no entryPointAuthorization, the txn will fail
        if (
          !accountState.isDeployed &&
          (!this.accountOp.meta || !this.accountOp.meta.entryPointAuthorization)
        )
          return this.#setSigningError(
            `Unable to sign the transaction because entry point privileges were not granted. ${RETRY_TO_INIT_ACCOUNT_OP_MSG}`
          )

        const userOperation = getUserOperation(
          this.account,
          accountState,
          this.accountOp,
          !accountState.isDeployed ? this.accountOp.meta!.entryPointAuthorization : undefined
        )
        userOperation.preVerificationGas = this.estimation!.erc4337GasLimits!.preVerificationGas
        userOperation.callGasLimit = this.estimation!.erc4337GasLimits!.callGasLimit
        userOperation.verificationGasLimit = this.estimation!.erc4337GasLimits!.verificationGasLimit
        userOperation.paymasterVerificationGasLimit =
          this.estimation!.erc4337GasLimits!.paymasterVerificationGasLimit
        userOperation.paymasterPostOpGasLimit =
          this.estimation!.erc4337GasLimits!.paymasterPostOpGasLimit
        userOperation.maxFeePerGas = toBeHex(gasFeePayment.gasPrice)
        userOperation.maxPriorityFeePerGas = toBeHex(gasFeePayment.maxPriorityFeePerGas!)

        const usesOneTimeNonce = shouldUseOneTimeNonce(userOperation)
        const usesPaymaster = shouldUsePaymaster(this.#network)
        if (usesPaymaster) {
          userOperation.paymaster = AMBIRE_PAYMASTER
          this.#addFeePayment()
        }

        const ambireAccount = new Interface(AmbireAccount.abi)
        if (usesOneTimeNonce) {
          const signature = await getExecuteSignature(
            this.#network,
            this.accountOp,
            accountState,
            signer
          )
          userOperation.callData = ambireAccount.encodeFunctionData('executeMultiple', [
            [[getSignableCalls(this.accountOp), signature]]
          ])
          this.accountOp.signature = signature
        } else {
          userOperation.callData = ambireAccount.encodeFunctionData('executeBySender', [
            getSignableCalls(this.accountOp)
          ])
        }

        if (usesPaymaster) {
          try {
            const response = await this.#callRelayer(
              `/v2/paymaster/${this.accountOp.networkId}/sign`,
              'POST',
              {
                // send without the requestType prop
                userOperation: (({ requestType, activatorCall, ...o }) => o)(userOperation),
                paymaster: AMBIRE_PAYMASTER,
                bytecode: this.account.creation!.bytecode,
                salt: this.account.creation!.salt,
                key: this.account.associatedKeys[0]
              }
            )
            userOperation.paymasterData = response.data.paymasterData
            if (usesOneTimeNonce) {
              userOperation.nonce = getOneTimeNonce(userOperation)
            }
          } catch (e: any) {
            this.emitError({
              level: 'major',
              message: e.message,
              error: new Error(e.message)
            })
            this.status = { type: SigningStatus.ReadyToSign }
            this.emitUpdate()
            return Promise.reject(this.status)
          }
        }

        if (userOperation.requestType === 'standard') {
          const typedData = getTypedData(
            this.#network.chainId,
            this.accountOp.accountAddr,
            getUserOpHash(userOperation, this.#network.chainId)
          )
          const signature = wrapStandard(await signer.signTypedData(typedData))
          userOperation.signature = signature
          this.accountOp.signature = signature
        }
        this.accountOp.asUserOperation = userOperation
      } else {
        // Relayer
        this.#addFeePayment()

        this.accountOp.signature = await getExecuteSignature(
          this.#network,
          this.accountOp,
          accountState,
          signer
        )
      }

      this.status = { type: SigningStatus.Done }
      this.signedAccountOp = structuredClone(this.accountOp)
      this.emitUpdate()
      return this.signedAccountOp
    } catch (error: any) {
      return this.#setSigningError(error?.message, SigningStatus.ReadyToSign)
    }
  }

  toJSON() {
    return {
      ...this,
      isInitialized: this.isInitialized,
      readyToSign: this.readyToSign,
      availableFeeOptions: this.availableFeeOptions,
      accountKeyStoreKeys: this.accountKeyStoreKeys,
      feeToken: this.feeToken,
      feePaidBy: this.feePaidBy,
      speedOptions: this.speedOptions,
      selectedOption: this.selectedOption,
      account: this.account,
      errors: this.errors,
      gasSavedUSD: this.gasSavedUSD
    }
  }
}<|MERGE_RESOLUTION|>--- conflicted
+++ resolved
@@ -27,16 +27,12 @@
 import { isSmartAccount } from '../../libs/account/account'
 import { AccountOp, GasFeePayment, getSignableCalls } from '../../libs/accountOp/accountOp'
 import { BundlerGasPrice, EstimateResult, FeePaymentOption } from '../../libs/estimate/interfaces'
-<<<<<<< HEAD
-import { GasRecommendation, getProbableCallData } from '../../libs/gasPrice/gasPrice'
-=======
 import {
   Gas1559Recommendation,
   GasPriceRecommendation,
   GasRecommendation,
-  getCallDataAdditionalByNetwork
+  getProbableCallData
 } from '../../libs/gasPrice/gasPrice'
->>>>>>> 37d66c1c
 import { callsHumanizer } from '../../libs/humanizer'
 import { IrCall } from '../../libs/humanizer/interfaces'
 import { Price, TokenResult } from '../../libs/portfolio'
@@ -765,21 +761,11 @@
           amount = simulatedGasLimit * gasPrice + option.addedNative
         } else if (option.paidBy !== this.accountOp.accountAddr) {
           // Smart account, but EOA pays the fee
-<<<<<<< HEAD
-          gasPrice = this.#rbfIncrease(option.paidBy, gasPrice)
           simulatedGasLimit = gasUsed + this.getCallDataAdditionalByNetwork()
           amount = simulatedGasLimit * gasPrice + option.addedNative
         } else {
           // Relayer
-          gasPrice = this.#rbfIncrease(this.account.addr, gasPrice)
           simulatedGasLimit = gasUsed + this.getCallDataAdditionalByNetwork() + option.gasUsed!
-=======
-          simulatedGasLimit = gasUsed + callDataAdditionalGasCost
-          amount = simulatedGasLimit * gasPrice + option.addedNative
-        } else {
-          // Relayer
-          simulatedGasLimit = gasUsed + callDataAdditionalGasCost + option.gasUsed!
->>>>>>> 37d66c1c
           amount = SignAccountOpController.getAmountAfterFeeTokenConvert(
             simulatedGasLimit,
             gasPrice,
