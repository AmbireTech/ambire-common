--- conflicted
+++ resolved
@@ -723,22 +723,10 @@
     const accountState = this.#latest[accountId]
     const pendingState = this.#pending[accountId]
 
-<<<<<<< HEAD
-    const updateAdditionalPortfolioIfNeeded =
-      isSmartAccount(selectedAccount) || canBecomeSmarter(selectedAccount, this.#keystore.keys)
-        ? this.#getAdditionalPortfolio(accountId, opts?.forceUpdate)
-        : Promise.resolve()
-
     const networksToUpdate = networks || this.#networks.networks
     await Promise.all([
-      updateAdditionalPortfolioIfNeeded,
+      this.#getAdditionalPortfolio(accountId, opts?.forceUpdate),
       ...networksToUpdate.map(async (network) => {
-=======
-    const networks = network ? [network] : this.#networks.networks
-    await Promise.all([
-      this.#getAdditionalPortfolio(accountId, opts?.forceUpdate),
-      ...networks.map(async (network) => {
->>>>>>> 9e309015
         const key = `${network.chainId}:${accountId}`
 
         const portfolioLib = this.initializePortfolioLibIfNeeded(
