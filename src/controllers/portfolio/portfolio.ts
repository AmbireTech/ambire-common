import { ZeroAddress } from 'ethers'

import { Account, AccountId } from '../../interfaces/account'
import { Fetch } from '../../interfaces/fetch'
import { Network, NetworkId } from '../../interfaces/network'
/* eslint-disable @typescript-eslint/no-shadow */
import { Storage } from '../../interfaces/storage'
import { isSmartAccount } from '../../libs/account/account'
import { AccountOp, isAccountOpsIntentEqual } from '../../libs/accountOp/accountOp'
/* eslint-disable no-restricted-syntax */
// eslint-disable-next-line import/no-cycle
import {
  getNetworksWithFailedRPCBanners,
  getNetworksWithPortfolioErrorBanners
} from '../../libs/banners/banners'
import { Portfolio } from '../../libs/portfolio'
/* eslint-disable @typescript-eslint/no-use-before-define */
import { CustomToken } from '../../libs/portfolio/customToken'
import getAccountNetworksWithAssets from '../../libs/portfolio/getNetworksWithAssets'
import {
  getFlags,
  getPinnedGasTankTokens,
  getTotal,
  getUpdatedHints,
  shouldGetAdditionalPortfolio,
  tokenFilter,
  validateERC20Token
} from '../../libs/portfolio/helpers'
/* eslint-disable no-param-reassign */
/* eslint-disable import/no-extraneous-dependencies */
import {
  AccountState,
  ExternalHintsAPIResponse,
  GetOptions,
  PortfolioControllerState,
  PortfolioLibGetResult,
  PreviousHintsStorage,
  TokenResult
} from '../../libs/portfolio/interfaces'
import { relayerCall } from '../../libs/relayerCall/relayerCall'
import { AccountsController } from '../accounts/accounts'
import EventEmitter from '../eventEmitter/eventEmitter'
import { NetworksController } from '../networks/networks'
import { ProvidersController } from '../providers/providers'

/* eslint-disable @typescript-eslint/no-shadow */

const LEARNED_TOKENS_NETWORK_LIMIT = 50

export class PortfolioController extends EventEmitter {
  latest: PortfolioControllerState

  pending: PortfolioControllerState

  // A queue to prevent race conditions when calling `updateSelectedAccount`.
  // All calls are queued by network and account.
  // Each time `updateSelectedAccount` is invoked to update the latest or pending state, the call is added to the queue.
  // If a previous call is still running, the new call will be queued and executed only after the first one completes,
  // regardless of whether it succeeds or fails.
  // Before implementing this queue, multiple `updateSelectedAccount` calls made in a short period of time could cause
  // the response of the latest call to be overwritten by a slower previous call.
  #queue: {
    [accountId: string]: {
      [networkId: NetworkId]: Promise<void>
    }
  }

  tokenPreferences: CustomToken[] = []

  validTokens: any = { erc20: {}, erc721: {} }

  temporaryTokens: {
    [networkId: NetworkId]: {
      isLoading: boolean
      errors: { error: string; address: string }[]
      result: { tokens: PortfolioLibGetResult['tokens'] }
    }
  } = {}

  #portfolioLibs: Map<string, Portfolio>

  #storage: Storage

  #fetch: Fetch

  #callRelayer: Function

  #velcroUrl: string

  #networksWithAssetsByAccounts: {
    [accountId: string]: NetworkId[]
  } = {}

  #minUpdateInterval: number = 20000 // 20 seconds

  #previousHints: PreviousHintsStorage = {
    fromExternalAPI: {},
    learnedTokens: {}
  }

  #providers: ProvidersController

  #networks: NetworksController

  #accounts: AccountsController

  // Holds the initial load promise, so that one can wait until it completes
  #initialLoadPromise: Promise<void>

  constructor(
    storage: Storage,
    fetch: Fetch,
    providers: ProvidersController,
    networks: NetworksController,
<<<<<<< HEAD
    relayerUrl: string,
    velcroUrl: string
=======
    accounts: AccountsController,
    relayerUrl: string
>>>>>>> b83761b3
  ) {
    super()
    this.latest = {}
    this.pending = {}
    this.#queue = {}
    this.#portfolioLibs = new Map()
    this.#storage = storage
    this.#fetch = fetch
    this.#callRelayer = relayerCall.bind({ url: relayerUrl, fetch })
    this.#velcroUrl = velcroUrl
    this.#providers = providers
    this.#networks = networks
    this.#accounts = accounts
    this.temporaryTokens = {}

    this.#initialLoadPromise = this.#load()
  }

  async #load() {
    try {
      await this.#networks.initialLoadPromise
      await this.#accounts.initialLoadPromise
      this.tokenPreferences = await this.#storage.get('tokenPreferences', [])
      this.#previousHints = await this.#storage.get('previousHints', {})
    } catch (e) {
      this.emitError({
        message:
          'Something went wrong when loading portfolio. Please try again or contact support if the problem persists.',
        level: 'major',
        error: new Error('portfolio: failed to pull keys from storage')
      })
    }

    this.emitUpdate()
  }

  async updateTokenPreferences(tokenPreferences: CustomToken[]) {
    this.tokenPreferences = tokenPreferences
    this.emitUpdate()
    await this.#storage.set('tokenPreferences', tokenPreferences)
  }

  async #updateNetworksWithAssets(
    accounts: Account[],
    accountId: AccountId,
    accountState: AccountState
  ) {
    const storageStateByAccount = await this.#storage.get('networksWithAssetsByAccount', {})

    // On the first run
    if (Object.keys(this.#networksWithAssetsByAccounts).length === 0) {
      // Remove old accounts from storage
      const storageAccounts = Object.keys(storageStateByAccount)
      const currentAccounts = accounts.map(({ addr }) => addr)
      const accountsToRemove = storageAccounts.filter((x) => !currentAccounts.includes(x))

      for (const account of accountsToRemove) {
        delete storageStateByAccount[account]
      }

      // Set the initial state
      this.#networksWithAssetsByAccounts = storageStateByAccount
    }

    this.#networksWithAssetsByAccounts[accountId] = getAccountNetworksWithAssets(
      accountId,
      accountState,
      storageStateByAccount,
      this.#providers.providers
    )

    this.emitUpdate()
    await this.#storage.set('networksWithAssetsByAccount', this.#networksWithAssetsByAccounts)
  }

  // gets additional portfolio state from the relayer that isn't retrieved from the portfolio library
  // that's usually the two additional virtual networks: getTank and rewards
  #setNetworkLoading(accountId: AccountId, network: string, isLoading: boolean, error?: any) {
    const accountState = this.latest[accountId]
    if (!accountState[network]) accountState[network] = { errors: [], isReady: false, isLoading }
    accountState[network]!.isLoading = isLoading
    if (error) {
      if (!accountState[network]!.isReady) accountState[network]!.criticalError = error
      else accountState[network]!.errors.push(error)
    }
  }

  #prepareLatestState(selectedAccount: Account) {
    const state = this.latest
    const accountId = selectedAccount.addr

    if (!state[accountId]) {
      state[accountId] = this.#networks.networks.reduce((acc: AccountState, network) => {
        acc[network.id] = { isReady: false, isLoading: false, errors: [] }

        return acc
      }, {} as AccountState)

      if (shouldGetAdditionalPortfolio(selectedAccount)) {
        state[accountId].gasTank = { isReady: false, isLoading: false, errors: [] }
        state[accountId].rewards = { isReady: false, isLoading: false, errors: [] }
      }

      this.emitUpdate()
      return
    }

    const accountState = state[accountId]
    // Remove networks that are not in the list of networks. For example:
    // If the user adds a custom network, the portfolio fetches assets for it but the user
    // removes the network, the portfolio should remove the assets for that network.
    for (const networkId of Object.keys(accountState)) {
      if (
        ![...this.#networks.networks, { id: 'gasTank' }, { id: 'rewards' }].find(
          (x) => x.id === networkId
        )
      )
        delete accountState[networkId]
    }
    this.emitUpdate()
  }

  #preparePendingState(selectedAccountId: AccountId) {
    if (!this.pending[selectedAccountId]) {
      this.pending[selectedAccountId] = {}
      this.emitUpdate()
      return
    }

    const accountState = this.pending[selectedAccountId]
    // Remove networks that are not in the list of networks. For example:
    // If the user adds a custom network, the portfolio fetches assets for it but the user
    // removes the network, the portfolio should remove the assets for that network.
    for (const networkId of Object.keys(accountState)) {
      if (
        ![...this.#networks.networks, { id: 'gasTank' }, { id: 'rewards' }].find(
          (x) => x.id === networkId
        )
      )
        delete accountState[networkId]
    }
    this.emitUpdate()
  }

  // make the pending results the same as the latest ones
  async overridePendingResults(accountOp: AccountOp) {
    if (
      this.pending[accountOp.accountAddr] &&
      this.pending[accountOp.accountAddr][accountOp.networkId] &&
      this.latest[accountOp.accountAddr] &&
      this.latest[accountOp.accountAddr][accountOp.networkId]
    ) {
      this.pending[accountOp.accountAddr][accountOp.networkId]!.result =
        this.latest[accountOp.accountAddr][accountOp.networkId]!.result
      this.emitUpdate()
    }
  }

  async updateTokenValidationByStandard(
    token: { address: TokenResult['address']; networkId: TokenResult['networkId'] },
    accountId: AccountId
  ) {
    await this.#initialLoadPromise
    if (this.validTokens.erc20[`${token.address}-${token.networkId}`] === true) return

    const [isValid, standard]: [boolean, string] = (await validateERC20Token(
      token,
      accountId,
      this.#providers.providers[token.networkId]
    )) as [boolean, string]

    this.validTokens[standard] = {
      ...this.validTokens[standard],
      [`${token.address}-${token.networkId}`]: isValid
    }

    this.emitUpdate()
  }

  initializePortfolioLibIfNeeded(accountId: AccountId, networkId: NetworkId, network: Network) {
    const providers = this.#providers.providers
    const key = `${networkId}:${accountId}`
    // Initialize a new Portfolio lib if:
    // 1. It does not exist in the portfolioLibs map
    // 2. The network RPC URL has changed
    if (
      !this.#portfolioLibs.has(key) ||
      this.#portfolioLibs.get(key)?.network?.selectedRpcUrl !==
        // eslint-disable-next-line no-underscore-dangle
        providers[network.id]?._getConnection().url
    ) {
<<<<<<< HEAD
      this.#portfolioLibs.set(
        key,
        new Portfolio(fetch, providers[network.id], network, this.#velcroUrl)
      )
=======
      this.#portfolioLibs.set(key, new Portfolio(this.#fetch, providers[network.id], network))
>>>>>>> b83761b3
    }
    return this.#portfolioLibs.get(key)!
  }

  async getTemporaryTokens(accountId: AccountId, networkId: NetworkId, additionalHint: string) {
    const network = this.#networks.networks.find((x) => x.id === networkId)

    if (!network) throw new Error('network not found')

    const portfolioLib = this.initializePortfolioLibIfNeeded(accountId, networkId, network)

    const temporaryTokensToFetch =
      (this.temporaryTokens[network.id] &&
        this.temporaryTokens[network.id].result?.tokens.filter(
          (x) => x.address !== additionalHint
        )) ||
      []

    this.temporaryTokens[network.id] = {
      isLoading: false,
      errors: [],
      result: this.temporaryTokens[network.id] && this.temporaryTokens[network.id].result
    }
    this.emitUpdate()

    try {
      const result = await portfolioLib.get(accountId, {
        priceRecency: 60000,
        additionalHints: [additionalHint, ...temporaryTokensToFetch.map((x) => x.address)],
        disableAutoDiscovery: true
      })
      this.temporaryTokens[network.id] = {
        isLoading: false,
        errors: [],
        result: {
          tokens: result.tokens
        }
      }
      this.emitUpdate()
      return true
    } catch (e: any) {
      this.emitError({
        level: 'silent',
        message: "Error while executing the 'get' function in the portfolio library.",
        error: e
      })
      this.temporaryTokens[network.id].isLoading = false
      this.temporaryTokens[network.id].errors.push(e)
      this.emitUpdate()
      return false
    }
  }

  async #getAdditionalPortfolio(accountId: AccountId) {
    const hasNonZeroTokens = !!this.#networksWithAssetsByAccounts?.[accountId]?.length

    const start = Date.now()
    const accountState = this.latest[accountId]

    this.#setNetworkLoading(accountId, 'gasTank', true)
    this.#setNetworkLoading(accountId, 'rewards', true)
    this.emitUpdate()

    let res: any
    try {
      res = await this.#callRelayer(`/v2/identity/${accountId}/portfolio-additional`)
    } catch (e: any) {
      console.error('relayer error for portfolio additional')
      this.#setNetworkLoading(accountId, 'gasTank', false, e)
      this.#setNetworkLoading(accountId, 'rewards', false, e)
      this.emitUpdate()
      return
    }

    if (!res) throw new Error('portfolio controller: no res, should never happen')

    const rewardsTokens = [
      res.data.rewards.xWalletClaimableBalance || [],
      res.data.rewards.walletClaimableBalance || []
    ]
      .flat()
      .map((t: any) => ({
        ...t,
        flags: getFlags(res.data.rewards, 'rewards', t.networkId, t.address)
      }))

    accountState.rewards = {
      isReady: true,
      isLoading: false,
      errors: [],
      result: {
        ...res.data.rewards,
        updateStarted: start,
        tokens: rewardsTokens,
        total: getTotal(rewardsTokens)
      }
    }

    const gasTankTokens = res.data.gasTank.balance.map((t: any) => ({
      ...t,
      flags: getFlags(res.data, 'gasTank', t.networkId, t.address)
    }))

    accountState.gasTank = {
      isReady: true,
      isLoading: false,
      errors: [],
      result: {
        updateStarted: start,
        tokens: [
          ...gasTankTokens,
          ...getPinnedGasTankTokens(
            res.data.gasTank.availableGasTankAssets,
            hasNonZeroTokens,
            accountId,
            gasTankTokens
          )
        ],
        total: getTotal(gasTankTokens)
      }
    }

    this.emitUpdate()
  }

  // By our convention, we always stick with private (#) instead of protected methods.
  // However, we made a compromise here to allow Jest tests to mock updatePortfolioState.
  protected async updatePortfolioState(
    accountId: string,
    _accountState: AccountState,
    network: Network,
    portfolioLib: Portfolio,
    portfolioProps: Partial<GetOptions>,
    forceUpdate: boolean
  ): Promise<boolean> {
    const hasNonZeroTokens = !!this.#networksWithAssetsByAccounts?.[accountId]?.length

    if (!_accountState[network.id]) {
      _accountState[network.id] = {
        isReady: false,
        isLoading: false,
        errors: []
      }
      this.emitUpdate()
    }
    const state = _accountState[network.id]!

    // When the portfolio was called lastly
    const lastUpdateStartedAt = state.result?.updateStarted
    if (
      lastUpdateStartedAt &&
      Date.now() - lastUpdateStartedAt <= this.#minUpdateInterval &&
      !forceUpdate
    )
      return false

    state.isLoading = true
    this.emitUpdate()

    const tokenPreferences = this.tokenPreferences

    try {
      const result = await portfolioLib.get(accountId, {
        priceRecency: 60000,
        priceCache: state.result?.priceCache,
        fetchPinned: !hasNonZeroTokens,
        tokenPreferences,
        ...portfolioProps
      })

      const additionalHints = portfolioProps.additionalHints || []

      _accountState[network.id] = {
        isReady: true,
        isLoading: false,
        errors: result.errors,
        result: {
          ...result,
          tokens: result.tokens.filter((token) =>
            tokenFilter(token, network, hasNonZeroTokens, additionalHints, tokenPreferences)
          ),
          total: getTotal(result.tokens)
        }
      }
      this.emitUpdate()
      return true
    } catch (e: any) {
      this.emitError({
        level: 'silent',
        message: "Error while executing the 'get' function in the portfolio library.",
        error: e
      })
      state.isLoading = false
      if (!state.isReady) state.criticalError = e
      else state.errors.push(e)
      this.emitUpdate()
      return false
    }
  }

  // NOTE: we always pass in all `accounts` and `networks` to ensure that the user of this
  // controller doesn't have to update this controller every time that those are updated

  // The recommended behavior of the application that this API encourages is:
  // 1) when the user selects an account, update it's portfolio on all networks (latest state only) by calling updateSelectedAccount
  // 2) every time the user has a change in their pending (to be signed or to be mined) bundle(s) on a
  // certain network, call updateSelectedAccount again with those bundles; it will update the portfolio balance
  // on each network where there are bundles, and it will update both `latest` and `pending` states on said networks
  // it will also use a high `priceRecency` to make sure we don't lose time in updating prices (since we care about running the simulations)

  // the purpose of this function is to call it when an account is selected or the queue of accountOps changes
  async updateSelectedAccount(
    accountId: AccountId,
    network?: Network,
    accountOps?: { [key: string]: AccountOp[] },
    opts?: { forceUpdate: boolean }
  ) {
    await this.#initialLoadPromise
    const selectedAccount = this.#accounts.accounts.find((x) => x.addr === accountId)
    if (!selectedAccount) throw new Error('selected account does not exist')

    this.#prepareLatestState(selectedAccount)
    this.#preparePendingState(selectedAccount.addr)

    const accountState = this.latest[accountId]
    const pendingState = this.pending[accountId]

    if (shouldGetAdditionalPortfolio(selectedAccount)) {
      this.#getAdditionalPortfolio(accountId)
    }

    const networks = network ? [network] : this.#networks.networks
    await Promise.all(
      networks.map(async (network) => {
        const key = `${network.id}:${accountId}`

        const portfolioLib = this.initializePortfolioLibIfNeeded(accountId, network.id, network)

        const currentAccountOps = accountOps?.[network.id]?.filter(
          (op) => op.accountAddr === accountId
        )
        const simulatedAccountOps = pendingState[network.id]?.accountOps

        if (!this.#queue?.[accountId]?.[network.id])
          this.#queue[accountId] = {
            ...this.#queue[accountId],
            [network.id]: Promise.resolve()
          }

        const updatePromise = async (): Promise<void> => {
          // We are performing the following extended check because both (or one of both) variables may have an undefined value.
          // If both variables contain AccountOps, we can simply compare for changes in the AccountOps intent.
          // However, when one of the variables is not set, two cases arise:
          // 1. A change occurs if one variable is undefined and the other one holds an AccountOps object.
          // 2. No change occurs if both variables are undefined.
          const areAccountOpsChanged =
            currentAccountOps && simulatedAccountOps
              ? !isAccountOpsIntentEqual(currentAccountOps, simulatedAccountOps)
              : currentAccountOps !== simulatedAccountOps

          // TODO: The `updateSelectedAccount` function is currently always invoked with `forceUpdate: true` from the application code.
          // TODO: We decided to implement this improvement once we first address https://github.com/AmbireTech/ambire-app/issues/2335#issue-2345433944
          // We should rewrite this, and state updates should work in the following manner:
          // 1. On the Dashboard screen, there is an interval that updates both the latest and pending states.
          //    Why do we update both states? Even without AccountOps to simulate, fetching the pending state
          //    is beneficial because if someone sends you a token, you will see it on the Dashboard as a pending token balance.
          // 2. On the Dashboard, if the user manually triggers a Portfolio update, we should pass `forceUpdate: true` and update both states,
          //    regardless of any internal portfolio controller limits or caching.
          // 3. When signing a transaction and we have AccountOps, we have the following two scenarios:
          //    3.1. The Dashboard interval should continue updating both the latest and pending states,
          //    and also simulate AccountOps (without further optimizations, such as checking `areAccountOpsChanged` and updating the state only if necessary).
          //    3.2. The SignAccountOp screen also has a simulation interval that updates both states and simulates the AccountOps.
          //    Here, we should apply the `areAccountOpsChanged` optimization and update both states only if the AccountOps have changed or have not been simulated yet.
          const forceUpdate = opts?.forceUpdate || areAccountOpsChanged

          // Pass in learnedTokens as additionalHints only on areAccountOpsChanged
          const fallbackHints = (this.#previousHints?.fromExternalAPI &&
            this.#previousHints?.fromExternalAPI[key]) ?? {
            erc20s: [],
            erc721s: {}
          }
          const additionalHints =
            (forceUpdate &&
              Object.keys(
                (this.#previousHints?.learnedTokens &&
                  this.#previousHints?.learnedTokens[network.id]) ??
                  {}
              )) ||
            []

          const [isSuccessfulLatestUpdate] = await Promise.all([
            // Latest state update
            this.updatePortfolioState(
              accountId,
              accountState,
              network,
              portfolioLib,
              {
                blockTag: 'latest',
                previousHints: fallbackHints,
                additionalHints
              },
              forceUpdate
            ),
            // Pending state update
            // We are updating the pending state, only if AccountOps are changed or the application logic requests a force update
            forceUpdate
              ? this.updatePortfolioState(
                  accountId,
                  pendingState,
                  network,
                  portfolioLib,
                  {
                    blockTag: 'pending',
                    previousHints: fallbackHints,
                    ...(currentAccountOps && {
                      simulation: {
                        account: selectedAccount,
                        accountOps: currentAccountOps
                      }
                    }),
                    isEOA: !isSmartAccount(selectedAccount),
                    additionalHints
                  },
                  forceUpdate
                )
              : Promise.resolve(false)
          ])

          // Persist latest state in previousHints in the disk storage for further requests
          if (
            isSuccessfulLatestUpdate &&
            !areAccountOpsChanged &&
            accountState[network.id]?.result?.hintsFromExternalAPI
          ) {
            const updatedStoragePreviousHints = getUpdatedHints(
              accountState[network.id]!.result!.hintsFromExternalAPI as ExternalHintsAPIResponse,
              accountState[network.id]!.result!.tokens,
              network.id,
              this.#previousHints,
              key,
              this.tokenPreferences
            )

            this.#previousHints = updatedStoragePreviousHints
            await this.#storage.set('previousHints', updatedStoragePreviousHints)
          }

          // We cache the previously simulated AccountOps
          // in order to compare them with the newly passed AccountOps before executing a new updatePortfolioState.
          // This allows us to identify any differences between the two.
          if (currentAccountOps) {
            pendingState[network.id]!.accountOps = currentAccountOps
          }
        }

        // Chain the new updatePromise to the current queue
        this.#queue[accountId][network.id] = this.#queue[accountId][network.id]
          .then(updatePromise)
          .catch(() => updatePromise())

        // Ensure the method waits for the entire queue to resolve
        await this.#queue[accountId][network.id]
      })
    )

    await this.#updateNetworksWithAssets(this.#accounts.accounts, accountId, accountState)
    this.emitUpdate()
  }

  // Learn new tokens from humanizer and debug_traceCall
  async learnTokens(tokenAddresses: string[] | undefined, networkId: NetworkId) {
    if (!tokenAddresses) return

    if (!this.#previousHints.learnedTokens) this.#previousHints.learnedTokens = {}

    let networkLearnedTokens: PreviousHintsStorage['learnedTokens'][''] =
      this.#previousHints.learnedTokens[networkId] || {}

    const tokensToLearn = tokenAddresses.reduce((acc: { [key: string]: null }, address) => {
      if (address === ZeroAddress) return acc

      acc[address] = acc[address] || null // Keep the timestamp of all learned tokens
      return acc
    }, {})

    if (!Object.keys(tokensToLearn).length) return
    // Add new tokens in the beginning of the list
    networkLearnedTokens = { ...tokensToLearn, ...networkLearnedTokens }

    // Reached limit
    if (LEARNED_TOKENS_NETWORK_LIMIT - Object.keys(networkLearnedTokens).length < 0) {
      const learnedTokensArray = Object.entries(networkLearnedTokens).sort(
        (a, b) => Number(a[1]) - Number(b[1])
      )

      networkLearnedTokens = Object.fromEntries(
        learnedTokensArray.slice(0, LEARNED_TOKENS_NETWORK_LIMIT)
      )
    }

    this.#previousHints.learnedTokens[networkId] = networkLearnedTokens
    await this.#storage.set('previousHints', this.#previousHints)
  }

  get networksWithAssets() {
    return [...new Set(Object.values(this.#networksWithAssetsByAccounts).flat())]
  }

  get banners() {
    if (!this.#networks.isInitialized || !this.#providers.isInitialized) return []

    const networksWithFailedRPCBanners = getNetworksWithFailedRPCBanners({
      providers: this.#providers.providers,
      networks: this.#networks.networks,
      networksWithAssets: this.networksWithAssets
    })
    const networksWithPortfolioErrorBanners = getNetworksWithPortfolioErrorBanners({
      networks: this.#networks.networks,
      portfolioLatest: this.latest
    })

    return [...networksWithFailedRPCBanners, ...networksWithPortfolioErrorBanners]
  }

  toJSON() {
    return {
      ...this,
      ...super.toJSON(),
      networksWithAssets: this.networksWithAssets,
      banners: this.banners
    }
  }
}<|MERGE_RESOLUTION|>--- conflicted
+++ resolved
@@ -112,13 +112,9 @@
     fetch: Fetch,
     providers: ProvidersController,
     networks: NetworksController,
-<<<<<<< HEAD
+    accounts: AccountsController,
     relayerUrl: string,
     velcroUrl: string
-=======
-    accounts: AccountsController,
-    relayerUrl: string
->>>>>>> b83761b3
   ) {
     super()
     this.latest = {}
@@ -310,14 +306,10 @@
         // eslint-disable-next-line no-underscore-dangle
         providers[network.id]?._getConnection().url
     ) {
-<<<<<<< HEAD
       this.#portfolioLibs.set(
         key,
-        new Portfolio(fetch, providers[network.id], network, this.#velcroUrl)
+        new Portfolio(this.#fetch, providers[network.id], network, this.#velcroUrl)
       )
-=======
-      this.#portfolioLibs.set(key, new Portfolio(this.#fetch, providers[network.id], network))
->>>>>>> b83761b3
     }
     return this.#portfolioLibs.get(key)!
   }
