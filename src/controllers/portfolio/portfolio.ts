--- conflicted
+++ resolved
@@ -1,4 +1,5 @@
 import { getAddress, ZeroAddress } from 'ethers'
+import { Banner } from 'interfaces/banner'
 
 import { Account, AccountId } from '../../interfaces/account'
 import { Fetch } from '../../interfaces/fetch'
@@ -7,15 +8,7 @@
 import { Storage } from '../../interfaces/storage'
 import { isSmartAccount } from '../../libs/account/account'
 import { AccountOp, isAccountOpsIntentEqual } from '../../libs/accountOp/accountOp'
-<<<<<<< HEAD
-// eslint-disable-next-line import/no-cycle
-import {
-  getFirstCashbackBanner,
-  getNetworksWithFailedRPCBanners,
-  getNetworksWithPortfolioErrorBanners
-} from '../../libs/banners/banners'
-=======
->>>>>>> 4be10754
+import { getFirstCashbackBanner } from '../../libs/banners/banners'
 import { Portfolio } from '../../libs/portfolio'
 /* eslint-disable @typescript-eslint/no-use-before-define */
 import { CustomToken } from '../../libs/portfolio/customToken'
@@ -39,11 +32,8 @@
   NetworkState,
   PortfolioControllerState,
   PreviousHintsStorage,
-<<<<<<< HEAD
   ShouldShowConfettiBanner,
-=======
   TemporaryTokens,
->>>>>>> 4be10754
   TokenResult
 } from '../../libs/portfolio/interfaces'
 import { relayerCall } from '../../libs/relayerCall/relayerCall'
@@ -313,7 +303,6 @@
     }
   }
 
-<<<<<<< HEAD
   async setShouldShowConfettiToFalse(accountId: AccountId) {
     this.#shouldShowConfettiModal = !this.#shouldShowConfettiModal
     this.#shouldShowConfettiBanner = {
@@ -326,9 +315,6 @@
     this.#getAdditionalPortfolio(accountId)
   }
 
-  async #getAdditionalPortfolio(accountId: AccountId) {
-    const hasNonZeroTokens = !!this.#networksWithAssetsByAccounts?.[accountId]?.length
-=======
   async #getAdditionalPortfolio(accountId: AccountId, forceUpdate?: boolean) {
     const rewardsOrGasTankState =
       this.#latest[accountId]?.rewards || this.#latest[accountId]?.gasTank
@@ -337,7 +323,6 @@
       : false
 
     if (canSkipUpdate) return
->>>>>>> 4be10754
 
     const hasNonZeroTokens = !!this.#networksWithAssetsByAccounts?.[accountId]?.length
     const start = Date.now()
@@ -789,26 +774,29 @@
     return this.#pending[accountAddr] || {}
   }
 
-<<<<<<< HEAD
+  get banners(): Banner[] {
+    if (!this.#networks.isInitialized || !this.#providers.isInitialized) return []
+
     const firstCashbackBanner = getFirstCashbackBanner({
       shouldShowConfetti: this.#shouldShowConfettiBanner
     })
 
     return [
-      ...networksWithFailedRPCBanners,
-      ...networksWithPortfolioErrorBanners,
       ...firstCashbackBanner
     ]
-=======
+
+  }
+
   getNetworksWithAssets(accountAddr: string) {
     return this.#networksWithAssetsByAccounts[accountAddr] || []
->>>>>>> 4be10754
   }
 
   toJSON() {
     return {
       ...this,
-      ...super.toJSON()
+      ...super.toJSON(),
+      banners: this.banners
+
     }
   }
 }