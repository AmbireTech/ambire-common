import { getAddress, ZeroAddress } from 'ethers'

import { Account, AccountId } from '../../interfaces/account'
import { Fetch } from '../../interfaces/fetch'
import { Network, NetworkId } from '../../interfaces/network'
/* eslint-disable @typescript-eslint/no-shadow */
import { Storage } from '../../interfaces/storage'
import { isSmartAccount } from '../../libs/account/account'
import { AccountOp, isAccountOpsIntentEqual } from '../../libs/accountOp/accountOp'
// eslint-disable-next-line import/no-cycle
import {
  getNetworksWithFailedRPCBanners,
  getNetworksWithPortfolioErrorBanners
} from '../../libs/banners/banners'
import { Portfolio } from '../../libs/portfolio'
/* eslint-disable @typescript-eslint/no-use-before-define */
import { CustomToken } from '../../libs/portfolio/customToken'
import getAccountNetworksWithAssets from '../../libs/portfolio/getNetworksWithAssets'
import {
  getFlags,
  getPinnedGasTankTokens,
  getTokensReadyToLearn,
  getTotal,
  getUpdatedHints,
  processTokens,
  shouldGetAdditionalPortfolio,
  validateERC20Token
} from '../../libs/portfolio/helpers'
/* eslint-disable no-restricted-syntax */
// eslint-disable-next-line import/no-cycle
import {
  AccountState,
  ExternalHintsAPIResponse,
  GetOptions,
  PortfolioControllerState,
  PortfolioLibGetResult,
  PreviousHintsStorage,
  TokenResult
} from '../../libs/portfolio/interfaces'
import { relayerCall } from '../../libs/relayerCall/relayerCall'
import { AccountsController } from '../accounts/accounts'
import EventEmitter from '../eventEmitter/eventEmitter'
import { NetworksController } from '../networks/networks'
import { ProvidersController } from '../providers/providers'

/* eslint-disable @typescript-eslint/no-shadow */

const LEARNED_TOKENS_NETWORK_LIMIT = 50

export class PortfolioController extends EventEmitter {
  #latest: PortfolioControllerState

  #pending: PortfolioControllerState

  // A queue to prevent race conditions when calling `updateSelectedAccount`.
  // All calls are queued by network and account.
  // Each time `updateSelectedAccount` is invoked to update the latest or pending state, the call is added to the queue.
  // If a previous call is still running, the new call will be queued and executed only after the first one completes,
  // regardless of whether it succeeds or fails.
  // Before implementing this queue, multiple `updateSelectedAccount` calls made in a short period of time could cause
  // the response of the latest call to be overwritten by a slower previous call.
  #queue: {
    [accountId: string]: {
      [networkId: NetworkId]: Promise<void>
    }
  }

  #toBeLearnedTokens: { [network in NetworkId]: string[] }

  tokenPreferences: CustomToken[] = []

  validTokens: any = { erc20: {}, erc721: {} }

  temporaryTokens: {
    [networkId: NetworkId]: {
      isLoading: boolean
      errors: { error: string; address: string }[]
      result: { tokens: PortfolioLibGetResult['tokens'] }
    }
  } = {}

  #portfolioLibs: Map<string, Portfolio>

  #storage: Storage

  #fetch: Fetch

  #callRelayer: Function

  #velcroUrl: string

  #networksWithAssetsByAccounts: {
    [accountId: string]: NetworkId[]
  } = {}

  #minUpdateInterval: number = 20000 // 20 seconds

  #previousHints: PreviousHintsStorage = {
    fromExternalAPI: {},
    learnedTokens: {},
    learnedNfts: {}
  }

  #providers: ProvidersController

  #networks: NetworksController

  #accounts: AccountsController

  // Holds the initial load promise, so that one can wait until it completes
  #initialLoadPromise: Promise<void>

  constructor(
    storage: Storage,
    fetch: Fetch,
    providers: ProvidersController,
    networks: NetworksController,
    accounts: AccountsController,
    relayerUrl: string,
    velcroUrl: string
  ) {
    super()
    this.#latest = {}
    this.#pending = {}
    this.#queue = {}
    this.#portfolioLibs = new Map()
    this.#storage = storage
    this.#fetch = fetch
    this.#callRelayer = relayerCall.bind({ url: relayerUrl, fetch })
    this.#velcroUrl = velcroUrl
    this.#providers = providers
    this.#networks = networks
    this.#accounts = accounts
    this.temporaryTokens = {}
    this.#toBeLearnedTokens = {}

    this.#initialLoadPromise = this.#load()
  }

  async #load() {
    try {
      await this.#networks.initialLoadPromise
      await this.#accounts.initialLoadPromise
      this.tokenPreferences = await this.#storage.get('tokenPreferences', [])
      this.#previousHints = await this.#storage.get('previousHints', {})
    } catch (e) {
      this.emitError({
        message:
          'Something went wrong when loading portfolio. Please try again or contact support if the problem persists.',
        level: 'major',
        error: new Error('portfolio: failed to pull keys from storage')
      })
    }

    this.emitUpdate()
  }

  async updateTokenPreferences(tokenPreferences: CustomToken[]) {
    this.tokenPreferences = tokenPreferences
    this.emitUpdate()
    await this.#storage.set('tokenPreferences', tokenPreferences)
  }

  async #updateNetworksWithAssets(accountId: AccountId, accountState: AccountState) {
    const storageStateByAccount = await this.#storage.get('networksWithAssetsByAccount', {})

    this.#networksWithAssetsByAccounts[accountId] = getAccountNetworksWithAssets(
      accountId,
      accountState,
      storageStateByAccount,
      this.#providers.providers
    )

    this.emitUpdate()
    await this.#storage.set('networksWithAssetsByAccount', this.#networksWithAssetsByAccounts)
  }

  // gets additional portfolio state from the relayer that isn't retrieved from the portfolio library
  // that's usually the two additional virtual networks: getTank and rewards
  #setNetworkLoading(accountId: AccountId, network: string, isLoading: boolean, error?: any) {
    const accountState = this.#latest[accountId]
    if (!accountState[network]) accountState[network] = { errors: [], isReady: false, isLoading }
    accountState[network]!.isLoading = isLoading
    if (error) accountState[network]!.criticalError = error
  }

<<<<<<< HEAD
  #prepareLatestState(selectedAccount: Account) {
    const state = this.#latest
=======
  #prepareState(selectedAccount: Account, key: 'latest' | 'pending') {
    const state = this[key]
>>>>>>> fc1a97ad
    const accountId = selectedAccount.addr

    if (!state[accountId]) {
      state[accountId] = this.#networks.networks.reduce((acc: AccountState, network) => {
        acc[network.id] = { isReady: false, isLoading: true, errors: [] }

        return acc
      }, {} as AccountState)

      if (shouldGetAdditionalPortfolio(selectedAccount)) {
        state[accountId].gasTank = { isReady: false, isLoading: true, errors: [] }
        state[accountId].rewards = { isReady: false, isLoading: true, errors: [] }
      }

      this.emitUpdate()
      return
    }

    const accountState = state[accountId]

    // Init state for missing networks
    this.#networks.networks.forEach((network) => {
      if (!accountState[network.id]) {
        accountState[network.id] = { isReady: false, isLoading: true, errors: [] }
      }
    })
    this.emitUpdate()
  }

<<<<<<< HEAD
  #preparePendingState(selectedAccountId: AccountId) {
    if (!this.#pending[selectedAccountId]) {
      this.#pending[selectedAccountId] = {}
      this.emitUpdate()
      return
    }

    const accountState = this.#pending[selectedAccountId]
    // Remove networks that are not in the list of networks. For example:
    // If the user adds a custom network, the portfolio fetches assets for it but the user
    // removes the network, the portfolio should remove the assets for that network.
    for (const networkId of Object.keys(accountState)) {
      if (
        ![...this.#networks.networks, { id: 'gasTank' }, { id: 'rewards' }].find(
          (x) => x.id === networkId
        )
      )
        delete accountState[networkId]
=======
  removeNetworkData(networkId: NetworkId) {
    for (const accountState of [this.latest, this.pending]) {
      for (const accountId of Object.keys(accountState)) {
        delete accountState[accountId][networkId]
      }
>>>>>>> fc1a97ad
    }
    this.emitUpdate()
  }

  // make the pending results the same as the latest ones
  overridePendingResults(accountOp: AccountOp) {
    if (
      this.#pending[accountOp.accountAddr] &&
      this.#pending[accountOp.accountAddr][accountOp.networkId] &&
      this.#latest[accountOp.accountAddr] &&
      this.#latest[accountOp.accountAddr][accountOp.networkId]
    ) {
      this.#pending[accountOp.accountAddr][accountOp.networkId]!.result =
        this.#latest[accountOp.accountAddr][accountOp.networkId]!.result
      this.emitUpdate()
    }
  }

  async updateTokenValidationByStandard(
    token: { address: TokenResult['address']; networkId: TokenResult['networkId'] },
    accountId: AccountId
  ) {
    await this.#initialLoadPromise
    if (this.validTokens.erc20[`${token.address}-${token.networkId}`] === true) return

    const [isValid, standard]: [boolean, string] = (await validateERC20Token(
      token,
      accountId,
      this.#providers.providers[token.networkId]
    )) as [boolean, string]

    this.validTokens[standard] = {
      ...this.validTokens[standard],
      [`${token.address}-${token.networkId}`]: isValid
    }

    this.emitUpdate()
  }

  initializePortfolioLibIfNeeded(accountId: AccountId, networkId: NetworkId, network: Network) {
    const providers = this.#providers.providers
    const key = `${networkId}:${accountId}`
    // Initialize a new Portfolio lib if:
    // 1. It does not exist in the portfolioLibs map
    // 2. The network RPC URL has changed
    if (
      !this.#portfolioLibs.has(key) ||
      this.#portfolioLibs.get(key)?.network?.selectedRpcUrl !==
        // eslint-disable-next-line no-underscore-dangle
        providers[network.id]?._getConnection().url
    ) {
      this.#portfolioLibs.set(
        key,
        new Portfolio(this.#fetch, providers[network.id], network, this.#velcroUrl)
      )
    }
    return this.#portfolioLibs.get(key)!
  }

  async getTemporaryTokens(accountId: AccountId, networkId: NetworkId, additionalHint: string) {
    const network = this.#networks.networks.find((x) => x.id === networkId)

    if (!network) throw new Error('network not found')

    const portfolioLib = this.initializePortfolioLibIfNeeded(accountId, networkId, network)

    const temporaryTokensToFetch =
      (this.temporaryTokens[network.id] &&
        this.temporaryTokens[network.id].result?.tokens.filter(
          (x) => x.address !== additionalHint
        )) ||
      []

    this.temporaryTokens[network.id] = {
      isLoading: false,
      errors: [],
      result: this.temporaryTokens[network.id] && this.temporaryTokens[network.id].result
    }
    this.emitUpdate()

    try {
      const result = await portfolioLib.get(accountId, {
        priceRecency: 60000,
        additionalHints: [additionalHint, ...temporaryTokensToFetch.map((x) => x.address)],
        disableAutoDiscovery: true
      })
      this.temporaryTokens[network.id] = {
        isLoading: false,
        errors: [],
        result: {
          tokens: result.tokens
        }
      }
      this.emitUpdate()
      return true
    } catch (e: any) {
      this.emitError({
        level: 'silent',
        message: "Error while executing the 'get' function in the portfolio library.",
        error: e
      })
      this.temporaryTokens[network.id].isLoading = false
      this.temporaryTokens[network.id].errors.push(e)
      this.emitUpdate()
      return false
    }
  }

  async #getAdditionalPortfolio(accountId: AccountId) {
    const hasNonZeroTokens = !!this.#networksWithAssetsByAccounts?.[accountId]?.length

    const start = Date.now()
    const accountState = this.#latest[accountId]

    this.#setNetworkLoading(accountId, 'gasTank', true)
    this.#setNetworkLoading(accountId, 'rewards', true)
    this.emitUpdate()

    let res: any
    try {
      res = await this.#callRelayer(`/v2/identity/${accountId}/portfolio-additional`)
    } catch (e: any) {
      console.error('relayer error for portfolio additional')
      this.#setNetworkLoading(accountId, 'gasTank', false, e)
      this.#setNetworkLoading(accountId, 'rewards', false, e)
      this.emitUpdate()
      return
    }

    if (!res) throw new Error('portfolio controller: no res, should never happen')

    const rewardsTokens = [
      res.data.rewards.xWalletClaimableBalance || [],
      res.data.rewards.walletClaimableBalance || []
    ]
      .flat()
      .map((t: any) => ({
        ...t,
        symbol: t.address === '0x47Cd7E91C3CBaAF266369fe8518345fc4FC12935' ? 'xWALLET' : t.symbol,
        flags: getFlags(res.data.rewards, 'rewards', t.networkId, t.address)
      }))

    accountState.rewards = {
      isReady: true,
      isLoading: false,
      errors: [],
      result: {
        ...res.data.rewards,
        updateStarted: start,
        tokens: rewardsTokens,
        total: getTotal(rewardsTokens)
      }
    }

    const gasTankTokens = res.data.gasTank.balance.map((t: any) => ({
      ...t,
      flags: getFlags(res.data, 'gasTank', t.networkId, t.address)
    }))

    accountState.gasTank = {
      isReady: true,
      isLoading: false,
      errors: [],
      result: {
        updateStarted: start,
        tokens: [
          ...gasTankTokens,
          ...getPinnedGasTankTokens(
            res.data.gasTank.availableGasTankAssets,
            hasNonZeroTokens,
            accountId,
            gasTankTokens
          )
        ],
        total: getTotal(gasTankTokens)
      }
    }

    this.emitUpdate()
  }

  // By our convention, we always stick with private (#) instead of protected methods.
  // However, we made a compromise here to allow Jest tests to mock updatePortfolioState.
  protected async updatePortfolioState(
    accountId: string,
    _accountState: AccountState,
    network: Network,
    portfolioLib: Portfolio,
    portfolioProps: Partial<GetOptions>,
    forceUpdate: boolean
  ): Promise<boolean> {
    const hasNonZeroTokens = !!this.#networksWithAssetsByAccounts?.[accountId]?.length
    if (!portfolioProps.previousHints) portfolioProps.previousHints = { erc20s: [], erc721s: {} }
    portfolioProps.previousHints.erc721s = Object.fromEntries(
      Object.entries(this.#previousHints?.learnedNfts?.[network.id] || {}).map(([k, v]) => [
        getAddress(k),
        { isKnown: false, tokens: v.map((i) => i.toString()) }
      ])
    )

    const state = _accountState[network.id]!

    // When the portfolio was called lastly
    const lastUpdateStartedAt = state.result?.updateStarted
    if (
      lastUpdateStartedAt &&
      Date.now() - lastUpdateStartedAt <= this.#minUpdateInterval &&
      !forceUpdate
    )
      return false

    const tokenPreferences = this.tokenPreferences

    try {
      const result = await portfolioLib.get(accountId, {
        priceRecency: 60000,
        priceCache: state.result?.priceCache,
        fetchPinned: !hasNonZeroTokens,
        tokenPreferences,
        ...portfolioProps
      })

      const additionalHints = portfolioProps.additionalHints || []

      const processedTokens = processTokens(
        result.tokens,
        network,
        hasNonZeroTokens,
        additionalHints,
        tokenPreferences
      )

      _accountState[network.id] = {
        isReady: true,
        isLoading: false,
        errors: result.errors,
        result: {
          ...result,
          tokens: processedTokens,
          total: getTotal(processedTokens)
        }
      }
      this.emitUpdate()
      return true
    } catch (e: any) {
      this.emitError({
        level: 'silent',
        message: "Error while executing the 'get' function in the portfolio library.",
        error: e
      })
      state.isLoading = false
      state.criticalError = e
      this.emitUpdate()

      return false
    }
  }

  // NOTE: we always pass in all `accounts` and `networks` to ensure that the user of this
  // controller doesn't have to update this controller every time that those are updated

  // The recommended behavior of the application that this API encourages is:
  // 1) when the user selects an account, update it's portfolio on all networks (latest state only) by calling updateSelectedAccount
  // 2) every time the user has a change in their pending (to be signed or to be mined) bundle(s) on a
  // certain network, call updateSelectedAccount again with those bundles; it will update the portfolio balance
  // on each network where there are bundles, and it will update both `latest` and `pending` states on said networks
  // it will also use a high `priceRecency` to make sure we don't lose time in updating prices (since we care about running the simulations)

  // the purpose of this function is to call it when an account is selected or the queue of accountOps changes
  async updateSelectedAccount(
    accountId: AccountId,
    network?: Network,
    accountOps?: { [key: string]: AccountOp[] },
    opts?: { forceUpdate: boolean }
  ) {
    await this.#initialLoadPromise
    const selectedAccount = this.#accounts.accounts.find((x) => x.addr === accountId)
    if (!selectedAccount) throw new Error('selected account does not exist')

    this.#prepareState(selectedAccount, 'latest')
    this.#prepareState(selectedAccount, 'pending')

    const accountState = this.#latest[accountId]
    const pendingState = this.#pending[accountId]

    // TODO: Check if we need to update or the data
    // Similar to the following commented code:
    // const lastUpdateStartedAt = state.result?.updateStarted
    // if (
    //   lastUpdateStartedAt &&
    //   Date.now() - lastUpdateStartedAt <= this.#minUpdateInterval &&
    //   !forceUpdate
    // )
    //   return false
    if (shouldGetAdditionalPortfolio(selectedAccount)) {
      this.#getAdditionalPortfolio(accountId)
    }

    const networks = network ? [network] : this.#networks.networks
    await Promise.all(
      networks.map(async (network) => {
        const key = `${network.id}:${accountId}`

        const portfolioLib = this.initializePortfolioLibIfNeeded(accountId, network.id, network)

        const currentAccountOps = accountOps?.[network.id]?.filter(
          (op) => op.accountAddr === accountId
        )
        const simulatedAccountOps = pendingState[network.id]?.accountOps

        if (!this.#queue?.[accountId]?.[network.id])
          this.#queue[accountId] = {
            ...this.#queue[accountId],
            [network.id]: Promise.resolve()
          }

        const updatePromise = async (): Promise<void> => {
          // We are performing the following extended check because both (or one of both) variables may have an undefined value.
          // If both variables contain AccountOps, we can simply compare for changes in the AccountOps intent.
          // However, when one of the variables is not set, two cases arise:
          // 1. A change occurs if one variable is undefined and the other one holds an AccountOps object.
          // 2. No change occurs if both variables are undefined.
          const areAccountOpsChanged =
            currentAccountOps && simulatedAccountOps
              ? !isAccountOpsIntentEqual(currentAccountOps, simulatedAccountOps)
              : currentAccountOps !== simulatedAccountOps
          const forceUpdate = opts?.forceUpdate || areAccountOpsChanged

          const fallbackHints = (this.#previousHints?.fromExternalAPI &&
            this.#previousHints?.fromExternalAPI[key]) ?? {
            erc20s: [],
            erc721s: {}
          }

          const additionalHints = [
            ...Object.keys(
              (this.#previousHints?.learnedTokens &&
                this.#previousHints?.learnedTokens[network.id]) ??
                {}
            ),
            ...((this.#toBeLearnedTokens && this.#toBeLearnedTokens[network.id]) ?? [])
          ]

          const [isSuccessfulLatestUpdate] = await Promise.all([
            // Latest state update
            this.updatePortfolioState(
              accountId,
              accountState,
              network,
              portfolioLib,
              {
                blockTag: 'latest',
                previousHints: fallbackHints,
                additionalHints
              },
              forceUpdate
            ),
            this.updatePortfolioState(
              accountId,
              pendingState,
              network,
              portfolioLib,
              {
                blockTag: 'pending',
                previousHints: fallbackHints,
                ...(currentAccountOps && {
                  simulation: {
                    account: selectedAccount,
                    accountOps: currentAccountOps
                  }
                }),
                isEOA: !isSmartAccount(selectedAccount),
                additionalHints
              },
              forceUpdate
            )
          ])

          // Persist latest state in previousHints in the disk storage for further requests
          if (
            isSuccessfulLatestUpdate &&
            !areAccountOpsChanged &&
            accountState[network.id]?.result?.hintsFromExternalAPI
          ) {
            const readyToLearnTokens = getTokensReadyToLearn(
              this.#toBeLearnedTokens[network.id],
              accountState[network.id]!.result!.tokens
            )

            if (readyToLearnTokens.length) {
              await this.learnTokens(readyToLearnTokens, network.id)
            }

            const updatedStoragePreviousHints = getUpdatedHints(
              accountState[network.id]!.result!.hintsFromExternalAPI as ExternalHintsAPIResponse,
              accountState[network.id]!.result!.tokens,
              accountState[network.id]!.result!.tokenErrors,
              network.id,
              this.#previousHints,
              key,
              this.tokenPreferences
            )

            this.#previousHints = updatedStoragePreviousHints
            await this.#storage.set('previousHints', updatedStoragePreviousHints)
          }

          // We cache the previously simulated AccountOps
          // in order to compare them with the newly passed AccountOps before executing a new updatePortfolioState.
          // This allows us to identify any differences between the two.
          if (currentAccountOps) {
            pendingState[network.id]!.accountOps = currentAccountOps
          }
        }

        // Chain the new updatePromise to the current queue
        this.#queue[accountId][network.id] = this.#queue[accountId][network.id]
          .then(updatePromise)
          .catch(() => updatePromise())

        // Ensure the method waits for the entire queue to resolve
        await this.#queue[accountId][network.id]
      })
    )

    await this.#updateNetworksWithAssets(accountId, accountState)
    this.emitUpdate()
  }

  addTokensToBeLearned(tokenAddresses: string[], networkId: NetworkId) {
    if (!tokenAddresses.length) return false
    if (!this.#toBeLearnedTokens[networkId]) this.#toBeLearnedTokens[networkId] = []

    let networkToBeLearnedTokens = this.#toBeLearnedTokens[networkId]

    const alreadyLearned = networkToBeLearnedTokens.map((addr) => getAddress(addr))

    const tokensToLearn = tokenAddresses.filter((address) => {
      let normalizedAddress
      try {
        normalizedAddress = getAddress(address)
      } catch (e) {
        console.error('Error while normalizing token address', e)
      }

      return normalizedAddress && !alreadyLearned.includes(normalizedAddress)
    })

    if (!tokensToLearn.length) return false

    networkToBeLearnedTokens = [...tokensToLearn, ...networkToBeLearnedTokens]

    this.#toBeLearnedTokens[networkId] = networkToBeLearnedTokens
    return true
  }

  // Learn new tokens from humanizer and debug_traceCall
  // return: whether new tokens have been learned
  async learnTokens(tokenAddresses: string[] | undefined, networkId: NetworkId): Promise<boolean> {
    if (!tokenAddresses) return false

    if (!this.#previousHints.learnedTokens) this.#previousHints.learnedTokens = {}

    let networkLearnedTokens: PreviousHintsStorage['learnedTokens'][''] =
      this.#previousHints.learnedTokens[networkId] || {}

    const alreadyLearned = Object.keys(networkLearnedTokens).map((addr) => getAddress(addr))

    const tokensToLearn = tokenAddresses.reduce((acc: { [key: string]: null }, address) => {
      if (address === ZeroAddress) return acc
      if (alreadyLearned.includes(getAddress(address))) return acc

      acc[address] = acc[address] || null // Keep the timestamp of all learned tokens
      return acc
    }, {})

    if (!Object.keys(tokensToLearn).length) return false
    // Add new tokens in the beginning of the list
    networkLearnedTokens = { ...tokensToLearn, ...networkLearnedTokens }

    // Reached limit
    if (LEARNED_TOKENS_NETWORK_LIMIT - Object.keys(networkLearnedTokens).length < 0) {
      // Convert learned tokens into an array of [address, timestamp] pairs and sort by timestamp in descending order.
      // This ensures that tokens with the most recent timestamps are prioritized for retention,
      // and tokens with the oldest timestamps are deleted last when the limit is exceeded.
      const learnedTokensArray = Object.entries(networkLearnedTokens).sort(
        (a, b) => Number(b[1]) - Number(a[1])
      )

      networkLearnedTokens = Object.fromEntries(
        learnedTokensArray.slice(0, LEARNED_TOKENS_NETWORK_LIMIT)
      )
    }

    this.#previousHints.learnedTokens[networkId] = networkLearnedTokens
    await this.#storage.set('previousHints', this.#previousHints)
    return true
  }

  async learnNfts(
    nftsData: [string, bigint[]][] | undefined,
    networkId: NetworkId
  ): Promise<boolean> {
    if (!nftsData?.length) return false
    if (!this.#previousHints.learnedNfts) this.#previousHints.learnedNfts = {}
    const networkLearnedNfts: PreviousHintsStorage['learnedNfts'][''] =
      this.#previousHints.learnedNfts[networkId] || {}

    const newAddrToId = nftsData.map(([addr, ids]) => ids.map((id) => `${addr}:${id}`)).flat()
    const alreadyLearnedAddrToId = Object.entries(networkLearnedNfts)
      .map(([addr, ids]) => ids.map((id) => `${addr}:${id}`))
      .flat()
    if (newAddrToId.every((i) => alreadyLearnedAddrToId.includes(i))) return false
    nftsData.forEach(([addr, ids]) => {
      if (addr === ZeroAddress) return
      if (!networkLearnedNfts[addr]) networkLearnedNfts[addr] = ids
      else networkLearnedNfts[addr] = Array.from(new Set([...ids, ...networkLearnedNfts[addr]]))
    })

    this.#previousHints.learnedNfts[networkId] = networkLearnedNfts
    await this.#storage.set('previousHints', this.#previousHints)
    return true
  }

  removeAccountData(address: Account['addr']) {
    delete this.#latest[address]
    delete this.#pending[address]
    delete this.#networksWithAssetsByAccounts[address]

    this.#networks.networks.forEach((network) => {
      const key = `${network.id}:${address}`

      if (key in this.#previousHints.fromExternalAPI) {
        delete this.#previousHints.fromExternalAPI[key]
      }
      if (key in this.#portfolioLibs) {
        this.#portfolioLibs.delete(key)
      }
    })
    this.#storage.set('previousHints', this.#previousHints)
    this.#storage.set('networksWithAssetsByAccount', this.#networksWithAssetsByAccounts)

    this.emitUpdate()
  }

  getLatestPortfolioState(accountAddr: string) {
    return this.#latest[accountAddr] || {}
  }

  getPendingPortfolioState(accountAddr: string) {
    return this.#pending[accountAddr] || {}
  }

  get networksWithAssets() {
    return [...new Set(Object.values(this.#networksWithAssetsByAccounts).flat())]
  }

  get banners() {
    if (!this.#networks.isInitialized || !this.#providers.isInitialized) return []

    const networksWithFailedRPCBanners = getNetworksWithFailedRPCBanners({
      providers: this.#providers.providers,
      networks: this.#networks.networks,
      networksWithAssets: this.networksWithAssets
    })
    const networksWithPortfolioErrorBanners = getNetworksWithPortfolioErrorBanners({
      networks: this.#networks.networks,
      portfolioLatest: this.#latest,
      providers: this.#providers.providers
    })

    return [...networksWithFailedRPCBanners, ...networksWithPortfolioErrorBanners]
  }

  toJSON() {
    return {
      ...this,
      ...super.toJSON(),
      networksWithAssets: this.networksWithAssets,
      banners: this.banners
    }
  }
}<|MERGE_RESOLUTION|>--- conflicted
+++ resolved
@@ -184,13 +184,13 @@
     if (error) accountState[network]!.criticalError = error
   }
 
-<<<<<<< HEAD
-  #prepareLatestState(selectedAccount: Account) {
-    const state = this.#latest
-=======
   #prepareState(selectedAccount: Account, key: 'latest' | 'pending') {
-    const state = this[key]
->>>>>>> fc1a97ad
+    const stateMap = {
+      latest: this.#latest,
+      pending: this.#pending
+    }
+    const state = stateMap[key]
+
     const accountId = selectedAccount.addr
 
     if (!state[accountId]) {
@@ -220,32 +220,11 @@
     this.emitUpdate()
   }
 
-<<<<<<< HEAD
-  #preparePendingState(selectedAccountId: AccountId) {
-    if (!this.#pending[selectedAccountId]) {
-      this.#pending[selectedAccountId] = {}
-      this.emitUpdate()
-      return
-    }
-
-    const accountState = this.#pending[selectedAccountId]
-    // Remove networks that are not in the list of networks. For example:
-    // If the user adds a custom network, the portfolio fetches assets for it but the user
-    // removes the network, the portfolio should remove the assets for that network.
-    for (const networkId of Object.keys(accountState)) {
-      if (
-        ![...this.#networks.networks, { id: 'gasTank' }, { id: 'rewards' }].find(
-          (x) => x.id === networkId
-        )
-      )
-        delete accountState[networkId]
-=======
   removeNetworkData(networkId: NetworkId) {
-    for (const accountState of [this.latest, this.pending]) {
+    for (const accountState of [this.#latest, this.#pending]) {
       for (const accountId of Object.keys(accountState)) {
         delete accountState[accountId][networkId]
       }
->>>>>>> fc1a97ad
     }
     this.emitUpdate()
   }
