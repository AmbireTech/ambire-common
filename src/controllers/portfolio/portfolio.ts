/* eslint-disable no-param-reassign */
/* eslint-disable no-restricted-syntax */
<<<<<<< HEAD
/* eslint-disable import/no-extraneous-dependencies */
=======
>>>>>>> 81c421c2
import { JsonRpcProvider } from 'ethers'
import fetch from 'node-fetch'

import { Account, AccountId } from '../../interfaces/account'
import { NetworkDescriptor } from '../../interfaces/networkDescriptor'
import { Storage } from '../../interfaces/storage'
import { AccountOp, isAccountOpsIntentEqual } from '../../libs/accountOp/accountOp'
import { getFlags } from '../../libs/portfolio/helpers'
import {
  AccountState,
  AdditionalAccountState,
  Hints,
  PortfolioControllerState,
  PortfolioGetResult
} from '../../libs/portfolio/interfaces'
import { GetOptions, Portfolio } from '../../libs/portfolio/portfolio'
import { relayerCall } from '../../libs/relayerCall/relayerCall'
import EventEmitter from '../eventEmitter'

// We already know that `results.tokens` and `result.collections` tokens have a balance (this is handled by the portfolio lib).
// Based on that, we can easily find out which hint tokens also have a balance.
function getHintsWithBalance(result: PortfolioGetResult): {
  erc20s: Hints['erc20s']
  erc721s: Hints['erc721s']
} {
  const erc20s = result.tokens.map((token) => token.address)

  const erc721s = Object.fromEntries(
    result.collections.map((collection) => [
      collection.address,
      result.hints.erc721s[collection.address]
    ])
  )

  return {
    erc20s,
    erc721s
  }
}

export class PortfolioController extends EventEmitter {
  latest: PortfolioControllerState

  pending: PortfolioControllerState

  #portfolioLibs: Map<string, Portfolio>

  #storage: Storage

  #callRelayer: Function

  #pinned: string[]

  #minUpdateInterval: number = 20000 // 20 seconds

  constructor(storage: Storage, relayerUrl: string, pinned: string[]) {
    super()
    this.latest = {}
    this.pending = {}
    this.#portfolioLibs = new Map()
    this.#storage = storage
    this.#callRelayer = relayerCall.bind({ url: relayerUrl, fetch })
    this.#pinned = pinned
  }

  // gets additional portfolio state from the relayer that isn't retrieved from the portfolio library
  // that's usually the two additional virtual networks: getTank and rewards
  #setNetworkLoading(accountId: AccountId, network: string, isLoading: boolean, error?: any) {
    const accountState = this.latest[accountId] as AdditionalAccountState
    if (!accountState[network]) accountState[network] = { errors: [], isReady: false, isLoading }
    accountState[network]!.isLoading = isLoading
    if (!error) {
      if (!accountState[network]!.isReady) accountState[network]!.criticalError = error
      else accountState[network]!.errors.push(error)
    }
  }

  async getAdditionalPortfolio(accountId: AccountId) {
    if (!this.latest[accountId]) this.latest[accountId] = {}
    const start = Date.now()
    const accountState = this.latest[accountId] as AdditionalAccountState

    this.#setNetworkLoading(accountId, 'gasTank', true)
    this.#setNetworkLoading(accountId, 'rewards', true)
    this.emitUpdate()

    let res: any
    try {
      res = await this.#callRelayer(`/v2/identity/${accountId}/portfolio-additional`)
    } catch (e: any) {
      console.error('relayer error for portfolio additional')
      this.#setNetworkLoading(accountId, 'gasTank', false, e)
      this.#setNetworkLoading(accountId, 'rewards', false, e)
      this.emitUpdate()
      return
    }

    if (!res) throw new Error('portfolio controller: no res, should never happen')

    const getTotal = (t: any[]) =>
      t.reduce((cur: any, token: any) => {
        for (const x of token.priceIn) {
          cur[x.baseCurrency] =
            (cur[x.baseCurrency] || 0) + (Number(token.amount) / 10 ** token.decimals) * x.price
        }

        return cur
      }, {})

    const rewardsTokens = [
      res.data.rewards.xWalletClaimableBalance || [],
      res.data.rewards.walletClaimableBalance || []
    ]
      .flat()
      .map((t: any) => ({
        ...t,
        flags: getFlags(res.data.rewards, 'rewards', t.networkId, t.address)
      }))
    accountState.rewards = {
      isReady: true,
      isLoading: false,
      errors: [],
      result: {
        ...res.data.rewards,
        updateStarted: start,
        tokens: rewardsTokens,
        total: getTotal(rewardsTokens)
      }
    }

    const gasTankTokens = res.data.gasTank.balance.map((t: any) => ({
      ...t,
      flags: getFlags(res.data, 'gasTank', t.networkId, t.address)
    }))
    accountState.gasTank = {
      isReady: true,
      isLoading: false,
      errors: [],
      result: {
        updateStarted: start,
        tokens: gasTankTokens,
        total: getTotal(gasTankTokens)
      }
    }

    this.emitUpdate()
  }

  // NOTE: we always pass in all `accounts` and `networks` to ensure that the user of this
  // controller doesn't have to update this controller every time that those are updated

  // The recommended behavior of the application that this API encourages is:
  // 1) when the user selects an account, update it's portfolio on all networks (latest state only) by calling updateSelectedAccount
  // 2) every time the user has a change in their pending (to be signed or to be mined) bundle(s) on a
  // certain network, call updateSelectedAccount again with those bundles; it will update the portfolio balance
  // on each network where there are bundles, and it will update both `latest` and `pending` states on said networks
  // it will also use a high `priceRecency` to make sure we don't lose time in updating prices (since we care about running the simulations)

  // the purpose of this function is to call it when an account is selected or the queue of accountOps changes
  async updateSelectedAccount(
    accounts: Account[],
    networks: NetworkDescriptor[],
    accountId: AccountId,
    // network => AccountOp
    accountOps?: { [key: string]: AccountOp[] },
    opts?: {
      forceUpdate: boolean
    }
  ) {
    // Load storage cached hints
    const storagePreviousHints = await this.#storage.get('previousHints', {})

    const selectedAccount = accounts.find((x) => x.addr === accountId)
    if (!selectedAccount) throw new Error('selected account does not exist')

    const prepareState = (state: PortfolioControllerState): void => {
      if (!state[accountId]) state[accountId] = {}

      const accountState = state[accountId]
      for (const networkId of Object.keys(accountState)) {
        if (![...networks, { id: 'gasTank' }, { id: 'rewards' }].find((x) => x.id === networkId))
          delete accountState[networkId]
      }
      this.emitUpdate()
    }

    prepareState(this.latest)
    prepareState(this.pending)
    const accountState = this.latest[accountId]
    const pendingState = this.pending[accountId]

    const updatePortfolioState = async (
<<<<<<< HEAD
      passedAccountState: AccountState,
=======
      _accountState: AccountState,
>>>>>>> 81c421c2
      network: NetworkDescriptor,
      portfolioLib: Portfolio,
      portfolioProps: Partial<GetOptions>,
      forceUpdate: boolean
    ): Promise<boolean> => {
<<<<<<< HEAD
      if (!passedAccountState[network.id]) {
        passedAccountState[network.id] = { isReady: false, isLoading: false, errors: [] }
        this.emitUpdate()
      }

      const state = passedAccountState[network.id]!
=======
      if (!_accountState[network.id]) {
        _accountState[network.id] = { isReady: false, isLoading: false, errors: [] }
        this.emitUpdate()
      }

      const state = _accountState[network.id]!
>>>>>>> 81c421c2

      // When the portfolio was called lastly
      const lastUpdateStartedAt = state.result?.updateStarted
      if (
        lastUpdateStartedAt &&
        Date.now() - lastUpdateStartedAt <= this.#minUpdateInterval &&
        !forceUpdate
      )
        return false

      // Only one loading at a time, ensure there are no race conditions
      if (state.isLoading && !forceUpdate) return false

      state.isLoading = true
      this.emitUpdate()

      try {
        const result = await portfolioLib.get(accountId, {
          priceRecency: 60000,
          priceCache: state.result?.priceCache,
          ...portfolioProps
        })
<<<<<<< HEAD
        passedAccountState[network.id] = { isReady: true, isLoading: false, errors: [], result }
=======
        _accountState[network.id] = { isReady: true, isLoading: false, errors: [], result }
>>>>>>> 81c421c2
        this.emitUpdate()
        return true
      } catch (e: any) {
        state.isLoading = false
        if (!state.isReady) state.criticalError = e
        else state.errors.push(e)
        this.emitUpdate()
        return false
      }
    }

    await Promise.all(
      networks.map(async (network) => {
        const key = `${network.id}:${accountId}`
        if (!this.#portfolioLibs.has(key)) {
          const provider = new JsonRpcProvider(network.rpcUrl)
          this.#portfolioLibs.set(key, new Portfolio(fetch, provider, network))
        }
        const portfolioLib = this.#portfolioLibs.get(key)!

        const currentAccountOps = accountOps?.[network.id]
        const simulatedAccountOps = pendingState[network.id]?.accountOps

        // We are performing the following extended check because both (or one of both) variables may have an undefined value.
        // If both variables contain AccountOps, we can simply compare for changes in the AccountOps intent.
        // However, when one of the variables is not set, two cases arise:
        // 1. A change occurs if one variable is undefined and the other one holds an AccountOps object.
        // 2. No change occurs if both variables are undefined.
        const areAccountOpsChanged =
          // eslint-disable-next-line prettier/prettier
        (currentAccountOps && simulatedAccountOps)
            ? !isAccountOpsIntentEqual(currentAccountOps, simulatedAccountOps)
            : currentAccountOps !== simulatedAccountOps

        const forceUpdate = opts?.forceUpdate || areAccountOpsChanged

        const [isSuccessfulLatestUpdate, isSuccessfulPendingUpdate] = await Promise.all([
          // Latest state update
          updatePortfolioState(
            accountState,
            network,
            portfolioLib,
            {
              blockTag: 'latest',
              previousHints: storagePreviousHints[key],
              pinned: this.#pinned
            },
            forceUpdate
          ),
          // Pending state update
          // We are updating the pending state, only if AccountOps are changed or the application logic requests a force update
          forceUpdate
            ? await updatePortfolioState(
                pendingState,
                network,
                portfolioLib,
                {
                  blockTag: 'pending',
                  previousHints: storagePreviousHints[key],
                  ...(currentAccountOps && {
                    simulation: {
                      account: selectedAccount,
                      accountOps: currentAccountOps
                    }
                  }),
                  pinned: this.#pinned
                },
                forceUpdate
              )
            : Promise.resolve(false)
        ])

        // Persist previousHints in the disk storage for further requests, when:
        // latest state was updated successful and hints were fetched successful too (no hintsError from portfolio result)

        // console.log({isSuccessfulLatestUpdate});
        // console.log('accountState ::', accountState[network.id]);
        // console.log({key})

        if (isSuccessfulLatestUpdate && !accountState[network.id]!.result!.hintsError) {
          storagePreviousHints[key] = getHintsWithBalance(accountState[network.id]!.result!)
          await this.#storage.set('previousHints', storagePreviousHints)
        }

        // We cache the previously simulated AccountOps
        // in order to compare them with the newly passed AccountOps before executing a new updatePortfolioState.
        // This allows us to identify any differences between the two.
        if (isSuccessfulPendingUpdate && currentAccountOps) {
          pendingState[network.id]!.accountOps = currentAccountOps
        }
      })
    )
    this.emitUpdate()

    // console.log({ latest: this.latest, pending: this.pending })
  }
}<|MERGE_RESOLUTION|>--- conflicted
+++ resolved
@@ -1,9 +1,6 @@
+/* eslint-disable import/no-extraneous-dependencies */
 /* eslint-disable no-param-reassign */
 /* eslint-disable no-restricted-syntax */
-<<<<<<< HEAD
-/* eslint-disable import/no-extraneous-dependencies */
-=======
->>>>>>> 81c421c2
 import { JsonRpcProvider } from 'ethers'
 import fetch from 'node-fetch'
 
@@ -196,31 +193,18 @@
     const pendingState = this.pending[accountId]
 
     const updatePortfolioState = async (
-<<<<<<< HEAD
-      passedAccountState: AccountState,
-=======
       _accountState: AccountState,
->>>>>>> 81c421c2
       network: NetworkDescriptor,
       portfolioLib: Portfolio,
       portfolioProps: Partial<GetOptions>,
       forceUpdate: boolean
     ): Promise<boolean> => {
-<<<<<<< HEAD
-      if (!passedAccountState[network.id]) {
-        passedAccountState[network.id] = { isReady: false, isLoading: false, errors: [] }
-        this.emitUpdate()
-      }
-
-      const state = passedAccountState[network.id]!
-=======
       if (!_accountState[network.id]) {
         _accountState[network.id] = { isReady: false, isLoading: false, errors: [] }
         this.emitUpdate()
       }
 
       const state = _accountState[network.id]!
->>>>>>> 81c421c2
 
       // When the portfolio was called lastly
       const lastUpdateStartedAt = state.result?.updateStarted
@@ -243,11 +227,7 @@
           priceCache: state.result?.priceCache,
           ...portfolioProps
         })
-<<<<<<< HEAD
-        passedAccountState[network.id] = { isReady: true, isLoading: false, errors: [], result }
-=======
         _accountState[network.id] = { isReady: true, isLoading: false, errors: [], result }
->>>>>>> 81c421c2
         this.emitUpdate()
         return true
       } catch (e: any) {
