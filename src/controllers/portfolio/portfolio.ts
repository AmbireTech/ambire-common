--- conflicted
+++ resolved
@@ -474,15 +474,7 @@
       try {
         const provider = providers[network.chainId.toString()]
         if (!provider) return null
-        this.#portfolioLibs.set(
-          key,
-          new Portfolio(
-            this.#fetch,
-            provider,
-            network,
-            this.#velcroUrl
-          )
-        )
+        this.#portfolioLibs.set(key, new Portfolio(this.#fetch, provider, network, this.#velcroUrl))
       } catch (e: any) {
         this.emitError({
           level: 'silent',
@@ -796,11 +788,12 @@
           `a portfolio library is not initialized for ${network.name} (${network.chainId})`
         )
 
-<<<<<<< HEAD
+      const networkPriceCache = this.#priceCache[network.chainId.toString()] || new Map()
+
       const [portfolioResult, customPositionsResult] = await Promise.all([
         portfolioLib.get(accountId, {
           priceRecency: 60000 * 5,
-          priceCache: state.result?.priceCache,
+          priceCache: networkPriceCache,
           blockTag: 'both',
           fetchPinned: !hasNonZeroTokens,
           // @TODO: Pass defi positions to the portfolio so it can:
@@ -829,22 +822,9 @@
         )
       )
 
+      this.#priceCache[network.chainId.toString()] = portfolioResult.priceCache
+
       const hasError = portfolioResult.errors.some((e) => e.level !== 'silent')
-=======
-      const networkPriceCache = this.#priceCache[network.chainId.toString()] || new Map()
-
-      const result = await portfolioLib.get(accountId, {
-        priceRecency: 60000 * 5,
-        priceCache: networkPriceCache,
-        blockTag: 'both',
-        fetchPinned: !hasNonZeroTokens,
-        ...portfolioProps
-      })
-
-      this.#priceCache[network.chainId.toString()] = result.priceCache
-
-      const hasError = result.errors.some((e) => e.level !== 'silent')
->>>>>>> b75de699
       let lastSuccessfulUpdate =
         accountState[network.chainId.toString()]?.result?.lastSuccessfulUpdate || 0
 
@@ -1150,28 +1130,12 @@
           )
 
           const hintsResponse =
-<<<<<<< HEAD
-            this.#state[accountId][network.chainId.toString()]?.result?.lastExternalApiUpdateData
+            this.#state[accountId]?.[network.chainId.toString()]?.result?.lastExternalApiUpdateData
           const discovery = await this.getPortfolioFromApiDiscovery({
             chainId: network.chainId,
             accountAddr: accountId,
             baseCurrency: 'usd',
             externalApiHintsResponse: hintsResponse || null,
-=======
-            this.#state[accountId]?.[network.chainId.toString()]?.result
-              ?.lastExternalApiUpdateData ?? undefined
-
-          const canSkipExternalApiHintsUpdate =
-            !!hintsResponse &&
-            !isManualUpdate &&
-            Date.now() - hintsResponse.lastUpdate <
-              EXTERNAL_API_HINTS_TTL[!hintsResponse.hasHints ? 'static' : 'dynamic']
-
-          const allHints = this.getAllHints(accountId, network.chainId, isManualUpdate)
-
-          const isSuccessful = await this.updatePortfolioState(accountId, network, portfolioLib, {
-            maxDataAgeMs,
->>>>>>> b75de699
             isManualUpdate,
             isForceDefiUpdate: opts?.isForceDefiUpdate
           })
