/* eslint-disable no-restricted-syntax */
import { getAddress, ZeroAddress } from 'ethers'

import { STK_WALLET } from '../../consts/addresses'
import {
  Account,
  AccountId,
  AccountOnchainState,
  IAccountsController
} from '../../interfaces/account'
import { Banner, IBannerController } from '../../interfaces/banner'
import { Fetch } from '../../interfaces/fetch'
import { IKeystoreController } from '../../interfaces/keystore'
import { INetworksController, Network } from '../../interfaces/network'
import { IPortfolioController } from '../../interfaces/portfolio'
import { IProvidersController } from '../../interfaces/provider'
import { IStorageController } from '../../interfaces/storage'
import { isBasicAccount } from '../../libs/account/account'
/* eslint-disable @typescript-eslint/no-shadow */
import { AccountOp, isAccountOpsIntentEqual } from '../../libs/accountOp/accountOp'
import { AccountOpStatus } from '../../libs/accountOp/types'
import { Portfolio } from '../../libs/portfolio'
import batcher from '../../libs/portfolio/batcher'
/* eslint-disable @typescript-eslint/no-use-before-define */
import { CustomToken, TokenPreference } from '../../libs/portfolio/customToken'
import getAccountNetworksWithAssets from '../../libs/portfolio/getNetworksWithAssets'
import {
  erc721CollectionToLearnedAssetKeys,
  getFlags,
  getSpecialHints,
  getTotal,
  learnedErc721sToHints,
  mergeERC721s,
  validateERC20Token
} from '../../libs/portfolio/helpers'
import {
  AccountAssetsState,
  AccountState,
  GasTankTokenResult,
  GetOptions,
  Hints,
  LearnedAssets,
  NetworkState,
  PortfolioControllerState,
  PreviousHintsStorage,
  TemporaryTokens,
  ToBeLearnedAssets,
  TokenResult
} from '../../libs/portfolio/interfaces'
import { BindedRelayerCall, relayerCall } from '../../libs/relayerCall/relayerCall'
import { isInternalChain } from '../../libs/selectedAccount/selectedAccount'
import EventEmitter from '../eventEmitter/eventEmitter'

/* eslint-disable @typescript-eslint/no-shadow */

const LEARNED_UNOWNED_LIMITS = {
  erc20s: 20,
  erc721s: 20
}
const EXTERNAL_API_HINTS_TTL = {
  dynamic: 15 * 60 * 1000,
  static: 60 * 60 * 1000
}

export class PortfolioController extends EventEmitter implements IPortfolioController {
  #state: PortfolioControllerState

  // A queue to prevent race conditions when calling `updateSelectedAccount`.
  // All calls are queued by network and account.
  // Each time `updateSelectedAccount` is invoked to update the state, the call is added to the queue.
  // If a previous call is still running, the new call will be queued and executed only after the first one completes,
  // regardless of whether it succeeds or fails.
  // Before implementing this queue, multiple `updateSelectedAccount` calls made in a short period of time could cause
  // the response of the update call to be overwritten by a slower previous call.
  #queue: { [accountId: string]: { [chainId: string]: Promise<void> } }

  customTokens: CustomToken[] = []

  tokenPreferences: TokenPreference[] = []

  validTokens: any = { erc20: {}, erc721: {} }

  temporaryTokens: TemporaryTokens = {}

  hasFundedHotAccount: boolean = false

  #portfolioLibs: Map<string, Portfolio>

  #banner: IBannerController

  #storage: IStorageController

  #fetch: Fetch

  #callRelayer: BindedRelayerCall

  #velcroUrl: string

  #batchedVelcroDiscovery: Function

  #networksWithAssetsByAccounts: {
    [accountId: string]: AccountAssetsState
  } = {}

  /**
   * @deprecated - see #learnedAssets
   */
  #previousHints: PreviousHintsStorage = {
    fromExternalAPI: {},
    learnedTokens: {},
    learnedNfts: {}
  }

  /**
   * TODO: Figure out a way to clean/reset this structure
   */
  #toBeLearnedAssets: ToBeLearnedAssets = {
    erc20s: {},
    erc721s: {}
  }

  #learnedAssets: LearnedAssets = { erc20s: {}, erc721s: {} }

  #providers: IProvidersController

  #networks: INetworksController

  #accounts: IAccountsController

  #keystore: IKeystoreController

  // Holds the initial load promise, so that one can wait until it completes
  #initialLoadPromise?: Promise<void>

  constructor(
    storage: IStorageController,
    fetch: Fetch,
    providers: IProvidersController,
    networks: INetworksController,
    accounts: IAccountsController,
    keystore: IKeystoreController,
    relayerUrl: string,
    velcroUrl: string,
    banner: IBannerController
  ) {
    super()
    this.#state = {}
    this.#queue = {}
    this.#portfolioLibs = new Map()
    this.#storage = storage
    this.#fetch = fetch
    this.#callRelayer = relayerCall.bind({ url: relayerUrl, fetch })
    this.#velcroUrl = velcroUrl
    this.#providers = providers
    this.#networks = networks
    this.#accounts = accounts
    this.#keystore = keystore
    this.temporaryTokens = {}
    this.#banner = banner
    this.#batchedVelcroDiscovery = batcher(
      fetch,
      (queue) => {
        const baseCurrencies = [...new Set(queue.map((x) => x.data.baseCurrency))]
        const accountAddrs = [...new Set(queue.map((x) => x.data.accountAddr))]
        const pairs = baseCurrencies
          .map((baseCurrency) => accountAddrs.map((accountAddr) => ({ baseCurrency, accountAddr })))
          .flat()
        return pairs.map(({ baseCurrency, accountAddr }) => {
          const queueSegment = queue.filter(
            (x) => x.data.baseCurrency === baseCurrency && x.data.accountAddr === accountAddr
          )
          const url = `${velcroUrl}/multi-hints?networks=${queueSegment
            .map((x) => x.data.chainId)
            .join(',')}&accounts=${queueSegment
            .map((x) => x.data.accountAddr)
            .join(',')}&baseCurrency=${baseCurrency}`

          return { url, queueSegment }
        })
      },
      {
        timeoutSettings: {
          timeoutAfter: 3000,
          timeoutErrorMessage: 'Velcro discovery timed out'
        },
        dedupeByKeys: ['chainId', 'accountAddr']
      }
    )

    this.#initialLoadPromise = this.#load().finally(() => {
      this.#initialLoadPromise = undefined
    })
  }

  async #load() {
    try {
      await this.#networks.initialLoadPromise
      await this.#accounts.initialLoadPromise

      this.tokenPreferences = await this.#storage.get('tokenPreferences', [])
      this.customTokens = await this.#storage.get('customTokens', [])

      this.#learnedAssets = await this.#storage.get('learnedAssets', this.#learnedAssets)
      this.#previousHints = await this.#storage.get('previousHints', {})
      // Don't load fromExternalAPI hints in memory as they are no longer used
      this.#previousHints.fromExternalAPI = {}
      const networksWithAssets = await this.#storage.get('networksWithAssetsByAccount', {})
      const isOldStructure = Object.keys(networksWithAssets).every(
        (key) =>
          Array.isArray(networksWithAssets[key]) &&
          (networksWithAssets[key] as any).every((item: any) => typeof item === 'string')
      )
      if (!isOldStructure) {
        this.#networksWithAssetsByAccounts = networksWithAssets
      }
    } catch (e) {
      this.emitError({
        message:
          'Something went wrong when loading portfolio. Please try again or contact support if the problem persists.',
        level: 'major',
        error: new Error('portfolio: failed to pull keys from storage')
      })
    }

    this.emitUpdate()
  }

  #getHasFundedHotAccount(): boolean {
    const hotAccounts = this.#accounts.accounts.filter((acc) =>
      this.#keystore.getAccountKeys(acc).find((key) => key.type === 'internal')
    )

    return hotAccounts.some((acc) => {
      const networksWithAssets = this.getNetworksWithAssets(acc.addr)

      return Object.values(networksWithAssets).some(Boolean)
    })
  }

  async #updatePortfolioOnTokenChange(chainId: bigint, selectedAccountAddr?: string) {
    // As this function currently only updates the portfolio we can skip it altogether
    // if skipPortfolioUpdate is set to true
    if (!selectedAccountAddr) return

    const networkData = this.#networks.networks.find((n) => n.chainId === chainId)
    await this.updateSelectedAccount(selectedAccountAddr, networkData ? [networkData] : undefined)
  }

  async addCustomToken(
    customToken: CustomToken,
    selectedAccountAddr?: string,
    shouldUpdatePortfolio?: boolean
  ) {
    await this.#initialLoadPromise
    const isTokenAlreadyAdded = this.customTokens.some(
      ({ address, chainId }) =>
        address.toLowerCase() === customToken.address.toLowerCase() &&
        chainId === customToken.chainId
    )

    if (isTokenAlreadyAdded) return

    this.customTokens.push(customToken)

    if (shouldUpdatePortfolio) {
      await this.#updatePortfolioOnTokenChange(customToken.chainId, selectedAccountAddr)
    }

    await this.#storage.set('customTokens', this.customTokens)
  }

  async removeCustomToken(
    customToken: Omit<CustomToken, 'standard'>,
    selectedAccountAddr?: string,
    shouldUpdatePortfolio?: boolean
  ) {
    await this.#initialLoadPromise
    this.customTokens = this.customTokens.filter(
      (token) =>
        !(
          token.address.toLowerCase() === customToken.address.toLowerCase() &&
          token.chainId === customToken.chainId
        )
    )
    const existingPreference = this.tokenPreferences.some(
      (pref) => pref.address === customToken.address && pref.chainId === customToken.chainId
    )

    // Delete custom token preference if it exists
    if (existingPreference) {
      await this.toggleHideToken(customToken, selectedAccountAddr, shouldUpdatePortfolio)
      await this.#storage.set('customTokens', this.customTokens)
    } else {
      this.emitUpdate()
      if (shouldUpdatePortfolio) {
        await this.#updatePortfolioOnTokenChange(customToken.chainId, selectedAccountAddr)
      }
      await this.#storage.set('customTokens', this.customTokens)
    }
  }

  async toggleHideToken(
    tokenPreference: TokenPreference,
    selectedAccountAddr?: string,
    shouldUpdatePortfolio?: boolean
  ) {
    await this.#initialLoadPromise

    const existingPreference = this.tokenPreferences.find(
      ({ address, chainId }) =>
        address.toLowerCase() === tokenPreference.address.toLowerCase() &&
        chainId === tokenPreference.chainId
    )

    // Push the token as hidden
    if (!existingPreference) {
      this.tokenPreferences.push({ ...tokenPreference, isHidden: true })
      // Remove the token preference if the user decides to show it again
    } else if (existingPreference.isHidden) {
      this.tokenPreferences = this.tokenPreferences.filter(
        ({ address, chainId }) =>
          !(address === tokenPreference.address && chainId === tokenPreference.chainId)
      )
    } else {
      // Should happen only after migration
      existingPreference.isHidden = !existingPreference.isHidden
    }

    this.emitUpdate()
    if (shouldUpdatePortfolio) {
      await this.#updatePortfolioOnTokenChange(tokenPreference.chainId, selectedAccountAddr)
    }
    await this.#storage.set('tokenPreferences', this.tokenPreferences)
  }

  async #updateNetworksWithAssets(accountId: AccountId, accountState: AccountState) {
    const storageStateByAccount = this.#networksWithAssetsByAccounts

    this.#networksWithAssetsByAccounts[accountId] = getAccountNetworksWithAssets(
      accountId,
      accountState,
      storageStateByAccount,
      this.#providers.providers
    )
    this.hasFundedHotAccount = this.#getHasFundedHotAccount()

    this.emitUpdate()
    await this.#storage.set('networksWithAssetsByAccount', this.#networksWithAssetsByAccounts)
  }

  #setNetworkLoading(accountId: AccountId, network: string, isLoading: boolean, error?: any) {
    const accountState = this.#state[accountId]
    if (!accountState) return
    if (!accountState[network]) accountState[network] = { errors: [], isReady: false, isLoading }
    accountState[network]!.isLoading = isLoading
    if (error)
      accountState[network]!.criticalError = {
        message:
          error?.message || 'Error while executing the get function in the portfolio library.',
        simulationErrorMsg: error?.simulationErrorMsg,
        stack: error?.stack,
        name: error?.name
      }
  }

  removeNetworkData(chainId: bigint) {
    for (const accountId of Object.keys(this.#state)) {
      if (this.#state[accountId]) {
        delete this.#state[accountId][chainId.toString()]
      }
    }

    this.emitUpdate()
  }

  /**
   * Removes simulation results from the portfolio state
   */
  overrideSimulationResults(accountOp: AccountOp) {
    const { accountAddr, chainId } = accountOp

    if (!this.#state[accountAddr] || !this.#state[accountAddr][chainId.toString()]) return

    const networkState = this.#state[accountAddr][chainId.toString()]!

    if (!networkState.result) return

    networkState.result.tokens = networkState.result.tokens.map((token) => {
      const { amountPostSimulation, simulationAmount, ...rest } = token

      return rest
    })

    networkState.result.collections = (networkState.result.collections || []).map((collection) => {
      const { amountPostSimulation, postSimulation, simulationAmount, ...rest } = collection

      return rest
    })

    networkState.result.totalBeforeSimulation = undefined
    networkState.result.total = getTotal(networkState.result.tokens)

    this.emitUpdate()
  }

  async updateTokenValidationByStandard(
    token: { address: TokenResult['address']; chainId: TokenResult['chainId'] },
    accountId: AccountId
  ) {
    await this.#initialLoadPromise
    if (this.validTokens.erc20[`${token.address}-${token.chainId}`] === true) return

    const provider = this.#providers.providers[token.chainId.toString()]
    if (!provider) return

    const [isValid, standard]: [boolean, string] = (await validateERC20Token(
      token,
      accountId,
      provider
    )) as [boolean, string]

    this.validTokens[standard] = {
      ...this.validTokens[standard],
      [`${token.address}-${token.chainId}`]: isValid
    }

    this.emitUpdate()
  }

  initializePortfolioLibIfNeeded(
    accountId: AccountId,
    chainId: bigint,
    network: Network
  ): Portfolio | null {
    const providers = this.#providers.providers
    const key = `${chainId}:${accountId}`
    const libForKey = this.#portfolioLibs.get(key)

    // Initialize a new Portfolio lib if:
    // 1. It does not exist in the portfolioLibs map
    // 2. The network RPC URL has changed or the provider is destroyed !
    if (
      !libForKey ||
      !libForKey.provider ||
      libForKey.provider.destroyed ||
      // eslint-disable-next-line no-underscore-dangle
      libForKey.provider?._getConnection().url !==
        // eslint-disable-next-line no-underscore-dangle
        providers[network.chainId.toString()]?._getConnection().url
    ) {
      try {
        const provider = providers[network.chainId.toString()]
        if (!provider) return null
        this.#portfolioLibs.set(
          key,
          new Portfolio(
            this.#fetch,
            provider,
            network,
            this.#velcroUrl,
            this.#batchedVelcroDiscovery
          )
        )
      } catch (e: any) {
        this.emitError({
          level: 'silent',
          message: `Error while initializing portfolio lib for ${network.name} (${network.chainId}).`,
          error: e
        })
        return null
      }
    }
    return this.#portfolioLibs.get(key)!
  }

  async getTemporaryTokens(accountId: AccountId, chainId: bigint, additionalHint: string) {
    const network = this.#networks.networks.find((x) => x.chainId === chainId)

    if (!network) throw new Error(`Network with chainId ${chainId} not found`)

    const portfolioLib = this.initializePortfolioLibIfNeeded(accountId, chainId, network)

    const temporaryTokensToFetch =
      (this.temporaryTokens[network.chainId.toString()] &&
        this.temporaryTokens[network.chainId.toString()]?.result?.tokens.filter(
          (x) => x.address !== additionalHint
        )) ||
      []

    this.temporaryTokens[network.chainId.toString()] = {
      isLoading: false,
      errors: [],
      result: {
        tokens:
          (this.temporaryTokens[network.chainId.toString()] &&
            this.temporaryTokens[network.chainId.toString()]?.result?.tokens) ||
          []
      }
    }
    this.emitUpdate()

    try {
      if (!portfolioLib) {
        throw new Error(
          `a portfolio library is not initialized for ${network.name} (${network.chainId})`
        )
      }

      const result = await portfolioLib.get(accountId, {
        priceRecency: 60000 * 5,
        additionalErc20Hints: [additionalHint, ...temporaryTokensToFetch.map((x) => x.address)],
        disableAutoDiscovery: true
      })
      this.temporaryTokens[network.chainId.toString()] = {
        isLoading: false,
        errors: [],
        result: {
          tokens: result.tokens
        }
      }
      this.emitUpdate()
      return true
    } catch (e: any) {
      this.emitError({
        level: 'silent',
        message: `Error while executing the 'get' function in the portfolio library on ${network.name} (${network.chainId}).`,
        error: e
      })
      const tempTokens = this.temporaryTokens[network.chainId.toString()]
      if (tempTokens) {
        tempTokens.isLoading = false
        tempTokens.errors.push(e)
      }
      this.emitUpdate()
      return false
    }
  }

  async #getAdditionalPortfolio(accountId: AccountId, maxDataAgeMs?: number) {
    const rewardsOrGasTankState = this.#state[accountId]?.rewards || this.#state[accountId]?.gasTank
    const canSkipUpdate = rewardsOrGasTankState
      ? PortfolioController.#getCanSkipUpdate(rewardsOrGasTankState, maxDataAgeMs)
      : false

    if (canSkipUpdate) return

    const start = Date.now()
    const accountState = this.#state[accountId]

    this.#setNetworkLoading(accountId, 'gasTank', true)
    this.#setNetworkLoading(accountId, 'rewards', true)
    this.emitUpdate()

    let res: any
    try {
      res = await this.#callRelayer(
        `/v2/identity/${accountId}/portfolio-additional`,
        'GET',
        undefined,
        undefined,
        5000
      )
    } catch (e: any) {
      console.error('relayer error for portfolio additional')
      this.#setNetworkLoading(accountId, 'gasTank', false, e)
      this.#setNetworkLoading(accountId, 'rewards', false, e)
      this.emitUpdate()
      return
    }

    if (res.data.banner) {
      const banner = res.data.banner

      const formattedBanner: Banner = {
        // eslint-disable-next-line no-underscore-dangle
        id: banner.id || banner._id,
        type: banner.type || 'updates',
        params: {
          startTime: banner.startTime,
          endTime: banner.endTime
        },
        ...(banner.text && { text: banner.text }),
        ...(banner.title && { title: banner.title }),
        ...(banner.url && {
          actions: [
            {
              label: 'Open',
              actionName: 'open-link',
              meta: { url: banner.url }
            }
          ]
        })
      }

      this.#banner.addBanner(formattedBanner)
    }

    if (!res) throw new Error('portfolio controller: no res, should never happen')

    const rewardsTokens = [
      res.data.rewards.stkWalletClaimableBalance || [],
      res.data.rewards.walletClaimableBalance || []
    ]
      .flat()
      .map((t: any) => ({
        ...t,
        chainId: BigInt(t.chainId || 1),
        amount: BigInt(t.amount || 0),
        symbol: t.address === STK_WALLET ? 'stkWALLET' : t.symbol,
        flags: getFlags(res.data.rewards, 'rewards', t.chainId, t.address, t.name, t.symbol)
      }))

    if (accountState) {
      accountState.rewards = {
        isReady: true,
        isLoading: false,
        errors: [],
        result: {
          ...res.data.rewards,
          lastSuccessfulUpdate: Date.now(),
          updateStarted: start,
          tokens: rewardsTokens,
          total: getTotal(rewardsTokens)
        }
      }

      accountState.projectedRewards = {
        isReady: true,
        isLoading: false,
        errors: [],
        result: {
          ...res.data.rewardsProjectionData
        }
      }

<<<<<<< HEAD
      const gasTankTokens: GasTankTokenResult[] = res.data.gasTank.balance.map((t: any) => ({
        ...t,
        amount: BigInt(t.amount || 0),
        chainId: BigInt(t.chainId || 1),
        availableAmount: BigInt(t.availableAmount || 0),
        flags: getFlags(res.data, 'gasTank', t.chainId, t.address, t.name, t.symbol)
      }))

      accountState.gasTank = {
        isReady: true,
        isLoading: false,
        errors: [],
        result: {
          updateStarted: start,
          lastSuccessfulUpdate: Date.now(),
          tokens: [],
          gasTankTokens,
          total: getTotal(gasTankTokens)
        }
=======
    const gasTankTokens: GasTankTokenResult[] = res.data.gasTank.balance.map((t: any) => ({
      ...t,
      amount: BigInt(t.amount || 0),
      chainId: BigInt(t.chainId || 1),
      availableAmount: BigInt(t.availableAmount || 0),
      flags: getFlags(res.data, 'gasTank', t.chainId, t.address, t.name, t.symbol)
    }))

    accountState.gasTank = {
      isReady: true,
      isLoading: false,
      errors: [],
      result: {
        updateStarted: start,
        lastSuccessfulUpdate: Date.now(),
        tokens: [],
        gasTankTokens,
        total: getTotal(gasTankTokens)
>>>>>>> 39dd6a10
      }
    }

    this.emitUpdate()
  }

  static #getCanSkipUpdate(networkState?: NetworkState, maxDataAgeMs?: number) {
    const hasImportantErrors = networkState?.errors.some((e) => e.level === 'critical')

    if (!maxDataAgeMs || !networkState || networkState.criticalError || hasImportantErrors)
      return false
    const updateStarted = networkState.result?.updateStarted || 0
    const isWithinMinUpdateInterval = !!updateStarted && Date.now() - updateStarted < maxDataAgeMs

    return isWithinMinUpdateInterval || networkState.isLoading
  }

  // By our convention, we always stick with private (#) instead of protected methods.
  // However, we made a compromise here to allow Jest tests to mock updatePortfolioState.
  protected async updatePortfolioState(
    accountId: string,
    network: Network,
    portfolioLib: Portfolio | null,
    portfolioProps: Partial<GetOptions> & {
      maxDataAgeMs?: number
      isManualUpdate?: boolean
    }
  ): Promise<boolean> {
    const { maxDataAgeMs, isManualUpdate } = portfolioProps
    const accountState = this.#state[accountId]

    // Can occur if the account is removed while updateSelectedAccount is in progress
    if (!accountState) return false

    if (!accountState[network.chainId.toString()]) {
      // isLoading must be false here, otherwise canSkipUpdate will return true
      // and portfolio will not be updated
      accountState[network.chainId.toString()] = { isLoading: false, isReady: false, errors: [] }
    }

    const canSkipUpdate = PortfolioController.#getCanSkipUpdate(
      accountState[network.chainId.toString()],
      maxDataAgeMs
    )

    if (canSkipUpdate) return false

    this.#setNetworkLoading(accountId, network.chainId.toString(), true)
    const state = accountState[network.chainId.toString()]!
    if (isManualUpdate) state.criticalError = undefined

    this.emitUpdate()

    const hasNonZeroTokens = !!Object.values(
      this.#networksWithAssetsByAccounts?.[accountId] || {}
    ).some(Boolean)

    try {
      if (!portfolioLib)
        throw new Error(
          `a portfolio library is not initialized for ${network.name} (${network.chainId})`
        )

      const result = await portfolioLib.get(accountId, {
        priceRecency: 60000 * 5,
        priceCache: state.result?.priceCache,
        blockTag: 'both',
        fetchPinned: !hasNonZeroTokens,
        ...portfolioProps
      })

      const hasError = result.errors.some((e) => e.level !== 'silent')
      let lastSuccessfulUpdate =
        accountState[network.chainId.toString()]?.result?.lastSuccessfulUpdate || 0

      // Reset lastSuccessfulUpdate on isManualUpdate in case of critical errors as the user
      // is likely expecting a change in the portfolio.
      if (isManualUpdate && hasError) {
        lastSuccessfulUpdate = 0
      } else if (!hasError) {
        // Update the last successful update only if there are no critical errors.
        lastSuccessfulUpdate = Date.now()
      }

      accountState[network.chainId.toString()] = {
        // We cache the previously simulated AccountOps
        // in order to compare them with the newly passed AccountOps before executing a new updatePortfolioState.
        // This allows us to identify any differences between the two.
        accountOps: portfolioProps?.simulation?.accountOps,
        isReady: true,
        isLoading: false,
        errors: result.errors,
        result: {
          ...result,
          lastSuccessfulUpdate,
          tokens: result.tokens,
          totalBeforeSimulation: getTotal(result.tokens, undefined, true),
          total: getTotal(result.tokens)
        }
      }

      this.emitUpdate()
      return true
    } catch (e: any) {
      this.emitError({
        level: 'silent',
        message: `Error while executing the 'get' function in the portfolio library on ${network.name} (${network.chainId})`,
        error: e
      })
      state.isLoading = false
      // Convert the error to an object because the portfolio state is cloned
      // using structuredClone() which doesn't preserve custom error properties
      // like simulationErrorMsg
      state.criticalError = {
        message: e?.message || 'Error while executing the get function in the portfolio library.',
        simulationErrorMsg: e?.simulationErrorMsg,
        stack: e?.stack,
        name: e?.name
      }

      if (isManualUpdate && state.result) {
        // Reset lastSuccessfulUpdate on forceUpdate in case of a critical error as the user
        // is likely expecting a change in the portfolio.
        state.result.lastSuccessfulUpdate = 0
      }
      this.emitUpdate()

      return false
    }
  }

  #getImportedAccountsLearnedAssets(
    chainId: bigint,
    accountAddr: string
  ): {
    learnedTokens: Hints['erc20s']
    learnedNfts: Hints['erc721s']
  } {
    const providedKey = `${chainId}:${accountAddr}` as `${string}:${string}`
    // Add the assets from the provided account first
    const learnedTokens = Object.keys(this.#learnedAssets.erc20s[providedKey] || {})
    let learnedNfts = learnedErc721sToHints(
      Object.keys(this.#learnedAssets.erc721s[providedKey] || {})
    )

    // Add the assets from all other imported accounts
    const importedAccounts = this.#accounts.accounts.filter((acc) => {
      return this.#keystore.getAccountKeys(acc).length > 0 && acc.addr !== accountAddr
    })

    importedAccounts.forEach(({ addr }) => {
      const key = `${chainId}:${addr}` as `${string}:${string}`

      const tokens = Object.keys(this.#learnedAssets.erc20s[key] || {})
      const nfts = Object.keys(this.#learnedAssets.erc721s[key] || {})

      // Don't dedupe here, it's already done in the portfolio library
      learnedTokens.push(...tokens)
      learnedNfts = mergeERC721s([learnedNfts, learnedErc721sToHints(nfts)])
    })

    return {
      learnedTokens,
      learnedNfts
    }
  }

  /**
   * Gets hints from all sources and formats them as expected
   * by the portfolio lib. These are all hints the portfolio uses,
   * except the external hints discovery request
   */
  protected getAllHints(
    accountId: AccountId,
    chainId: Network['chainId'],
    isManualUpdate?: boolean
  ): Pick<
    Required<GetOptions>,
    'specialErc20Hints' | 'specialErc721Hints' | 'additionalErc20Hints' | 'additionalErc721Hints'
  > {
    const key = `${chainId}:${accountId}` as `${string}:${string}`
    const isKeyNotMigrated =
      typeof this.#learnedAssets.erc20s[key] === 'undefined' ||
      typeof this.#learnedAssets.erc721s[key] === 'undefined'
    let learnedTokensHints: Hints['erc20s'] = Object.keys(this.#learnedAssets.erc20s[key] || {})
    let learnedNftsHints: Hints['erc721s'] = learnedErc721sToHints(
      Object.keys(this.#learnedAssets.erc721s[key] || {})
    )

    // Add learned assets from all imported accounts on manual updates.
    // This is done to handle the case where an account sends a token to another imported account
    // We want the second account to see the token after a manual update
    // Also, the user has a higher chance of holding similar assets in different accounts
    if (isManualUpdate) {
      const importedAccountsLearned = this.#getImportedAccountsLearnedAssets(chainId, accountId)

      learnedTokensHints = importedAccountsLearned.learnedTokens
      learnedNftsHints = importedAccountsLearned.learnedNfts
    }

    // Check if the user key exists in the new learned tokens structure
    // Fallback to the old structure if not
    const { specialErc20Hints, specialErc721Hints } = getSpecialHints(
      chainId,
      this.customTokens,
      this.tokenPreferences,
      this.#toBeLearnedAssets
    )

    // Add the tokens to toBeLearned, but only for this call if the key is not migrated.
    // After the portfolio update all tokens with balance > 0 will be learned.
    if (isKeyNotMigrated) {
      const oldStructureLearnedNfts = this.#previousHints.learnedNfts?.[chainId.toString()] || {}
      const oldStructureLearnedTokens =
        this.#previousHints.learnedTokens?.[chainId.toString()] || {}

      Object.keys(oldStructureLearnedTokens).forEach((tokenAddr) => {
        specialErc20Hints.learn.push(tokenAddr)
      })
      Object.keys(oldStructureLearnedNfts).forEach((collectionAddr) => {
        const nftIds = oldStructureLearnedNfts[collectionAddr]
        if (!nftIds) return

        // A hint for the collection already exists
        if (specialErc721Hints.learn[collectionAddr]) {
          specialErc721Hints.learn[collectionAddr].push(...nftIds)
          return
        }

        specialErc721Hints.learn[collectionAddr] = nftIds
      })
    }

    return {
      specialErc20Hints,
      specialErc721Hints,
      additionalErc20Hints: learnedTokensHints,
      additionalErc721Hints: learnedNftsHints
    }
  }

  /**
   * Returns the maxDataAgeMs to be used for portfolio updates on a specific network,
   * based on whether the account ops have changed and the user has assets on that network.
   */
  #getMaxDataAgeMs(
    accountId: AccountId,
    chainId: bigint,
    areAccountOpsChanged: boolean,
    maxDataAgeMs?: number,
    maxDataAgeUnused?: number
  ): number | undefined {
    if (areAccountOpsChanged) return undefined

    // maxDataAgeMsUnused is optional so we fall back to maxDataAgeMs if not provided
    if (typeof maxDataAgeUnused !== 'number') return maxDataAgeMs

    const networksWithAssets = this.getNetworksWithAssets(accountId)
    const stringChainId = chainId.toString()

    // If we don't know about the network we assume it has assets
    if (
      !(
        typeof networksWithAssets === 'object' &&
        networksWithAssets !== null &&
        stringChainId in networksWithAssets
      )
    )
      return maxDataAgeMs

    const hasAssetsOnNetwork =
      typeof networksWithAssets === 'object' && networksWithAssets !== null
        ? (networksWithAssets as AccountAssetsState)[stringChainId]
        : false

    return hasAssetsOnNetwork ? maxDataAgeMs : maxDataAgeUnused
  }

  // NOTE: we always pass in all `accounts` and `networks` to ensure that the user of this
  // controller doesn't have to update this controller every time that those are updated

  // The recommended behavior of the application that this API encourages is:
  // 1) when the user selects an account, update it's portfolio on all networks by calling updateSelectedAccount
  // 2) every time the user has a change in their pending (to be signed or to be mined) bundle(s) on a
  // certain network, call updateSelectedAccount again with those bundles; it will update the portfolio balance
  // on each network where there are bundles, and it will update the state on said networks
  // it will also use a high `priceRecency` to make sure we don't lose time in updating prices (since we care about running the simulations)

  // the purpose of this function is to call it when an account is selected or the queue of accountOps changes
  async updateSelectedAccount(
    accountId: AccountId,
    networks?: Network[],
    simulation?: {
      accountOps: { [key: string]: AccountOp[] }
      states: { [chainId: string]: AccountOnchainState }
    },
    opts?: { maxDataAgeMs?: number; maxDataAgeMsUnused?: number; isManualUpdate?: boolean }
  ) {
    const {
      maxDataAgeMs: paramsMaxDataAgeMs = 0,
      maxDataAgeMsUnused: paramsMaxDataAgeMsUnused,
      isManualUpdate
    } = opts || {}
    await this.#initialLoadPromise
    const selectedAccount = this.#accounts.accounts.find((x) => x.addr === accountId)
    if (!selectedAccount)
      throw new Error(
        `${accountId} is not found in accounts. Account count: ${this.#accounts.accounts.length}`
      )

    if (!this.#state[accountId]) this.#state[accountId] = {}

    const accountState = this.#state[accountId]

    const networksToUpdate = networks || this.#networks.networks
    await Promise.all([
      this.#getAdditionalPortfolio(accountId, paramsMaxDataAgeMs),
      ...networksToUpdate.map(async (network) => {
        const key = `${network.chainId}:${accountId}` as `${string}:${string}`

        const portfolioLib = this.initializePortfolioLibIfNeeded(
          accountId,
          network.chainId,
          network
        )

        const currentAccountOps = simulation?.accountOps[network.chainId.toString()]?.filter(
          (op) => op.accountAddr === accountId
        )
        const state = simulation?.states?.[network.chainId.toString()]
        const simulatedAccountOps = accountState[network.chainId.toString()]?.accountOps

        if (!this.#queue?.[accountId]?.[network.chainId.toString()])
          this.#queue[accountId] = {
            ...this.#queue[accountId],
            [network.chainId.toString()]: Promise.resolve()
          }

        const updatePromise = async (): Promise<void> => {
          // We are performing the following extended check because both (or one of both) variables may have an undefined value.
          // If both variables contain AccountOps, we can simply compare for changes in the AccountOps intent.
          // However, when one of the variables is not set, two cases arise:
          // 1. A change occurs if one variable is undefined and the other one holds an AccountOps object.
          // 2. No change occurs if both variables are undefined.
          const areAccountOpsChanged =
            currentAccountOps && simulatedAccountOps
              ? !isAccountOpsIntentEqual(currentAccountOps, simulatedAccountOps)
              : currentAccountOps !== simulatedAccountOps
          // Even if maxDataAgeMs is set to a non-zero value, we want to force an update when the AccountOps change.
          // We pass undefined, because setting the value to 0 would imply a manual update by the user.
          const maxDataAgeMs = this.#getMaxDataAgeMs(
            accountId,
            network.chainId,
            areAccountOpsChanged,
            paramsMaxDataAgeMs,
            paramsMaxDataAgeMsUnused
          )

          const hintsResponse =
            this.#state[accountId]?.[network.chainId.toString()]?.result
              ?.lastExternalApiUpdateData ?? undefined

          const canSkipExternalApiHintsUpdate =
            !!hintsResponse &&
            !isManualUpdate &&
            Date.now() - hintsResponse.lastUpdate <
              EXTERNAL_API_HINTS_TTL[!hintsResponse.hasHints ? 'static' : 'dynamic']

          const allHints = this.getAllHints(accountId, network.chainId, isManualUpdate)

          const isSuccessful = await this.updatePortfolioState(accountId, network, portfolioLib, {
            maxDataAgeMs,
            isManualUpdate,
            blockTag: 'both',
            lastExternalApiUpdateData: hintsResponse,
            ...(currentAccountOps &&
              state && {
                simulation: {
                  account: selectedAccount,
                  accountOps: currentAccountOps,
                  state
                }
              }),
            disableAutoDiscovery: canSkipExternalApiHintsUpdate,
            ...allHints
          })

          // Learn tokens and nfts from the portfolio lib
          if (isSuccessful && accountState[network.chainId.toString()]?.result) {
            const networkResult = accountState[network.chainId.toString()]!.result
            const { erc20s, erc721s } = networkResult?.toBeLearned || {}
            let shouldUpdateLearnedInStorage = false

            if (erc20s?.length) {
              await this.learnTokens(erc20s, key, network.chainId)
            } else if (!this.#learnedAssets.erc20s[key]) {
              // Finalize the migration from #previousHints
              // If there are no erc20s to be learned and the key does not exist
              // in learnedAssets, we create an empty object to signal that
              // the migration has been finalized for this key
              // (the user has no erc20 tokens with balance in his portfolio)
              this.#learnedAssets.erc20s[key] = {}
              shouldUpdateLearnedInStorage = true
            }
            if (erc721s && Object.keys(erc721s).length) {
              await this.learnNfts(
                Object.entries(erc721s).map(([collectionAddr, ids]) => [collectionAddr, ids]),
                accountId,
                network.chainId
              )
            } else if (!this.#learnedAssets.erc721s[key]) {
              // Finalize the migration from #previousHints
              // (same as erc20 hints, see the comment above)
              this.#learnedAssets.erc721s[key] = {}
              shouldUpdateLearnedInStorage = true
            }

            if (shouldUpdateLearnedInStorage) {
              await this.#storage.set('learnedAssets', this.#learnedAssets)
            }
          }
        }

        // Chain the new updatePromise to the current queue
        this.#queue[accountId][network.chainId.toString()] = this.#queue?.[accountId]?.[
          network.chainId.toString()
        ]!.then(updatePromise).catch(() => updatePromise())

        // Ensure the method waits for the entire queue to resolve
        await this.#queue[accountId][network.chainId.toString()]
      })
    ])

    await this.#updateNetworksWithAssets(accountId, accountState)
    this.emitUpdate()
  }

  markSimulationAsBroadcasted(accountId: string, chainId: bigint) {
    const simulation = this.#state?.[accountId]?.[chainId.toString()]?.accountOps?.[0]

    if (!simulation) return

    simulation.status = AccountOpStatus.BroadcastedButNotConfirmed

    this.emitUpdate()
  }

  /**
   * Adds tokens to the hints of the portfolio with the intention of learning them.
   * The tokens are removed only if they are learned, which happens if their balance is
   * more than 0.
   */
  addTokensToBeLearned(tokenAddresses: string[], chainId: bigint): boolean {
    if (!tokenAddresses.length) return false
    const chainIdString = chainId.toString()

    if (!this.#toBeLearnedAssets.erc20s[chainIdString])
      this.#toBeLearnedAssets.erc20s[chainIdString] = []

    let networkToBeLearnedTokens = this.#toBeLearnedAssets.erc20s[chainIdString]

    const alreadyLearned = networkToBeLearnedTokens.map((addr) => getAddress(addr))

    const tokensToLearn = tokenAddresses.filter((address) => {
      if (address === ZeroAddress) return false

      let normalizedAddress: string | undefined

      try {
        normalizedAddress = getAddress(address)
      } catch (e) {
        console.error('Error while normalizing token address', e)
      }

      if (!normalizedAddress) return false

      // Don't add to be learned if the token is already a custom token or a token with a preference
      if (
        this.tokenPreferences.find(
          ({ chainId: cId, address: addr }) => cId === chainId && addr === normalizedAddress
        ) ||
        this.customTokens.find(
          ({ chainId: cId, address: addr }) => cId === chainId && addr === normalizedAddress
        )
      )
        return false

      return !alreadyLearned.includes(normalizedAddress)
    })

    if (!tokensToLearn.length) return false

    networkToBeLearnedTokens = [...tokensToLearn, ...networkToBeLearnedTokens]

    this.#toBeLearnedAssets.erc20s[chainIdString] = networkToBeLearnedTokens
    return true
  }

  /**
   * Adds ERC-721 NFTs to the hints of the portfolio with the intention of learning them.
   * The nfts are removed only if they are learned, which happens if the user owns them
   */
  addErc721sToBeLearned(
    nftsData: [string, bigint[]][] | undefined,
    accountAddr: string,
    chainId: bigint
  ): boolean {
    try {
      if (!nftsData || !nftsData.length) return false

      const formattedNftsData: [string, bigint[]][] = []

      nftsData.forEach(([address, ids]) => {
        try {
          const checksummed = getAddress(address)

          formattedNftsData.push([checksummed, ids])
        } catch (e: any) {
          console.error('addErc721sToBeLearned: Error while normalizing nft address', e)
        }
      })

      if (!formattedNftsData.length) return false

      const key = `${chainId}:${accountAddr}`

      if (!this.#learnedAssets.erc721s[key]) {
        this.#learnedAssets.erc721s[key] = {}
      }

      if (!this.#toBeLearnedAssets.erc721s[chainId.toString()]) {
        this.#toBeLearnedAssets.erc721s[chainId.toString()] = {}
      }

      // Ensure toBeLearnedAssets is always defined
      const toBeLearnedAssets =
        this.#toBeLearnedAssets.erc721s[chainId.toString()] ??
        (this.#toBeLearnedAssets.erc721s[chainId.toString()] = {})
      const learnedErc721s = this.#learnedAssets.erc721s[key]

      let added = false

      formattedNftsData.forEach(([collectionAddress, tokenIds]) => {
        // An enumerable NFT of this type already exists in either toBeLearned or learnedAssets
        // so we don't have to add it again
        if (
          (toBeLearnedAssets?.[collectionAddress] &&
            !toBeLearnedAssets?.[collectionAddress].length) ||
          (learnedErc721s && learnedErc721s[`${collectionAddress}:enumerable`])
        )
          return

        // Add an enumerable NFT toToBeLearned
        if (!tokenIds.length) {
          toBeLearnedAssets[collectionAddress] = []

          return
        }

        const ids = erc721CollectionToLearnedAssetKeys([collectionAddress, tokenIds])

        ids.forEach((id) => {
          const [, tokenIdString] = id.split(':')
          if (!tokenIdString) return

          const tokenId = BigInt(tokenIdString)
          // An NFT with this id is already added to toBeLearned or learnedAssets
          if (
            learnedErc721s[id] ||
            (tokenId &&
              toBeLearnedAssets[collectionAddress] &&
              toBeLearnedAssets[collectionAddress].includes(BigInt(tokenId)))
          )
            return

          if (!added) {
            added = true
          }

          if (!toBeLearnedAssets[collectionAddress]) {
            toBeLearnedAssets[collectionAddress] = []
          }

          if (tokenId) toBeLearnedAssets[collectionAddress].push(tokenId)
        })
      })

      return added
    } catch (e: any) {
      console.error('Error during addErc721sToBeLearned: ', e)

      return false
    }
  }

  /**
   * Used to learn new tokens (by adding them to `learnedAssets`) and updating
   * the timestamps of learned tokens.
   *
   * !!NOTE: This method must be called only by updateSelectedAccount with tokens
   * that have a `balance > 0`, because it updates the timestamp of tokens, that indicates
   * when the token was last seen with a balance > 0
   *
   * !!NOTE2: As this method is only called after a portfolio update, we are not
   * checksumming the passed tokens (because the lib always returns them checksummed).
   * If this ever changes, we need to checksum the addresses
   */
  protected async learnTokens(
    tokensWithBalance: string[] | undefined,
    key: `${string}:${string}`,
    chainId: bigint
  ): Promise<boolean> {
    if (!tokensWithBalance) return false

    if (!this.#learnedAssets.erc20s[key]) this.#learnedAssets.erc20s[key] = {}

    const learnedTokens = this.#learnedAssets.erc20s[key]
    const now = Date.now()

    tokensWithBalance.forEach((address) => {
      if (address === ZeroAddress) return
      learnedTokens[address] = now

      if (this.#toBeLearnedAssets.erc20s[chainId.toString()]?.length) {
        // Remove the token from toBeLearnedTokens if it will be learned now
        const toBeLearnedAddress = this.#toBeLearnedAssets.erc20s[chainId.toString()]

        if (!toBeLearnedAddress) return

        this.#toBeLearnedAssets.erc20s[chainId.toString()] = toBeLearnedAddress.filter(
          (addr) => addr !== address
        )
      }
    })

    // Keep a maximum of LEARNED_UNOWNED_LIMITS.erc20s tokens that are no longer owned by the user
    const noLongerOwnedTokens = Object.entries(learnedTokens)
      .filter(([, timestamp]) => timestamp !== now)
      // Sort by newest timestamp first
      .sort(([, timestampA], [, timestampB]) => timestampB - timestampA)
      .map(([address]) => address)

    // Remove the oldest no longer owned tokens
    if (noLongerOwnedTokens.length > LEARNED_UNOWNED_LIMITS.erc20s) {
      noLongerOwnedTokens.slice(LEARNED_UNOWNED_LIMITS.erc20s).forEach((address) => {
        delete learnedTokens[address]
      })
    }

    await this.#storage.set('learnedAssets', this.#learnedAssets)

    return true
  }

  /**
   * Used to learn new ERC-721 NFTs (by adding them to `learnedAssets`) and updating
   * the timestamps of learned collectibles.
   *
   * !!NOTE: This method must be called only by updateSelectedAccount with nfts
   * that the user owns, because it updates the timestamp of collectibles, that indicates
   * when the collectible was last seen with a balance > 0
   * !!NOTE2: As this method is only called after a portfolio update, we are not
   * checksumming the passed addresses (because the lib always returns them checksummed).
   * If this ever changes, we need to checksum them
   */
  protected async learnNfts(
    nftsData: [string, bigint[]][] | undefined,
    accountAddr: string,
    chainId: bigint
  ): Promise<boolean> {
    if (!nftsData?.length) return false
    const key = `${chainId.toString()}:${accountAddr}`

    if (!this.#learnedAssets.erc721s[key]) this.#learnedAssets.erc721s[key] = {}

    if (!nftsData.length) return false

    const now = Date.now()
    const learnedNfts: LearnedAssets['erc721s'][string] = this.#learnedAssets.erc721s[key]

    nftsData.forEach((collection) => {
      const ids = erc721CollectionToLearnedAssetKeys(collection)

      ids.forEach((id) => {
        learnedNfts[id] = now
      })
    })

    // Keep a maximum of LEARNED_UNOWNED_LIMITS.erc721s NFTs that are no longer owned by the user
    const noLongerOwnedNfts = Object.entries(learnedNfts)
      .filter(([, timestamp]) => {
        return timestamp !== now
      })
      .map(([id]) => id)

    // Remove the oldest no longer owned NFTs
    if (noLongerOwnedNfts.length > LEARNED_UNOWNED_LIMITS.erc721s) {
      noLongerOwnedNfts.slice(LEARNED_UNOWNED_LIMITS.erc721s).forEach((id) => {
        delete learnedNfts[id]
      })
    }

    await this.#storage.set('learnedAssets', this.#learnedAssets)

    return true
  }

  removeAccountData(address: Account['addr']) {
    delete this.#state[address]
    delete this.#networksWithAssetsByAccounts[address]

    this.#networks.networks.forEach((network) => {
      const key = `${network.chainId}:${address}`

      if (key in this.#portfolioLibs) {
        this.#portfolioLibs.delete(key)
      }
    })
    this.#storage.set('previousHints', this.#previousHints)
    this.#storage.set('networksWithAssetsByAccount', this.#networksWithAssetsByAccounts)

    this.emitUpdate()
  }

  getAccountPortfolioState(accountAddr: string) {
    return this.#state[accountAddr] || {}
  }

  getIsStateWithOutdatedNetworks(accountAddr: string) {
    const stateNetworksCount = Object.keys(this.getAccountPortfolioState(accountAddr)).filter(
      (key) => !isInternalChain(key)
    ).length
    // Read from networks, and not allNetworks
    const networksCount = this.#networks.networks.length

    return stateNetworksCount !== networksCount
  }

  getNetworksWithAssets(accountAddr: string) {
    return this.#networksWithAssetsByAccounts[accountAddr] || []
  }

  async simulateAccountOp(op: AccountOp): Promise<void> {
    const account = this.#accounts.accounts.find((acc) => acc.addr === op.accountAddr)!
    const network = this.#networks.networks.find((net) => net.chainId === op.chainId)!
    const state = await this.#accounts.getOrFetchAccountOnChainState(op.accountAddr, op.chainId)
    const noSimulation = isBasicAccount(account, state) && network.rpcNoStateOverride
    const simulation = !noSimulation
      ? {
          accountOps: { [network.chainId.toString()]: [op] },
          states: await this.#accounts.getOrFetchAccountStates(op.accountAddr)
        }
      : undefined

    return this.updateSelectedAccount(op.accountAddr, [network], simulation)
  }

  toJSON() {
    return {
      ...this,
      ...super.toJSON()
    }
  }
}<|MERGE_RESOLUTION|>--- conflicted
+++ resolved
@@ -633,7 +633,6 @@
         }
       }
 
-<<<<<<< HEAD
       const gasTankTokens: GasTankTokenResult[] = res.data.gasTank.balance.map((t: any) => ({
         ...t,
         amount: BigInt(t.amount || 0),
@@ -653,26 +652,6 @@
           gasTankTokens,
           total: getTotal(gasTankTokens)
         }
-=======
-    const gasTankTokens: GasTankTokenResult[] = res.data.gasTank.balance.map((t: any) => ({
-      ...t,
-      amount: BigInt(t.amount || 0),
-      chainId: BigInt(t.chainId || 1),
-      availableAmount: BigInt(t.availableAmount || 0),
-      flags: getFlags(res.data, 'gasTank', t.chainId, t.address, t.name, t.symbol)
-    }))
-
-    accountState.gasTank = {
-      isReady: true,
-      isLoading: false,
-      errors: [],
-      result: {
-        updateStarted: start,
-        lastSuccessfulUpdate: Date.now(),
-        tokens: [],
-        gasTankTokens,
-        total: getTotal(gasTankTokens)
->>>>>>> 39dd6a10
       }
     }
 
