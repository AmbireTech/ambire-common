--- conflicted
+++ resolved
@@ -2,12 +2,8 @@
 
 import { Account, AccountId, AccountOnchainState } from '../../interfaces/account'
 import { Fetch } from '../../interfaces/fetch'
-<<<<<<< HEAD
-import { Network, NetworkId } from '../../interfaces/network'
+import { Network } from '../../interfaces/network'
 import { isBasicAccount } from '../../libs/account/account'
-=======
-import { Network } from '../../interfaces/network'
->>>>>>> 845ec46a
 /* eslint-disable @typescript-eslint/no-shadow */
 import { AccountOp, isAccountOpsIntentEqual } from '../../libs/accountOp/accountOp'
 import { AccountOpStatus } from '../../libs/accountOp/types'
@@ -659,11 +655,7 @@
     network?: Network,
     simulation?: {
       accountOps: { [key: string]: AccountOp[] }
-<<<<<<< HEAD
-      states: { [networkId: NetworkId]: AccountOnchainState }
-=======
       states: { [chainId: string]: AccountOnchainState }
->>>>>>> 845ec46a
     },
     opts?: { forceUpdate?: boolean; maxDataAgeMs?: number }
   ) {
@@ -981,12 +973,12 @@
 
   async simulateAccountOp(op: AccountOp): Promise<void> {
     const account = this.#accounts.accounts.find((acc) => acc.addr === op.accountAddr)!
-    const network = this.#networks.networks.find((net) => net.id === op.networkId)!
-    const state = await this.#accounts.getOrFetchAccountOnChainState(op.accountAddr, op.networkId)
+    const network = this.#networks.networks.find((net) => net.chainId === op.chainId)!
+    const state = await this.#accounts.getOrFetchAccountOnChainState(op.accountAddr, op.chainId)
     const noSimulation = isBasicAccount(account, state) && network.rpcNoStateOverride
     const simulation = !noSimulation
       ? {
-          accountOps: { [network.id]: [op] },
+          accountOps: { [network.chainId.toString()]: [op] },
           states: await this.#accounts.getOrFetchAccountStates(op.accountAddr)
         }
       : undefined
