import { ethers, ZeroAddress } from 'ethers'

import { describe, expect, jest } from '@jest/globals'

import { getNonce, produceMemoryStore } from '../../../test/helpers'
import { DEFAULT_ACCOUNT_LABEL } from '../../consts/account'
import { networks } from '../../consts/networks'
import { PINNED_TOKENS } from '../../consts/pinnedTokens'
import { Account } from '../../interfaces/account'
import { RPCProviders } from '../../interfaces/provider'
import { AccountOp } from '../../libs/accountOp/accountOp'
import { CollectionResult } from '../../libs/portfolio/interfaces'
import { getRpcProvider } from '../../services/provider'
import { NetworksController } from '../networks/networks'
import { ProvidersController } from '../providers/providers'
import { PortfolioController } from './portfolio'

const relayerUrl = 'https://staging-relayer.ambire.com'

const EMPTY_ACCOUNT_ADDR = '0xA098B9BccaDd9BAEc311c07433e94C9d260CbC07'

const providers: RPCProviders = {}

networks.forEach((network) => {
  providers[network.id] = getRpcProvider(network.rpcUrls, network.chainId)
  providers[network.id].isWorking = true
})

const prepareTest = () => {
  const storage = produceMemoryStore()

  let providersCtrl: ProvidersController
  const networksCtrl = new NetworksController(
    storage,
    (net) => {
      providersCtrl.setProvider(net)
    },
    (id) => {
      providersCtrl.removeProvider(id)
    }
  )
  providersCtrl = new ProvidersController(networksCtrl)
  providersCtrl.providers = providers
  const controller = new PortfolioController(storage, providersCtrl, networksCtrl, relayerUrl)

  return {
    controller,
    storage
  }
}

describe('Portfolio Controller ', () => {
  const account = {
    addr: '0xB674F3fd5F43464dB0448a57529eAF37F04cceA5',
    initialPrivileges: [],
    associatedKeys: ['0x5Be214147EA1AE3653f289E17fE7Dc17A73AD175'],
    creation: {
      factoryAddr: '0xBf07a0Df119Ca234634588fbDb5625594E2a5BCA',
      bytecode:
        '0x7f00000000000000000000000000000000000000000000000000000000000000017f02c94ba85f2ea274a3869293a0a9bf447d073c83c617963b0be7c862ec2ee44e553d602d80604d3d3981f3363d3d373d3d3d363d732a2b85eb1054d6f0c6c2e37da05ed3e5fea684ef5af43d82803e903d91602b57fd5bf3',
      salt: '0x2ee01d932ede47b0b2fb1b6af48868de9f86bfc9a5be2f0b42c0111cf261d04c'
    },
    preferences: {
      label: DEFAULT_ACCOUNT_LABEL,
      pfp: '0xB674F3fd5F43464dB0448a57529eAF37F04cceA5'
    }
  }

  async function getAccountOp() {
    const ABI = ['function transferFrom(address from, address to, uint256 tokenId)']
    const iface = new ethers.Interface(ABI)
    const data = iface.encodeFunctionData('transferFrom', [
      '0xB674F3fd5F43464dB0448a57529eAF37F04cceA5',
      '0x77777777789A8BBEE6C64381e5E89E501fb0e4c8',
      137
    ])

    const nonce = await getNonce('0xB674F3fd5F43464dB0448a57529eAF37F04cceA5', providers.ethereum)
    const calls = [{ to: '0x18Ce9CF7156584CDffad05003410C3633EFD1ad0', value: BigInt(0), data }]

    return {
      ethereum: [
        {
          accountAddr: '0xB674F3fd5F43464dB0448a57529eAF37F04cceA5',
          signingKeyAddr: '0x5Be214147EA1AE3653f289E17fE7Dc17A73AD175',
          gasLimit: null,
          gasFeePayment: null,
          networkId: 'ethereum',
          nonce,
          signature: '0x',
          calls
        } as AccountOp
      ]
    }
  }
<<<<<<< HEAD
  describe('first', () => {
    test('Previous tokens are persisted in the storage', async () => {
      const account2 = {
        addr: '0x77777777789A8BBEE6C64381e5E89E501fb0e4c8',
        associatedKeys: [],
        initialPrivileges: [],
        creation: {
          factoryAddr: '0xBf07a0Df119Ca234634588fbDb5625594E2a5BCA',
          bytecode:
            '0x7f00000000000000000000000000000000000000000000000000000000000000017f02c94ba85f2ea274a3869293a0a9bf447d073c83c617963b0be7c862ec2ee44e553d602d80604d3d3981f3363d3d373d3d3d363d732a2b85eb1054d6f0c6c2e37da05ed3e5fea684ef5af43d82803e903d91602b57fd5bf3',
          salt: '0x2ee01d932ede47b0b2fb1b6af48868de9f86bfc9a5be2f0b42c0111cf261d04c'
        },
        preferences: {
          label: DEFAULT_ACCOUNT_LABEL,
          pfp: '0x77777777789A8BBEE6C64381e5E89E501fb0e4c8'
        }
      } as Account
=======

  test('Previous tokens are persisted in the storage', async () => {
    const account2 = {
      addr: '0x77777777789A8BBEE6C64381e5E89E501fb0e4c8',
      associatedKeys: [],
      initialPrivileges: [],
      creation: {
        factoryAddr: '0xBf07a0Df119Ca234634588fbDb5625594E2a5BCA',
        bytecode:
          '0x7f00000000000000000000000000000000000000000000000000000000000000017f02c94ba85f2ea274a3869293a0a9bf447d073c83c617963b0be7c862ec2ee44e553d602d80604d3d3981f3363d3d373d3d3d363d732a2b85eb1054d6f0c6c2e37da05ed3e5fea684ef5af43d82803e903d91602b57fd5bf3',
        salt: '0x2ee01d932ede47b0b2fb1b6af48868de9f86bfc9a5be2f0b42c0111cf261d04c'
      }
    }
>>>>>>> 0454c3e8

    const storage = produceMemoryStore()
    let providersCtrl: ProvidersController
    const networksCtrl = new NetworksController(
      storage,
      (net) => {
        providersCtrl.setProvider(net)
      },
      (id) => {
        providersCtrl.removeProvider(id)
      }
    )
    providersCtrl = new ProvidersController(networksCtrl)
    providersCtrl.providers = providers
    const controller = new PortfolioController(storage, providersCtrl, networksCtrl, relayerUrl)
    await controller.updateSelectedAccount([account2], account2.addr)
    const storagePreviousHints = await storage.get('previousHints', {})
    const ethereumHints = storagePreviousHints.fromExternalAPI[`ethereum:${account2.addr}`]
    const polygonHints = storagePreviousHints.fromExternalAPI[`polygon:${account2.addr}`]
    const optimismHints = storagePreviousHints.fromExternalAPI[`polygon:${account2.addr}`]

    // Controller persists tokens having balance for the current account.
    // @TODO - here we can enhance the test to cover one more scenarios:
    //  #1) Does the account really have amount for the persisted tokens.
    expect(ethereumHints.erc20s.length).toBeGreaterThan(0)
    expect(Object.keys(ethereumHints.erc721s).length).toBeGreaterThan(0)
    expect(polygonHints.erc20s.length).toBeGreaterThan(0)
    expect(optimismHints.erc20s.length).toBeGreaterThan(0)
  })

  test('Account updates (by account and network, updateSelectedAccount()) are queued and executed sequentially to avoid race conditions', async () => {
    const storage = produceMemoryStore()
    let providersCtrl: ProvidersController
    const networksCtrl = new NetworksController(
      storage,
      (net) => {
        providersCtrl.setProvider(net)
      },
      (id) => {
        providersCtrl.removeProvider(id)
      }
    )

    providersCtrl = new ProvidersController(networksCtrl)
    providersCtrl.providers = providers
    const controller = new PortfolioController(storage, providersCtrl, networksCtrl, relayerUrl)
    const ethereum = networks.find((network) => network.id === 'ethereum')

    // Here's how we test if account updates are queued correctly.
    // First, we know that `updateSelectedAccount()` calls the `updatePortfolioState()` method twice for each account and network.
    // Why? Because we are getting both the latest and pending states.
    // To validate the order of execution, we mock the `updatePortfolioState()` method.
    // When this method is called, we log the invocation to `controller.queueOrder`.
    // Additionally, we intentionally delay the first invocation (using setTimeout) to check if the other chained functions
    // will wait for it or if they will resolve earlier and break the queue.
    // At the end of the test, we simply verify that `controller.queueOrder` reflects the correct order of function executions.
    const queueOrder: string[] = []

    jest
      // @ts-ignore
      .spyOn(controller, 'updatePortfolioState')
      .mockImplementationOnce(
        () =>
          // @ts-ignore
          new Promise((resolve) => {
            setTimeout(() => {
              queueOrder.push('updatePortfolioState - #1 call (latest state)')
              resolve(true)
            }, 2000)
          })
      )
      .mockImplementationOnce(
        () =>
          new Promise((resolve) => {
            setTimeout(() => {
              queueOrder.push('updatePortfolioState - #1 call (pending state)')
              resolve(true)
            }, 2000)
          })
      )
      .mockImplementationOnce(
        () =>
          new Promise((resolve) => {
            queueOrder.push('updatePortfolioState - #2 call (latest state)')
            resolve(true)
          })
      )
      .mockImplementationOnce(
        () =>
          new Promise((resolve) => {
            queueOrder.push('updatePortfolioState - #2 call (pending state)')
            resolve(true)
          })
      )
      .mockImplementationOnce(
        () =>
          new Promise((resolve) => {
            queueOrder.push('updatePortfolioState - #3 call (latest state)')
            resolve(true)
          })
      )
      .mockImplementationOnce(
        () =>
          new Promise((resolve) => {
            queueOrder.push('updatePortfolioState - #3 call (pending state)')
            resolve(true)
          })
      )

    controller.updateSelectedAccount([account], account.addr, ethereum, undefined, {
      forceUpdate: true
    })

    controller.updateSelectedAccount([account], account.addr, ethereum, undefined, {
      forceUpdate: true
    })

    // We need to wait for the latest update, or the bellow expect will run too soon,
    // and we won't be able to check the queue properly.
    await controller.updateSelectedAccount([account], account.addr, ethereum, undefined, {
      forceUpdate: true
    })

    expect(queueOrder).toEqual([
      'updatePortfolioState - #1 call (latest state)',
      'updatePortfolioState - #1 call (pending state)',
      'updatePortfolioState - #2 call (latest state)',
      'updatePortfolioState - #2 call (pending state)',
      'updatePortfolioState - #3 call (latest state)',
      'updatePortfolioState - #3 call (pending state)'
    ])
  })

  describe('Latest tokens', () => {
    test('Latest tokens are fetched and kept in the controller, while the pending should not be fetched (no AccountOp passed)', (done) => {
      const storage = produceMemoryStore()
      let providersCtrl: ProvidersController
      const networksCtrl = new NetworksController(
        storage,
        (net) => {
          providersCtrl.setProvider(net)
        },
        (id) => {
          providersCtrl.removeProvider(id)
        }
      )
      providersCtrl = new ProvidersController(networksCtrl)
      providersCtrl.providers = providers
      const controller = new PortfolioController(storage, providersCtrl, networksCtrl, relayerUrl)

      controller.onUpdate(() => {
        const latestState =
          controller.latest['0xB674F3fd5F43464dB0448a57529eAF37F04cceA5']?.ethereum!
        const pendingState =
          controller.pending['0xB674F3fd5F43464dB0448a57529eAF37F04cceA5']?.ethereum
        if (latestState && latestState.isReady) {
          expect(latestState.isReady).toEqual(true)
          expect(latestState.result?.tokens.length).toBeGreaterThan(0)
          expect(latestState.result?.collections?.length).toBeGreaterThan(0)
          expect(latestState.result?.hintsFromExternalAPI).toBeTruthy()
          expect(latestState.result?.total.usd).toBeGreaterThan(1000)
          expect(pendingState).toBeFalsy()
          done()
        }
      })

      controller.updateSelectedAccount([account], account.addr)
    })

    // @TODO redo this test
    test('Latest tokens are fetched only once in a short period of time (controller.minUpdateInterval)', async () => {
      const done = jest.fn(() => null)

      const storage = produceMemoryStore()
      let providersCtrl: ProvidersController
      const networksCtrl = new NetworksController(
        storage,
        (net) => {
          providersCtrl.setProvider(net)
        },
        (id) => {
          providersCtrl.removeProvider(id)
        }
      )
      providersCtrl = new ProvidersController(networksCtrl)
      providersCtrl.providers = providers
      const controller = new PortfolioController(storage, providersCtrl, networksCtrl, relayerUrl)
      let pendingState1: any
      controller.onUpdate(() => {
        if (!pendingState1?.isReady) {
          pendingState1 = controller.pending['0xB674F3fd5F43464dB0448a57529eAF37F04cceA5']?.ethereum
        }
        if (pendingState1?.isReady) {
          if (
            controller.pending['0xB674F3fd5F43464dB0448a57529eAF37F04cceA5']?.ethereum?.result
              ?.updateStarted !== pendingState1.result.updateStarted
          )
            done()
        }
      })
      await controller.updateSelectedAccount([account], account.addr)
      await controller.updateSelectedAccount([account], account.addr)

      expect(done).not.toHaveBeenCalled()
    })

    test('Latest and Pending are fetched, because `forceUpdate` flag is set', (done) => {
      const storage = produceMemoryStore()
      let providersCtrl: ProvidersController
      const networksCtrl = new NetworksController(
        storage,
        (net) => {
          providersCtrl.setProvider(net)
        },
        (id) => {
          providersCtrl.removeProvider(id)
        }
      )
      providersCtrl = new ProvidersController(networksCtrl)
      providersCtrl.providers = providers
      const controller = new PortfolioController(storage, providersCtrl, networksCtrl, relayerUrl)

      controller.onUpdate(() => {
        const latestState =
          controller.latest['0xB674F3fd5F43464dB0448a57529eAF37F04cceA5']?.ethereum
        const pendingState =
          controller.pending['0xB674F3fd5F43464dB0448a57529eAF37F04cceA5']?.ethereum
        if (latestState?.isReady && pendingState?.isReady) {
          expect(latestState.isReady).toEqual(true)
          expect(latestState.result?.tokens.length).toBeGreaterThan(0)
          expect(latestState.result?.collections?.length).toBeGreaterThan(0)
          expect(latestState.result?.hintsFromExternalAPI).toBeTruthy()
          expect(latestState.result?.total.usd).toBeGreaterThan(1000)

          expect(pendingState.isReady).toEqual(true)
          expect(pendingState.result?.tokens.length).toBeGreaterThan(0)
          expect(pendingState.result?.collections?.length).toBeGreaterThan(0)
          expect(pendingState.result?.hintsFromExternalAPI).toBeTruthy()
          expect(pendingState.result?.total.usd).toBeGreaterThan(1000)
          done()
        }
      })

      controller.updateSelectedAccount([account], account.addr, undefined, undefined, {
        forceUpdate: true
      })
    })
  })

  describe('Pending tokens', () => {
    test('Pending tokens + simulation are fetched and kept in the controller', async () => {
      const accountOp = await getAccountOp()

      const storage = produceMemoryStore()
      let providersCtrl: ProvidersController
      const networksCtrl = new NetworksController(
        storage,
        (net) => {
          providersCtrl.setProvider(net)
        },
        (id) => {
          providersCtrl.removeProvider(id)
        }
      )
      providersCtrl = new ProvidersController(networksCtrl)
      providersCtrl.providers = providers
      const controller = new PortfolioController(storage, providersCtrl, networksCtrl, relayerUrl)
      await controller.updateSelectedAccount([account], account.addr, undefined, accountOp)

      controller.onUpdate(() => {
        const pendingState =
          controller.pending['0xB674F3fd5F43464dB0448a57529eAF37F04cceA5'].ethereum!
        const collection = pendingState.result?.collections?.find(
          (c: CollectionResult) => c.symbol === 'NFT Fiesta'
        )
        expect(pendingState.isLoading).toEqual(false)

        expect(pendingState.result?.tokens.length).toBeGreaterThan(0)
        expect(pendingState.result?.collections?.length).toBeGreaterThan(0)
        expect(pendingState.result?.hintsFromExternalAPI).toBeTruthy()
        expect(pendingState.result?.total.usd).toBeGreaterThan(1000)
        // Expect amount post simulation to be calculated correctly
        expect(collection?.amountPostSimulation).toBe(0n)
      })
    })

    // TODO: currently we disable this optimizatin in portfolio controller, as in the application it doesn't work at all
    //   Under the tests, the caching works as expected, but once ran in the extension - it doesn't fetch the pending state.
    // test('Pending tokens are fetched only once if AccountOp is the same during the calls', async () => {
    //   const done = jest.fn(() => null)
    //   const accountOp = await getAccountOp()
    //
    //   const storage = produceMemoryStore()
    //   const controller = new PortfolioController(storage, relayerUrl)
    //   let pendingState1: any
    //   let pendingState2: any
    //   controller.onUpdate(() => {
    //     if (!pendingState1?.isReady) {
    //       pendingState1 = controller.pending['0xB674F3fd5F43464dB0448a57529eAF37F04cceA5']?.ethereum
    //       return
    //     }
    //     if (pendingState1?.isReady) {
    //       pendingState2 = controller.pending['0xB674F3fd5F43464dB0448a57529eAF37F04cceA5']?.ethereum
    //     }
    //     if (pendingState1.result?.updateStarted < pendingState2.result?.updateStarted) {
    //       done()
    //     }
    //   })
    //   await controller.updateSelectedAccount([account], account.addr, undefined, accountOp)
    //   await controller.updateSelectedAccount([account], account.addr, undefined, accountOp)
    //
    //   expect(done).not.toHaveBeenCalled()
    // })

    test('Pending tokens are re-fetched, if `forceUpdate` flag is set, no matter if AccountOp is the same or changer', async () => {
      const done = jest.fn(() => null)
      const accountOp = await getAccountOp()

      const storage = produceMemoryStore()
      let providersCtrl: ProvidersController
      const networksCtrl = new NetworksController(
        storage,
        (net) => {
          providersCtrl.setProvider(net)
        },
        (id) => {
          providersCtrl.removeProvider(id)
        }
      )
      providersCtrl = new ProvidersController(networksCtrl)
      providersCtrl.providers = providers
      const controller = new PortfolioController(storage, providersCtrl, networksCtrl, relayerUrl)
      let pendingState1: any
      let pendingState2: any
      controller.onUpdate(() => {
        if (!pendingState1?.isReady) {
          pendingState1 = controller.pending['0xB674F3fd5F43464dB0448a57529eAF37F04cceA5']?.ethereum
          return
        }
        if (pendingState1?.isReady) {
          pendingState2 = controller.pending['0xB674F3fd5F43464dB0448a57529eAF37F04cceA5']?.ethereum
        }
        if (pendingState1.result?.updateStarted < pendingState2.result?.updateStarted) {
          done()
        }
      })
      await controller.updateSelectedAccount([account], account.addr, undefined, accountOp)
      await controller.updateSelectedAccount([account], account.addr, undefined, accountOp, {
        forceUpdate: true
      })

      expect(done).toHaveBeenCalled()
    })

    test('Pending tokens are re-fetched if AccountOp is changed (omitted, i.e. undefined)', async () => {
      const accountOp = await getAccountOp()

      const storage = produceMemoryStore()
      let providersCtrl: ProvidersController
      const networksCtrl = new NetworksController(
        storage,
        (net) => {
          providersCtrl.setProvider(net)
        },
        (id) => {
          providersCtrl.removeProvider(id)
        }
      )
      providersCtrl = new ProvidersController(networksCtrl)
      providersCtrl.providers = providers
      const controller = new PortfolioController(storage, providersCtrl, networksCtrl, relayerUrl)

      await controller.updateSelectedAccount([account], account.addr, undefined, accountOp)
      const pendingState1 =
        controller.pending['0xB674F3fd5F43464dB0448a57529eAF37F04cceA5'].ethereum!

      await controller.updateSelectedAccount([account], account.addr, undefined, accountOp, {
        forceUpdate: true
      })
      const pendingState2 =
        controller.pending['0xB674F3fd5F43464dB0448a57529eAF37F04cceA5'].ethereum!

      expect(pendingState2.result?.updateStarted).toBeGreaterThan(
        pendingState1.result?.updateStarted!
      )
    })

    test('Pending tokens are re-fetched if AccountOp is changed', async () => {
      const accountOp = await getAccountOp()

      const storage = produceMemoryStore()
      let providersCtrl: ProvidersController
      const networksCtrl = new NetworksController(
        storage,
        (net) => {
          providersCtrl.setProvider(net)
        },
        (id) => {
          providersCtrl.removeProvider(id)
        }
      )
      providersCtrl = new ProvidersController(networksCtrl)
      providersCtrl.providers = providers
      const controller = new PortfolioController(storage, providersCtrl, networksCtrl, relayerUrl)

      await controller.updateSelectedAccount([account], account.addr, undefined, accountOp)
      const pendingState1 =
        controller.pending['0xB674F3fd5F43464dB0448a57529eAF37F04cceA5'].ethereum!

      const accountOp2 = await getAccountOp()
      // Change the address
      accountOp2.ethereum[0].accountAddr = '0xB674F3fd5F43464dB0448a57529eAF37F04cceA4'

      await controller.updateSelectedAccount([account], account.addr, undefined, accountOp2)
      const pendingState2 =
        controller.pending['0xB674F3fd5F43464dB0448a57529eAF37F04cceA5'].ethereum!

      expect(pendingState2.result?.updateStarted).toBeGreaterThan(
        pendingState1.result?.updateStarted!
      )
    })
  })

  describe('Pinned tokens', () => {
    test('Pinned tokens are set in an account with no tokens', async () => {
      const storage = produceMemoryStore()

      const emptyAccount: Account = {
        addr: EMPTY_ACCOUNT_ADDR,
        initialPrivileges: [],
        associatedKeys: [],
        creation: null,
        preferences: {
          label: DEFAULT_ACCOUNT_LABEL,
          pfp: EMPTY_ACCOUNT_ADDR
        }
      } as Account
      let providersCtrl: ProvidersController
      const networksCtrl = new NetworksController(
        storage,
        (net) => {
          providersCtrl.setProvider(net)
        },
        (id) => {
          providersCtrl.removeProvider(id)
        }
      )
      providersCtrl = new ProvidersController(networksCtrl)
      providersCtrl.providers = providers
      const controller = new PortfolioController(storage, providersCtrl, networksCtrl, relayerUrl)

      await controller.updateSelectedAccount(
        [emptyAccount],
        emptyAccount.addr,
        // we pass a network here, just because the portfolio is trying to perform a call to an undefined network,
        // and it throws a silent error
        networks.find((network) => network.id === 'ethereum'),
        undefined,
        {
          forceUpdate: true
        }
      )

      PINNED_TOKENS.filter((token) => token.networkId === 'ethereum').forEach((pinnedToken) => {
        const token = controller.latest[emptyAccount.addr].ethereum?.result?.tokens.find(
          (t) => t.address === pinnedToken.address
        )

        expect(token).toBeTruthy()
      })
    })
    test('Pinned gas tank tokens are set in a smart account with no tokens', async () => {
      const storage = produceMemoryStore()

      const emptyAccount: Account = {
        addr: '0x018D034c782db8462d864996dE3c297bcf66f86A',
        initialPrivileges: [
          [
            '0xdD6487aa74f0158733e8a36E466A98f4aEE9c179',
            '0x0000000000000000000000000000000000000000000000000000000000000002'
          ]
        ],
        associatedKeys: ['0xdD6487aa74f0158733e8a36E466A98f4aEE9c179'],
        creation: {
          factoryAddr: '0xa8202f888b9b2dfa5ceb2204865018133f6f179a',
          bytecode:
            '0x7f00000000000000000000000000000000000000000000000000000000000000027f9405c22160986551985df269a2a18b4e60aa0a1347bd75cbcea777ea18692b1c553d602d80604d3d3981f3363d3d373d3d3d363d730e370942ebe4d026d05d2cf477ff386338fc415a5af43d82803e903d91602b57fd5bf3',
          salt: '0x0000000000000000000000000000000000000000000000000000000000000000'
        },
        preferences: {
          label: DEFAULT_ACCOUNT_LABEL,
          pfp: '0x018D034c782db8462d864996dE3c297bcf66f86A'
        }
      }
      let providersCtrl: ProvidersController
      const networksCtrl = new NetworksController(
        storage,
        (net) => {
          providersCtrl.setProvider(net)
        },
        (id) => {
          providersCtrl.removeProvider(id)
        }
      )
      providersCtrl = new ProvidersController(networksCtrl)
      providersCtrl.providers = providers
      const controller = new PortfolioController(storage, providersCtrl, networksCtrl, relayerUrl)

      await controller.updateSelectedAccount([emptyAccount], emptyAccount.addr)

      if (controller.latest[emptyAccount.addr].gasTank?.isLoading) return

      PINNED_TOKENS.filter((token) => token.onGasTank && token.networkId === 'ethereum').forEach(
        (pinnedToken) => {
          const token = controller.latest[emptyAccount.addr].gasTank?.result?.tokens.find(
            (t) => t.address === pinnedToken.address
          )

          expect(token).toBeTruthy()
        }
      )
    })
    test('Pinned gas tank tokens are not set in an account with tokens', async () => {
      const storage = produceMemoryStore()

      let providersCtrl: ProvidersController
      const networksCtrl = new NetworksController(
        storage,
        (net) => {
          providersCtrl.setProvider(net)
        },
        (id) => {
          providersCtrl.removeProvider(id)
        }
      )
      providersCtrl = new ProvidersController(networksCtrl)
      providersCtrl.providers = providers
      const controller = new PortfolioController(storage, providersCtrl, networksCtrl, relayerUrl)

      await controller.updateSelectedAccount([account], account.addr)

      controller.latest[account.addr].ethereum?.result?.tokens.forEach((token) => {
        expect(token.amount > 0)
      })
      controller.latest[account.addr].gasTank?.result?.tokens.forEach((token) => {
        expect(token.amount > 0)
      })
    })
  })

  describe('Hints', () => {
    test('Zero balance token is fetched after being learned', async () => {
      const BANANA_TOKEN_ADDR = '0x94e496474F1725f1c1824cB5BDb92d7691A4F03a'
      const { controller } = prepareTest()

      await controller.learnTokens([BANANA_TOKEN_ADDR], 'ethereum')

      await controller.updateSelectedAccount([account], account.addr, undefined, undefined, {
        forceUpdate: true
      })

      const token = controller.latest[account.addr].ethereum?.result?.tokens.find(
        (tk) => tk.address === BANANA_TOKEN_ADDR
      )

      expect(token).toBeTruthy()
    })
    test("Learned token timestamp isn't updated if the token is found by the external hints api", async () => {
      const { controller, storage } = prepareTest()

      await controller.updateSelectedAccount([account], account.addr)

      const firstTokenOnEth = controller.latest[account.addr].ethereum?.result?.tokens.find(
        (token) =>
          token.amount > 0n &&
          token.address !== ZeroAddress &&
          !token.flags.onGasTank &&
          !token.flags.rewardsType
      )

      // Learn a token discovered by velcro
      await controller.learnTokens([firstTokenOnEth!.address], 'ethereum')

      await controller.updateSelectedAccount([account], account.addr, undefined, undefined, {
        forceUpdate: true
      })

      const previousHintsStorage = await storage.get('previousHints', {})
      const firstTokenOnEthInLearned =
        previousHintsStorage.learnedTokens.ethereum[firstTokenOnEth!.address]

      // Expect the timestamp to be null
      expect(firstTokenOnEthInLearned).toBeNull()
    })
  })

  test('Native tokens are fetched for all networks', async () => {
    const storage = produceMemoryStore()

    let providersCtrl: ProvidersController
    const networksCtrl = new NetworksController(
      storage,
      (net) => {
        providersCtrl.setProvider(net)
      },
      (id) => {
        providersCtrl.removeProvider(id)
      }
    )
    providersCtrl = new ProvidersController(networksCtrl)
    providersCtrl.providers = providers
    const controller = new PortfolioController(storage, providersCtrl, networksCtrl, relayerUrl)

    await controller.updateSelectedAccount([account], account.addr)

    networks.forEach((network) => {
      const nativeToken = controller.latest[account.addr][network.id]?.result?.tokens.find(
        (token) => token.address === ZeroAddress
      )

      expect(nativeToken).toBeTruthy()
    })
  })

  test('Check Token Validity - erc20, erc1155', async () => {
    const storage = produceMemoryStore()
    const token = {
      address: '0x95aD61b0a150d79219dCF64E1E6Cc01f0B64C4cE',
      networkId: 'ethereum'
    }
    const tokenERC1155 = {
      address: '0xEBba467eCB6b21239178033189CeAE27CA12EaDf',
      networkId: 'arbitrum'
    }
    let providersCtrl: ProvidersController
    const networksCtrl = new NetworksController(
      storage,
      (net) => {
        providersCtrl.setProvider(net)
      },
      (id) => {
        providersCtrl.removeProvider(id)
      }
    )
    providersCtrl = new ProvidersController(networksCtrl)
    providersCtrl.providers = providers
    const controller = new PortfolioController(storage, providersCtrl, networksCtrl, relayerUrl)

    await controller.updateTokenValidationByStandard(token, account.addr)
    await controller.updateTokenValidationByStandard(tokenERC1155, account.addr)

    controller.onUpdate(() => {
      const tokenIsValid =
        controller.validTokens.erc20[`${token.address}-${token.networkId}`] === true
      const tokenIsNotValid =
        controller.validTokens.erc20[`${tokenERC1155.address}-${tokenERC1155.networkId}`] === false
      expect(tokenIsNotValid).toBeFalsy()
      expect(tokenIsValid).toBeTruthy()
    })
  })

  test('Update Token Preferences', async () => {
    const storage = produceMemoryStore()

    const tokenInPreferences = {
      address: '0x95aD61b0a150d79219dCF64E1E6Cc01f0B64C4cE',
      networkId: 'ethereum',
      standard: 'ERC20',
      name: 'SHIB',
      symbol: 'SHIB',
      decimals: 18
    }

    let providersCtrl: ProvidersController
    const networksCtrl = new NetworksController(
      storage,
      (net) => {
        providersCtrl.setProvider(net)
      },
      (id) => {
        providersCtrl.removeProvider(id)
      }
    )
    providersCtrl = new ProvidersController(networksCtrl)
    providersCtrl.providers = providers
    const controller = new PortfolioController(storage, providersCtrl, networksCtrl, relayerUrl)

    await controller.updateTokenPreferences([tokenInPreferences])

    controller.onUpdate(() => {
      const tokenIsSet = controller.tokenPreferences.find(
        (token) => token.address === tokenInPreferences.address && token.networkId === 'ethereum'
      )

      expect(tokenIsSet).toEqual(tokenInPreferences)
    })
  })

  test('Update Token Preferences - hide a token and portfolio returns isHidden flag', async () => {
    const storage = produceMemoryStore()

    const tokenInPreferences = {
      address: '0x95aD61b0a150d79219dCF64E1E6Cc01f0B64C4cE',
      networkId: 'ethereum',
      standard: 'ERC20',
      name: 'SHIB',
      symbol: 'SHIB',
      decimals: 18,
      isHidden: true
    }

    let providersCtrl: ProvidersController
    const networksCtrl = new NetworksController(
      storage,
      (net) => {
        providersCtrl.setProvider(net)
      },
      (id) => {
        providersCtrl.removeProvider(id)
      }
    )
    providersCtrl = new ProvidersController(networksCtrl)
    providersCtrl.providers = providers
    const controller = new PortfolioController(storage, providersCtrl, networksCtrl, relayerUrl)

    await controller.updateTokenPreferences([tokenInPreferences])

    await controller.updateSelectedAccount([account], account.addr)

    controller.onUpdate(() => {
      networks.forEach((network) => {
        const hiddenToken = controller.latest[account.addr][network.id]?.result?.tokens.find(
          (token) =>
            token.address === tokenInPreferences.address &&
            token.networkId === tokenInPreferences.networkId &&
            token.isHidden
        )
        expect(hiddenToken).toBeTruthy()
      })
    })
  })
})<|MERGE_RESOLUTION|>--- conflicted
+++ resolved
@@ -93,25 +93,6 @@
       ]
     }
   }
-<<<<<<< HEAD
-  describe('first', () => {
-    test('Previous tokens are persisted in the storage', async () => {
-      const account2 = {
-        addr: '0x77777777789A8BBEE6C64381e5E89E501fb0e4c8',
-        associatedKeys: [],
-        initialPrivileges: [],
-        creation: {
-          factoryAddr: '0xBf07a0Df119Ca234634588fbDb5625594E2a5BCA',
-          bytecode:
-            '0x7f00000000000000000000000000000000000000000000000000000000000000017f02c94ba85f2ea274a3869293a0a9bf447d073c83c617963b0be7c862ec2ee44e553d602d80604d3d3981f3363d3d373d3d3d363d732a2b85eb1054d6f0c6c2e37da05ed3e5fea684ef5af43d82803e903d91602b57fd5bf3',
-          salt: '0x2ee01d932ede47b0b2fb1b6af48868de9f86bfc9a5be2f0b42c0111cf261d04c'
-        },
-        preferences: {
-          label: DEFAULT_ACCOUNT_LABEL,
-          pfp: '0x77777777789A8BBEE6C64381e5E89E501fb0e4c8'
-        }
-      } as Account
-=======
 
   test('Previous tokens are persisted in the storage', async () => {
     const account2 = {
@@ -123,9 +104,12 @@
         bytecode:
           '0x7f00000000000000000000000000000000000000000000000000000000000000017f02c94ba85f2ea274a3869293a0a9bf447d073c83c617963b0be7c862ec2ee44e553d602d80604d3d3981f3363d3d373d3d3d363d732a2b85eb1054d6f0c6c2e37da05ed3e5fea684ef5af43d82803e903d91602b57fd5bf3',
         salt: '0x2ee01d932ede47b0b2fb1b6af48868de9f86bfc9a5be2f0b42c0111cf261d04c'
+      },
+      preferences: {
+        label: DEFAULT_ACCOUNT_LABEL,
+        pfp: '0x77777777789A8BBEE6C64381e5E89E501fb0e4c8'
       }
     }
->>>>>>> 0454c3e8
 
     const storage = produceMemoryStore()
     let providersCtrl: ProvidersController
