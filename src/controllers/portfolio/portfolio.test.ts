import { ethers, ZeroAddress } from 'ethers'
<<<<<<< HEAD
import fetch from 'node-fetch'
=======
>>>>>>> 4d8d5093

import { describe, expect, jest } from '@jest/globals'

import { getNonce, produceMemoryStore } from '../../../test/helpers'
import { DEFAULT_ACCOUNT_LABEL } from '../../consts/account'
import { networks } from '../../consts/networks'
import { PINNED_TOKENS } from '../../consts/pinnedTokens'
import { Account } from '../../interfaces/account'
import { RPCProviders } from '../../interfaces/provider'
import { AccountOp } from '../../libs/accountOp/accountOp'
import { CollectionResult } from '../../libs/portfolio/interfaces'
import { getRpcProvider } from '../../services/provider'
import { NetworksController } from '../networks/networks'
import { ProvidersController } from '../providers/providers'
import { PortfolioController } from './portfolio'

const relayerUrl = 'https://staging-relayer.ambire.com'

const EMPTY_ACCOUNT_ADDR = '0xA098B9BccaDd9BAEc311c07433e94C9d260CbC07'

const providers: RPCProviders = {}

networks.forEach((network) => {
  providers[network.id] = getRpcProvider(network.rpcUrls, network.chainId)
  providers[network.id].isWorking = true
})

const prepareTest = () => {
  const storage = produceMemoryStore()

  let providersCtrl: ProvidersController
  const networksCtrl = new NetworksController(
    storage,
    fetch,
    (net) => {
      providersCtrl.setProvider(net)
    },
    (id) => {
      providersCtrl.removeProvider(id)
    }
  )
  providersCtrl = new ProvidersController(networksCtrl)
  providersCtrl.providers = providers
  const controller = new PortfolioController(
    storage,
    fetch,
    providersCtrl,
    networksCtrl,
    relayerUrl
  )

  return {
    controller,
    storage
  }
}

describe('Portfolio Controller ', () => {
  const account = {
    addr: '0xB674F3fd5F43464dB0448a57529eAF37F04cceA5',
    initialPrivileges: [],
    associatedKeys: ['0x5Be214147EA1AE3653f289E17fE7Dc17A73AD175'],
    creation: {
      factoryAddr: '0xBf07a0Df119Ca234634588fbDb5625594E2a5BCA',
      bytecode:
        '0x7f00000000000000000000000000000000000000000000000000000000000000017f02c94ba85f2ea274a3869293a0a9bf447d073c83c617963b0be7c862ec2ee44e553d602d80604d3d3981f3363d3d373d3d3d363d732a2b85eb1054d6f0c6c2e37da05ed3e5fea684ef5af43d82803e903d91602b57fd5bf3',
      salt: '0x2ee01d932ede47b0b2fb1b6af48868de9f86bfc9a5be2f0b42c0111cf261d04c'
    },
    preferences: {
      label: DEFAULT_ACCOUNT_LABEL,
      pfp: '0xB674F3fd5F43464dB0448a57529eAF37F04cceA5'
    }
  }

  async function getAccountOp() {
    const ABI = ['function transferFrom(address from, address to, uint256 tokenId)']
    const iface = new ethers.Interface(ABI)
    const data = iface.encodeFunctionData('transferFrom', [
      '0xB674F3fd5F43464dB0448a57529eAF37F04cceA5',
      '0x77777777789A8BBEE6C64381e5E89E501fb0e4c8',
      137
    ])

    const nonce = await getNonce('0xB674F3fd5F43464dB0448a57529eAF37F04cceA5', providers.ethereum)
    const calls = [{ to: '0x18Ce9CF7156584CDffad05003410C3633EFD1ad0', value: BigInt(0), data }]

    return {
      ethereum: [
        {
          accountAddr: '0xB674F3fd5F43464dB0448a57529eAF37F04cceA5',
          signingKeyAddr: '0x5Be214147EA1AE3653f289E17fE7Dc17A73AD175',
          gasLimit: null,
          gasFeePayment: null,
          networkId: 'ethereum',
          nonce,
          signature: '0x',
          calls
        } as AccountOp
      ]
    }
  }

  test('Previous tokens are persisted in the storage', async () => {
    const account2 = {
      addr: '0x77777777789A8BBEE6C64381e5E89E501fb0e4c8',
      associatedKeys: [],
      initialPrivileges: [],
      creation: {
        factoryAddr: '0xBf07a0Df119Ca234634588fbDb5625594E2a5BCA',
        bytecode:
          '0x7f00000000000000000000000000000000000000000000000000000000000000017f02c94ba85f2ea274a3869293a0a9bf447d073c83c617963b0be7c862ec2ee44e553d602d80604d3d3981f3363d3d373d3d3d363d732a2b85eb1054d6f0c6c2e37da05ed3e5fea684ef5af43d82803e903d91602b57fd5bf3',
        salt: '0x2ee01d932ede47b0b2fb1b6af48868de9f86bfc9a5be2f0b42c0111cf261d04c'
      },
      preferences: {
        label: DEFAULT_ACCOUNT_LABEL,
        pfp: '0x77777777789A8BBEE6C64381e5E89E501fb0e4c8'
      }
    }

    const storage = produceMemoryStore()
    let providersCtrl: ProvidersController
    const networksCtrl = new NetworksController(
      storage,
      fetch,
      (net) => {
        providersCtrl.setProvider(net)
      },
      (id) => {
        providersCtrl.removeProvider(id)
      }
    )
    providersCtrl = new ProvidersController(networksCtrl)
    providersCtrl.providers = providers
    const controller = new PortfolioController(
      storage,
      fetch,
      providersCtrl,
      networksCtrl,
      relayerUrl
    )
    await controller.updateSelectedAccount([account2], account2.addr)
    const storagePreviousHints = await storage.get('previousHints', {})
    const ethereumHints = storagePreviousHints.fromExternalAPI[`ethereum:${account2.addr}`]
    const polygonHints = storagePreviousHints.fromExternalAPI[`polygon:${account2.addr}`]
    const optimismHints = storagePreviousHints.fromExternalAPI[`polygon:${account2.addr}`]

    // Controller persists tokens having balance for the current account.
    // @TODO - here we can enhance the test to cover one more scenarios:
    //  #1) Does the account really have amount for the persisted tokens.
    expect(ethereumHints.erc20s.length).toBeGreaterThan(0)
    expect(polygonHints.erc20s.length).toBeGreaterThan(0)
    expect(optimismHints.erc20s.length).toBeGreaterThan(0)
  })

  test('Account updates (by account and network, updateSelectedAccount()) are queued and executed sequentially to avoid race conditions', async () => {
    const storage = produceMemoryStore()
    let providersCtrl: ProvidersController
    const networksCtrl = new NetworksController(
      storage,
      fetch,
      (net) => {
        providersCtrl.setProvider(net)
      },
      (id) => {
        providersCtrl.removeProvider(id)
      }
    )

    providersCtrl = new ProvidersController(networksCtrl)
    providersCtrl.providers = providers
    const controller = new PortfolioController(
      storage,
      fetch,
      providersCtrl,
      networksCtrl,
      relayerUrl
    )
    const ethereum = networks.find((network) => network.id === 'ethereum')

    // Here's how we test if account updates are queued correctly.
    // First, we know that `updateSelectedAccount()` calls the `updatePortfolioState()` method twice for each account and network.
    // Why? Because we are getting both the latest and pending states.
    // To validate the order of execution, we mock the `updatePortfolioState()` method.
    // When this method is called, we log the invocation to `controller.queueOrder`.
    // Additionally, we intentionally delay the first invocation (using setTimeout) to check if the other chained functions
    // will wait for it or if they will resolve earlier and break the queue.
    // At the end of the test, we simply verify that `controller.queueOrder` reflects the correct order of function executions.
    const queueOrder: string[] = []

    jest
      // @ts-ignore
      .spyOn(controller, 'updatePortfolioState')
      .mockImplementationOnce(
        () =>
          // @ts-ignore
          new Promise((resolve) => {
            setTimeout(() => {
              queueOrder.push('updatePortfolioState - #1 call (latest state)')
              resolve(true)
            }, 2000)
          })
      )
      .mockImplementationOnce(
        () =>
          new Promise((resolve) => {
            setTimeout(() => {
              queueOrder.push('updatePortfolioState - #1 call (pending state)')
              resolve(true)
            }, 2000)
          })
      )
      .mockImplementationOnce(
        () =>
          new Promise((resolve) => {
            queueOrder.push('updatePortfolioState - #2 call (latest state)')
            resolve(true)
          })
      )
      .mockImplementationOnce(
        () =>
          new Promise((resolve) => {
            queueOrder.push('updatePortfolioState - #2 call (pending state)')
            resolve(true)
          })
      )
      .mockImplementationOnce(
        () =>
          new Promise((resolve) => {
            queueOrder.push('updatePortfolioState - #3 call (latest state)')
            resolve(true)
          })
      )
      .mockImplementationOnce(
        () =>
          new Promise((resolve) => {
            queueOrder.push('updatePortfolioState - #3 call (pending state)')
            resolve(true)
          })
      )

    controller.updateSelectedAccount([account], account.addr, ethereum, undefined, {
      forceUpdate: true
    })

    controller.updateSelectedAccount([account], account.addr, ethereum, undefined, {
      forceUpdate: true
    })

    // We need to wait for the latest update, or the bellow expect will run too soon,
    // and we won't be able to check the queue properly.
    await controller.updateSelectedAccount([account], account.addr, ethereum, undefined, {
      forceUpdate: true
    })

    expect(queueOrder).toEqual([
      'updatePortfolioState - #1 call (latest state)',
      'updatePortfolioState - #1 call (pending state)',
      'updatePortfolioState - #2 call (latest state)',
      'updatePortfolioState - #2 call (pending state)',
      'updatePortfolioState - #3 call (latest state)',
      'updatePortfolioState - #3 call (pending state)'
    ])
  })

  describe('Latest tokens', () => {
    test('Latest tokens are fetched and kept in the controller, while the pending should not be fetched (no AccountOp passed)', (done) => {
      const storage = produceMemoryStore()
      let providersCtrl: ProvidersController
      const networksCtrl = new NetworksController(
        storage,
        fetch,
        (net) => {
          providersCtrl.setProvider(net)
        },
        (id) => {
          providersCtrl.removeProvider(id)
        }
      )
      providersCtrl = new ProvidersController(networksCtrl)
      providersCtrl.providers = providers
      const controller = new PortfolioController(
        storage,
        fetch,
        providersCtrl,
        networksCtrl,
        relayerUrl
      )

      controller.onUpdate(() => {
        const latestState =
          controller.latest['0xB674F3fd5F43464dB0448a57529eAF37F04cceA5']?.ethereum!
        const pendingState =
          controller.pending['0xB674F3fd5F43464dB0448a57529eAF37F04cceA5']?.ethereum
        if (latestState && latestState.isReady) {
          expect(latestState.isReady).toEqual(true)
          expect(latestState.result?.tokens.length).toBeGreaterThan(0)
          expect(latestState.result?.collections?.length).toBeGreaterThan(0)
          expect(latestState.result?.hintsFromExternalAPI).toBeTruthy()
          expect(latestState.result?.total.usd).toBeGreaterThan(1000)
          expect(pendingState).toBeFalsy()
          done()
        }
      })

      controller.updateSelectedAccount([account], account.addr)
    })

    // @TODO redo this test
    test('Latest tokens are fetched only once in a short period of time (controller.minUpdateInterval)', async () => {
      const done = jest.fn(() => null)

      const storage = produceMemoryStore()
      let providersCtrl: ProvidersController
      const networksCtrl = new NetworksController(
        storage,
        fetch,
        (net) => {
          providersCtrl.setProvider(net)
        },
        (id) => {
          providersCtrl.removeProvider(id)
        }
      )
      providersCtrl = new ProvidersController(networksCtrl)
      providersCtrl.providers = providers
      const controller = new PortfolioController(
        storage,
        fetch,
        providersCtrl,
        networksCtrl,
        relayerUrl
      )
      let pendingState1: any
      controller.onUpdate(() => {
        if (!pendingState1?.isReady) {
          pendingState1 = controller.pending['0xB674F3fd5F43464dB0448a57529eAF37F04cceA5']?.ethereum
        }
        if (pendingState1?.isReady) {
          if (
            controller.pending['0xB674F3fd5F43464dB0448a57529eAF37F04cceA5']?.ethereum?.result
              ?.updateStarted !== pendingState1.result.updateStarted
          )
            done()
        }
      })
      await controller.updateSelectedAccount([account], account.addr)
      await controller.updateSelectedAccount([account], account.addr)

      expect(done).not.toHaveBeenCalled()
    })

    test('Latest and Pending are fetched, because `forceUpdate` flag is set', (done) => {
      const storage = produceMemoryStore()
      let providersCtrl: ProvidersController
      const networksCtrl = new NetworksController(
        storage,
        fetch,
        (net) => {
          providersCtrl.setProvider(net)
        },
        (id) => {
          providersCtrl.removeProvider(id)
        }
      )
      providersCtrl = new ProvidersController(networksCtrl)
      providersCtrl.providers = providers
      const controller = new PortfolioController(
        storage,
        fetch,
        providersCtrl,
        networksCtrl,
        relayerUrl
      )

      controller.onUpdate(() => {
        const latestState =
          controller.latest['0xB674F3fd5F43464dB0448a57529eAF37F04cceA5']?.ethereum
        const pendingState =
          controller.pending['0xB674F3fd5F43464dB0448a57529eAF37F04cceA5']?.ethereum
        if (latestState?.isReady && pendingState?.isReady) {
          expect(latestState.isReady).toEqual(true)
          expect(latestState.result?.tokens.length).toBeGreaterThan(0)
          expect(latestState.result?.collections?.length).toBeGreaterThan(0)
          expect(latestState.result?.hintsFromExternalAPI).toBeTruthy()
          expect(latestState.result?.total.usd).toBeGreaterThan(1000)

          expect(pendingState.isReady).toEqual(true)
          expect(pendingState.result?.tokens.length).toBeGreaterThan(0)
          expect(pendingState.result?.collections?.length).toBeGreaterThan(0)
          expect(pendingState.result?.hintsFromExternalAPI).toBeTruthy()
          expect(pendingState.result?.total.usd).toBeGreaterThan(1000)
          done()
        }
      })

      controller.updateSelectedAccount([account], account.addr, undefined, undefined, {
        forceUpdate: true
      })
    })
  })

  describe('Pending tokens', () => {
    test('Pending tokens + simulation are fetched and kept in the controller', async () => {
      const accountOp = await getAccountOp()

      const storage = produceMemoryStore()
      let providersCtrl: ProvidersController
      const networksCtrl = new NetworksController(
        storage,
        fetch,
        (net) => {
          providersCtrl.setProvider(net)
        },
        (id) => {
          providersCtrl.removeProvider(id)
        }
      )
      providersCtrl = new ProvidersController(networksCtrl)
      providersCtrl.providers = providers
      const controller = new PortfolioController(
        storage,
        fetch,
        providersCtrl,
        networksCtrl,
        relayerUrl
      )
      await controller.updateSelectedAccount([account], account.addr, undefined, accountOp)

      controller.onUpdate(() => {
        const pendingState =
          controller.pending['0xB674F3fd5F43464dB0448a57529eAF37F04cceA5'].ethereum!
        const collection = pendingState.result?.collections?.find(
          (c: CollectionResult) => c.symbol === 'NFT Fiesta'
        )
        expect(pendingState.isLoading).toEqual(false)

        expect(pendingState.result?.tokens.length).toBeGreaterThan(0)
        expect(pendingState.result?.collections?.length).toBeGreaterThan(0)
        expect(pendingState.result?.hintsFromExternalAPI).toBeTruthy()
        expect(pendingState.result?.total.usd).toBeGreaterThan(1000)
        // Expect amount post simulation to be calculated correctly
        expect(collection?.amountPostSimulation).toBe(0n)
      })
    })

    // TODO: currently we disable this optimizatin in portfolio controller, as in the application it doesn't work at all
    //   Under the tests, the caching works as expected, but once ran in the extension - it doesn't fetch the pending state.
    // test('Pending tokens are fetched only once if AccountOp is the same during the calls', async () => {
    //   const done = jest.fn(() => null)
    //   const accountOp = await getAccountOp()
    //
    //   const storage = produceMemoryStore()
    //   const controller = new PortfolioController(storage, fetch, relayerUrl)
    //   let pendingState1: any
    //   let pendingState2: any
    //   controller.onUpdate(() => {
    //     if (!pendingState1?.isReady) {
    //       pendingState1 = controller.pending['0xB674F3fd5F43464dB0448a57529eAF37F04cceA5']?.ethereum
    //       return
    //     }
    //     if (pendingState1?.isReady) {
    //       pendingState2 = controller.pending['0xB674F3fd5F43464dB0448a57529eAF37F04cceA5']?.ethereum
    //     }
    //     if (pendingState1.result?.updateStarted < pendingState2.result?.updateStarted) {
    //       done()
    //     }
    //   })
    //   await controller.updateSelectedAccount([account], account.addr, undefined, accountOp)
    //   await controller.updateSelectedAccount([account], account.addr, undefined, accountOp)
    //
    //   expect(done).not.toHaveBeenCalled()
    // })

    test('Pending tokens are re-fetched, if `forceUpdate` flag is set, no matter if AccountOp is the same or changer', async () => {
      const done = jest.fn(() => null)
      const accountOp = await getAccountOp()

      const storage = produceMemoryStore()
      let providersCtrl: ProvidersController
      const networksCtrl = new NetworksController(
        storage,
        fetch,
        (net) => {
          providersCtrl.setProvider(net)
        },
        (id) => {
          providersCtrl.removeProvider(id)
        }
      )
      providersCtrl = new ProvidersController(networksCtrl)
      providersCtrl.providers = providers
      const controller = new PortfolioController(
        storage,
        fetch,
        providersCtrl,
        networksCtrl,
        relayerUrl
      )
      let pendingState1: any
      let pendingState2: any
      controller.onUpdate(() => {
        if (!pendingState1?.isReady) {
          pendingState1 = controller.pending['0xB674F3fd5F43464dB0448a57529eAF37F04cceA5']?.ethereum
          return
        }
        if (pendingState1?.isReady) {
          pendingState2 = controller.pending['0xB674F3fd5F43464dB0448a57529eAF37F04cceA5']?.ethereum
        }
        if (pendingState1.result?.updateStarted < pendingState2.result?.updateStarted) {
          done()
        }
      })
      await controller.updateSelectedAccount([account], account.addr, undefined, accountOp)
      await controller.updateSelectedAccount([account], account.addr, undefined, accountOp, {
        forceUpdate: true
      })

      expect(done).toHaveBeenCalled()
    })

    test('Pending tokens are re-fetched if AccountOp is changed (omitted, i.e. undefined)', async () => {
      const accountOp = await getAccountOp()

      const storage = produceMemoryStore()
      let providersCtrl: ProvidersController
      const networksCtrl = new NetworksController(
        storage,
        fetch,
        (net) => {
          providersCtrl.setProvider(net)
        },
        (id) => {
          providersCtrl.removeProvider(id)
        }
      )
      providersCtrl = new ProvidersController(networksCtrl)
      providersCtrl.providers = providers
      const controller = new PortfolioController(
        storage,
        fetch,
        providersCtrl,
        networksCtrl,
        relayerUrl
      )

      await controller.updateSelectedAccount([account], account.addr, undefined, accountOp)
      const pendingState1 =
        controller.pending['0xB674F3fd5F43464dB0448a57529eAF37F04cceA5'].ethereum!

      await controller.updateSelectedAccount([account], account.addr, undefined, accountOp, {
        forceUpdate: true
      })
      const pendingState2 =
        controller.pending['0xB674F3fd5F43464dB0448a57529eAF37F04cceA5'].ethereum!

      expect(pendingState2.result?.updateStarted).toBeGreaterThan(
        pendingState1.result?.updateStarted!
      )
    })

    test('Pending tokens are re-fetched if AccountOp is changed', async () => {
      const accountOp = await getAccountOp()

      const storage = produceMemoryStore()
      let providersCtrl: ProvidersController
      const networksCtrl = new NetworksController(
        storage,
        fetch,
        (net) => {
          providersCtrl.setProvider(net)
        },
        (id) => {
          providersCtrl.removeProvider(id)
        }
      )
      providersCtrl = new ProvidersController(networksCtrl)
      providersCtrl.providers = providers
      const controller = new PortfolioController(
        storage,
        fetch,
        providersCtrl,
        networksCtrl,
        relayerUrl
      )

      await controller.updateSelectedAccount([account], account.addr, undefined, accountOp)
      const pendingState1 =
        controller.pending['0xB674F3fd5F43464dB0448a57529eAF37F04cceA5'].ethereum!

      const accountOp2 = await getAccountOp()
      // Change the address
      accountOp2.ethereum[0].accountAddr = '0xB674F3fd5F43464dB0448a57529eAF37F04cceA4'

      await controller.updateSelectedAccount([account], account.addr, undefined, accountOp2)
      const pendingState2 =
        controller.pending['0xB674F3fd5F43464dB0448a57529eAF37F04cceA5'].ethereum!

      expect(pendingState2.result?.updateStarted).toBeGreaterThan(
        pendingState1.result?.updateStarted!
      )
    })
  })

  describe('Pinned tokens', () => {
    test('Pinned tokens are set in an account with no tokens', async () => {
      const storage = produceMemoryStore()

      const emptyAccount: Account = {
        addr: EMPTY_ACCOUNT_ADDR,
        initialPrivileges: [],
        associatedKeys: [],
        creation: null,
        preferences: {
          label: DEFAULT_ACCOUNT_LABEL,
          pfp: EMPTY_ACCOUNT_ADDR
        }
      } as Account
      let providersCtrl: ProvidersController
      const networksCtrl = new NetworksController(
        storage,
        fetch,
        (net) => {
          providersCtrl.setProvider(net)
        },
        (id) => {
          providersCtrl.removeProvider(id)
        }
      )
      providersCtrl = new ProvidersController(networksCtrl)
      providersCtrl.providers = providers
      const controller = new PortfolioController(
        storage,
        fetch,
        providersCtrl,
        networksCtrl,
        relayerUrl
      )

      await controller.updateSelectedAccount(
        [emptyAccount],
        emptyAccount.addr,
        // we pass a network here, just because the portfolio is trying to perform a call to an undefined network,
        // and it throws a silent error
        networks.find((network) => network.id === 'ethereum'),
        undefined,
        {
          forceUpdate: true
        }
      )

      PINNED_TOKENS.filter((token) => token.networkId === 'ethereum').forEach((pinnedToken) => {
        const token = controller.latest[emptyAccount.addr].ethereum?.result?.tokens.find(
          (t) => t.address === pinnedToken.address
        )

        expect(token).toBeTruthy()
      })
    })
    test('Pinned gas tank tokens are set in a smart account with no tokens', async () => {
      const storage = produceMemoryStore()

      const emptyAccount: Account = {
        addr: '0x018D034c782db8462d864996dE3c297bcf66f86A',
        initialPrivileges: [
          [
            '0xdD6487aa74f0158733e8a36E466A98f4aEE9c179',
            '0x0000000000000000000000000000000000000000000000000000000000000002'
          ]
        ],
        associatedKeys: ['0xdD6487aa74f0158733e8a36E466A98f4aEE9c179'],
        creation: {
          factoryAddr: '0xa8202f888b9b2dfa5ceb2204865018133f6f179a',
          bytecode:
            '0x7f00000000000000000000000000000000000000000000000000000000000000027f9405c22160986551985df269a2a18b4e60aa0a1347bd75cbcea777ea18692b1c553d602d80604d3d3981f3363d3d373d3d3d363d730e370942ebe4d026d05d2cf477ff386338fc415a5af43d82803e903d91602b57fd5bf3',
          salt: '0x0000000000000000000000000000000000000000000000000000000000000000'
        },
        preferences: {
          label: DEFAULT_ACCOUNT_LABEL,
          pfp: '0x018D034c782db8462d864996dE3c297bcf66f86A'
        }
      }
      let providersCtrl: ProvidersController
      const networksCtrl = new NetworksController(
        storage,
        fetch,
        (net) => {
          providersCtrl.setProvider(net)
        },
        (id) => {
          providersCtrl.removeProvider(id)
        }
      )
      providersCtrl = new ProvidersController(networksCtrl)
      providersCtrl.providers = providers
      const controller = new PortfolioController(
        storage,
        fetch,
        providersCtrl,
        networksCtrl,
        relayerUrl
      )

      await controller.updateSelectedAccount([emptyAccount], emptyAccount.addr)

      if (controller.latest[emptyAccount.addr].gasTank?.isLoading) return

      PINNED_TOKENS.filter((token) => token.onGasTank && token.networkId === 'ethereum').forEach(
        (pinnedToken) => {
          const token = controller.latest[emptyAccount.addr].gasTank?.result?.tokens.find(
            (t) => t.address === pinnedToken.address
          )

          expect(token).toBeTruthy()
        }
      )
    })
    test('Pinned gas tank tokens are not set in an account with tokens', async () => {
      const storage = produceMemoryStore()

      let providersCtrl: ProvidersController
      const networksCtrl = new NetworksController(
        storage,
        fetch,
        (net) => {
          providersCtrl.setProvider(net)
        },
        (id) => {
          providersCtrl.removeProvider(id)
        }
      )
      providersCtrl = new ProvidersController(networksCtrl)
      providersCtrl.providers = providers
      const controller = new PortfolioController(
        storage,
        fetch,
        providersCtrl,
        networksCtrl,
        relayerUrl
      )

      await controller.updateSelectedAccount([account], account.addr)

      controller.latest[account.addr].ethereum?.result?.tokens.forEach((token) => {
        expect(token.amount > 0)
      })
      controller.latest[account.addr].gasTank?.result?.tokens.forEach((token) => {
        expect(token.amount > 0)
      })
    })
  })

  describe('Hints', () => {
    test('Zero balance token is fetched after being learned', async () => {
      const BANANA_TOKEN_ADDR = '0x94e496474F1725f1c1824cB5BDb92d7691A4F03a'
      const { controller } = prepareTest()

      await controller.learnTokens([BANANA_TOKEN_ADDR], 'ethereum')

      await controller.updateSelectedAccount([account], account.addr, undefined, undefined, {
        forceUpdate: true
      })

      const token = controller.latest[account.addr].ethereum?.result?.tokens.find(
        (tk) => tk.address === BANANA_TOKEN_ADDR
      )

      expect(token).toBeTruthy()
    })
    test("Learned token timestamp isn't updated if the token is found by the external hints api", async () => {
      const { controller, storage } = prepareTest()

      await controller.updateSelectedAccount([account], account.addr)

      const firstTokenOnEth = controller.latest[account.addr].ethereum?.result?.tokens.find(
        (token) =>
          token.amount > 0n &&
          token.address !== ZeroAddress &&
          !token.flags.onGasTank &&
          !token.flags.rewardsType
      )

      // Learn a token discovered by velcro
      await controller.learnTokens([firstTokenOnEth!.address], 'ethereum')

      await controller.updateSelectedAccount([account], account.addr, undefined, undefined, {
        forceUpdate: true
      })

      const previousHintsStorage = await storage.get('previousHints', {})
      const firstTokenOnEthInLearned =
        previousHintsStorage.learnedTokens.ethereum[firstTokenOnEth!.address]

      // Expect the timestamp to be null
      expect(firstTokenOnEthInLearned).toBeNull()
    })
  })

  test('Native tokens are fetched for all networks', async () => {
    const storage = produceMemoryStore()

    let providersCtrl: ProvidersController
    const networksCtrl = new NetworksController(
      storage,
      fetch,
      (net) => {
        providersCtrl.setProvider(net)
      },
      (id) => {
        providersCtrl.removeProvider(id)
      }
    )
    providersCtrl = new ProvidersController(networksCtrl)
    providersCtrl.providers = providers
    const controller = new PortfolioController(
      storage,
      fetch,
      providersCtrl,
      networksCtrl,
      relayerUrl
    )

    await controller.updateSelectedAccount([account], account.addr)

    networks.forEach((network) => {
      const nativeToken = controller.latest[account.addr][network.id]?.result?.tokens.find(
        (token) => token.address === ZeroAddress
      )

      expect(nativeToken).toBeTruthy()
    })
  })

  test('Check Token Validity - erc20, erc1155', async () => {
    const storage = produceMemoryStore()
    const token = {
      address: '0x95aD61b0a150d79219dCF64E1E6Cc01f0B64C4cE',
      networkId: 'ethereum'
    }
    const tokenERC1155 = {
      address: '0xEBba467eCB6b21239178033189CeAE27CA12EaDf',
      networkId: 'arbitrum'
    }
    let providersCtrl: ProvidersController
    const networksCtrl = new NetworksController(
      storage,
      fetch,
      (net) => {
        providersCtrl.setProvider(net)
      },
      (id) => {
        providersCtrl.removeProvider(id)
      }
    )
    providersCtrl = new ProvidersController(networksCtrl)
    providersCtrl.providers = providers
    const controller = new PortfolioController(
      storage,
      fetch,
      providersCtrl,
      networksCtrl,
      relayerUrl
    )

    await controller.updateTokenValidationByStandard(token, account.addr)
    await controller.updateTokenValidationByStandard(tokenERC1155, account.addr)

    controller.onUpdate(() => {
      const tokenIsValid =
        controller.validTokens.erc20[`${token.address}-${token.networkId}`] === true
      const tokenIsNotValid =
        controller.validTokens.erc20[`${tokenERC1155.address}-${tokenERC1155.networkId}`] === false
      expect(tokenIsNotValid).toBeFalsy()
      expect(tokenIsValid).toBeTruthy()
    })
  })

  test('Update Token Preferences', async () => {
    const storage = produceMemoryStore()

    const tokenInPreferences = {
      address: '0x95aD61b0a150d79219dCF64E1E6Cc01f0B64C4cE',
      networkId: 'ethereum',
      standard: 'ERC20',
      name: 'SHIB',
      symbol: 'SHIB',
      decimals: 18
    }

    let providersCtrl: ProvidersController
    const networksCtrl = new NetworksController(
      storage,
      fetch,
      (net) => {
        providersCtrl.setProvider(net)
      },
      (id) => {
        providersCtrl.removeProvider(id)
      }
    )
    providersCtrl = new ProvidersController(networksCtrl)
    providersCtrl.providers = providers
    const controller = new PortfolioController(
      storage,
      fetch,
      providersCtrl,
      networksCtrl,
      relayerUrl
    )

    await controller.updateTokenPreferences([tokenInPreferences])

    controller.onUpdate(() => {
      const tokenIsSet = controller.tokenPreferences.find(
        (token) => token.address === tokenInPreferences.address && token.networkId === 'ethereum'
      )

      expect(tokenIsSet).toEqual(tokenInPreferences)
    })
  })

  test('Update Token Preferences - hide a token and portfolio returns isHidden flag', async () => {
    const storage = produceMemoryStore()

    const tokenInPreferences = {
      address: '0x95aD61b0a150d79219dCF64E1E6Cc01f0B64C4cE',
      networkId: 'ethereum',
      standard: 'ERC20',
      name: 'SHIB',
      symbol: 'SHIB',
      decimals: 18,
      isHidden: true
    }

    let providersCtrl: ProvidersController
    const networksCtrl = new NetworksController(
      storage,
      fetch,
      (net) => {
        providersCtrl.setProvider(net)
      },
      (id) => {
        providersCtrl.removeProvider(id)
      }
    )
    providersCtrl = new ProvidersController(networksCtrl)
    providersCtrl.providers = providers
    const controller = new PortfolioController(
      storage,
      fetch,
      providersCtrl,
      networksCtrl,
      relayerUrl
    )

    await controller.updateTokenPreferences([tokenInPreferences])

    await controller.updateSelectedAccount([account], account.addr)

    controller.onUpdate(() => {
      networks.forEach((network) => {
        const hiddenToken = controller.latest[account.addr][network.id]?.result?.tokens.find(
          (token) =>
            token.address === tokenInPreferences.address &&
            token.networkId === tokenInPreferences.networkId &&
            token.isHidden
        )
        expect(hiddenToken).toBeTruthy()
      })
    })
  })
})<|MERGE_RESOLUTION|>--- conflicted
+++ resolved
@@ -1,8 +1,5 @@
 import { ethers, ZeroAddress } from 'ethers'
-<<<<<<< HEAD
 import fetch from 'node-fetch'
-=======
->>>>>>> 4d8d5093
 
 import { describe, expect, jest } from '@jest/globals'
 
