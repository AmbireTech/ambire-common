import { ethers, ZeroAddress } from 'ethers'

import { describe, expect, jest } from '@jest/globals'

import { relayerUrl, velcroUrl } from '../../../test/config'
import { getNonce, produceMemoryStore } from '../../../test/helpers'
import { DEFAULT_ACCOUNT_LABEL } from '../../consts/account'
import { networks } from '../../consts/networks'
import { PINNED_TOKENS } from '../../consts/pinnedTokens'
import { Account } from '../../interfaces/account'
import { RPCProviders } from '../../interfaces/provider'
import { AccountOp } from '../../libs/accountOp/accountOp'
import { CollectionResult } from '../../libs/portfolio/interfaces'
import { getRpcProvider } from '../../services/provider'
import { NetworksController } from '../networks/networks'
import { ProvidersController } from '../providers/providers'
import { PortfolioController } from './portfolio'

const EMPTY_ACCOUNT_ADDR = '0xA098B9BccaDd9BAEc311c07433e94C9d260CbC07'

const providers: RPCProviders = {}

networks.forEach((network) => {
  providers[network.id] = getRpcProvider(network.rpcUrls, network.chainId)
  providers[network.id].isWorking = true
})

const prepareTest = () => {
  const storage = produceMemoryStore()

  let providersCtrl: ProvidersController
  const networksCtrl = new NetworksController(
    storage,
    (net) => {
      providersCtrl.setProvider(net)
    },
    (id) => {
      providersCtrl.removeProvider(id)
    }
  )
  providersCtrl = new ProvidersController(networksCtrl)
  providersCtrl.providers = providers
  const controller = new PortfolioController(
    storage,
    providersCtrl,
    networksCtrl,
    relayerUrl,
    velcroUrl
  )

  return {
    controller,
    storage
  }
}

describe('Portfolio Controller ', () => {
  const account = {
    addr: '0xB674F3fd5F43464dB0448a57529eAF37F04cceA5',
    initialPrivileges: [],
    associatedKeys: ['0x5Be214147EA1AE3653f289E17fE7Dc17A73AD175'],
    creation: {
      factoryAddr: '0xBf07a0Df119Ca234634588fbDb5625594E2a5BCA',
      bytecode:
        '0x7f00000000000000000000000000000000000000000000000000000000000000017f02c94ba85f2ea274a3869293a0a9bf447d073c83c617963b0be7c862ec2ee44e553d602d80604d3d3981f3363d3d373d3d3d363d732a2b85eb1054d6f0c6c2e37da05ed3e5fea684ef5af43d82803e903d91602b57fd5bf3',
      salt: '0x2ee01d932ede47b0b2fb1b6af48868de9f86bfc9a5be2f0b42c0111cf261d04c'
    },
    preferences: {
      label: DEFAULT_ACCOUNT_LABEL,
      pfp: '0xB674F3fd5F43464dB0448a57529eAF37F04cceA5'
    }
  }

  async function getAccountOp() {
    const ABI = ['function transferFrom(address from, address to, uint256 tokenId)']
    const iface = new ethers.Interface(ABI)
    const data = iface.encodeFunctionData('transferFrom', [
      '0xB674F3fd5F43464dB0448a57529eAF37F04cceA5',
      '0x77777777789A8BBEE6C64381e5E89E501fb0e4c8',
      137
    ])

    const nonce = await getNonce('0xB674F3fd5F43464dB0448a57529eAF37F04cceA5', providers.ethereum)
    const calls = [{ to: '0x18Ce9CF7156584CDffad05003410C3633EFD1ad0', value: BigInt(0), data }]

    return {
      ethereum: [
        {
          accountAddr: '0xB674F3fd5F43464dB0448a57529eAF37F04cceA5',
          signingKeyAddr: '0x5Be214147EA1AE3653f289E17fE7Dc17A73AD175',
          gasLimit: null,
          gasFeePayment: null,
          networkId: 'ethereum',
          nonce,
          signature: '0x',
          calls
        } as AccountOp
      ]
    }
  }

  test('Previous tokens are persisted in the storage', async () => {
    const account2 = {
      addr: '0x77777777789A8BBEE6C64381e5E89E501fb0e4c8',
      associatedKeys: [],
      initialPrivileges: [],
      creation: {
        factoryAddr: '0xBf07a0Df119Ca234634588fbDb5625594E2a5BCA',
        bytecode:
          '0x7f00000000000000000000000000000000000000000000000000000000000000017f02c94ba85f2ea274a3869293a0a9bf447d073c83c617963b0be7c862ec2ee44e553d602d80604d3d3981f3363d3d373d3d3d363d732a2b85eb1054d6f0c6c2e37da05ed3e5fea684ef5af43d82803e903d91602b57fd5bf3',
        salt: '0x2ee01d932ede47b0b2fb1b6af48868de9f86bfc9a5be2f0b42c0111cf261d04c'
      },
      preferences: {
        label: DEFAULT_ACCOUNT_LABEL,
        pfp: '0x77777777789A8BBEE6C64381e5E89E501fb0e4c8'
      }
    }

    const { controller, storage } = prepareTest()
    await controller.updateSelectedAccount([account2], account2.addr)
    const storagePreviousHints = await storage.get('previousHints', {})
    const ethereumHints = storagePreviousHints.fromExternalAPI[`ethereum:${account2.addr}`]
    const polygonHints = storagePreviousHints.fromExternalAPI[`polygon:${account2.addr}`]
    const optimismHints = storagePreviousHints.fromExternalAPI[`polygon:${account2.addr}`]

    // Controller persists tokens having balance for the current account.
    // @TODO - here we can enhance the test to cover one more scenarios:
    //  #1) Does the account really have amount for the persisted tokens.
    expect(ethereumHints.erc20s.length).toBeGreaterThan(0)
    expect(polygonHints.erc20s.length).toBeGreaterThan(0)
    expect(optimismHints.erc20s.length).toBeGreaterThan(0)
  })

  test('Account updates (by account and network, updateSelectedAccount()) are queued and executed sequentially to avoid race conditions', async () => {
    const { controller, storage } = prepareTest()
    const ethereum = networks.find((network) => network.id === 'ethereum')

    // Here's how we test if account updates are queued correctly.
    // First, we know that `updateSelectedAccount()` calls the `updatePortfolioState()` method twice for each account and network.
    // Why? Because we are getting both the latest and pending states.
    // To validate the order of execution, we mock the `updatePortfolioState()` method.
    // When this method is called, we log the invocation to `controller.queueOrder`.
    // Additionally, we intentionally delay the first invocation (using setTimeout) to check if the other chained functions
    // will wait for it or if they will resolve earlier and break the queue.
    // At the end of the test, we simply verify that `controller.queueOrder` reflects the correct order of function executions.
    const queueOrder: string[] = []

    jest
      // @ts-ignore
      .spyOn(controller, 'updatePortfolioState')
      .mockImplementationOnce(
        () =>
          // @ts-ignore
          new Promise((resolve) => {
            setTimeout(() => {
              queueOrder.push('updatePortfolioState - #1 call (latest state)')
              resolve(true)
            }, 2000)
          })
      )
      .mockImplementationOnce(
        () =>
          new Promise((resolve) => {
            setTimeout(() => {
              queueOrder.push('updatePortfolioState - #1 call (pending state)')
              resolve(true)
            }, 2000)
          })
      )
      .mockImplementationOnce(
        () =>
          new Promise((resolve) => {
            queueOrder.push('updatePortfolioState - #2 call (latest state)')
            resolve(true)
          })
      )
      .mockImplementationOnce(
        () =>
          new Promise((resolve) => {
            queueOrder.push('updatePortfolioState - #2 call (pending state)')
            resolve(true)
          })
      )
      .mockImplementationOnce(
        () =>
          new Promise((resolve) => {
            queueOrder.push('updatePortfolioState - #3 call (latest state)')
            resolve(true)
          })
      )
      .mockImplementationOnce(
        () =>
          new Promise((resolve) => {
            queueOrder.push('updatePortfolioState - #3 call (pending state)')
            resolve(true)
          })
      )

    controller.updateSelectedAccount([account], account.addr, ethereum, undefined, {
      forceUpdate: true
    })

    controller.updateSelectedAccount([account], account.addr, ethereum, undefined, {
      forceUpdate: true
    })

    // We need to wait for the latest update, or the bellow expect will run too soon,
    // and we won't be able to check the queue properly.
    await controller.updateSelectedAccount([account], account.addr, ethereum, undefined, {
      forceUpdate: true
    })

    expect(queueOrder).toEqual([
      'updatePortfolioState - #1 call (latest state)',
      'updatePortfolioState - #1 call (pending state)',
      'updatePortfolioState - #2 call (latest state)',
      'updatePortfolioState - #2 call (pending state)',
      'updatePortfolioState - #3 call (latest state)',
      'updatePortfolioState - #3 call (pending state)'
    ])
  })

  describe('Latest tokens', () => {
    test('Latest tokens are fetched and kept in the controller, while the pending should not be fetched (no AccountOp passed)', (done) => {
      const { controller } = prepareTest()

      controller.onUpdate(() => {
        const latestState =
          controller.latest['0xB674F3fd5F43464dB0448a57529eAF37F04cceA5']?.ethereum!
        const pendingState =
          controller.pending['0xB674F3fd5F43464dB0448a57529eAF37F04cceA5']?.ethereum
        if (latestState && latestState.isReady) {
          expect(latestState.isReady).toEqual(true)
          expect(latestState.result?.tokens.length).toBeGreaterThan(0)
          expect(latestState.result?.collections?.length).toBeGreaterThan(0)
          expect(latestState.result?.hintsFromExternalAPI).toBeTruthy()
          expect(latestState.result?.total.usd).toBeGreaterThan(1000)
          expect(pendingState).toBeFalsy()
          done()
        }
      })

      controller.updateSelectedAccount([account], account.addr)
    })

    // @TODO redo this test
    test('Latest tokens are fetched only once in a short period of time (controller.minUpdateInterval)', async () => {
      const done = jest.fn(() => null)

      const { controller } = prepareTest()

      let pendingState1: any
      controller.onUpdate(() => {
        if (!pendingState1?.isReady) {
          pendingState1 = controller.pending['0xB674F3fd5F43464dB0448a57529eAF37F04cceA5']?.ethereum
        }
        if (pendingState1?.isReady) {
          if (
            controller.pending['0xB674F3fd5F43464dB0448a57529eAF37F04cceA5']?.ethereum?.result
              ?.updateStarted !== pendingState1.result.updateStarted
          )
            done()
        }
      })
      await controller.updateSelectedAccount([account], account.addr)
      await controller.updateSelectedAccount([account], account.addr)

      expect(done).not.toHaveBeenCalled()
    })

    test('Latest and Pending are fetched, because `forceUpdate` flag is set', (done) => {
      const { controller } = prepareTest()

      controller.onUpdate(() => {
        const latestState =
          controller.latest['0xB674F3fd5F43464dB0448a57529eAF37F04cceA5']?.ethereum
        const pendingState =
          controller.pending['0xB674F3fd5F43464dB0448a57529eAF37F04cceA5']?.ethereum
        if (latestState?.isReady && pendingState?.isReady) {
          expect(latestState.isReady).toEqual(true)
          expect(latestState.result?.tokens.length).toBeGreaterThan(0)
          expect(latestState.result?.collections?.length).toBeGreaterThan(0)
          expect(latestState.result?.hintsFromExternalAPI).toBeTruthy()
          expect(latestState.result?.total.usd).toBeGreaterThan(1000)

          expect(pendingState.isReady).toEqual(true)
          expect(pendingState.result?.tokens.length).toBeGreaterThan(0)
          expect(pendingState.result?.collections?.length).toBeGreaterThan(0)
          expect(pendingState.result?.hintsFromExternalAPI).toBeTruthy()
          expect(pendingState.result?.total.usd).toBeGreaterThan(1000)
          done()
        }
      })

      controller.updateSelectedAccount([account], account.addr, undefined, undefined, {
        forceUpdate: true
      })
    })
  })

  describe('Pending tokens', () => {
    test('Pending tokens + simulation are fetched and kept in the controller', async () => {
      const accountOp = await getAccountOp()

      const { controller } = prepareTest()

      await controller.updateSelectedAccount([account], account.addr, undefined, accountOp)

      controller.onUpdate(() => {
        const pendingState =
          controller.pending['0xB674F3fd5F43464dB0448a57529eAF37F04cceA5'].ethereum!
        const collection = pendingState.result?.collections?.find(
          (c: CollectionResult) => c.symbol === 'NFT Fiesta'
        )
        expect(pendingState.isLoading).toEqual(false)

        expect(pendingState.result?.tokens.length).toBeGreaterThan(0)
        expect(pendingState.result?.collections?.length).toBeGreaterThan(0)
        expect(pendingState.result?.hintsFromExternalAPI).toBeTruthy()
        expect(pendingState.result?.total.usd).toBeGreaterThan(1000)
        // Expect amount post simulation to be calculated correctly
        expect(collection?.amountPostSimulation).toBe(0n)
      })
    })

    // TODO: currently we disable this optimizatin in portfolio controller, as in the application it doesn't work at all
    //   Under the tests, the caching works as expected, but once ran in the extension - it doesn't fetch the pending state.
    // test('Pending tokens are fetched only once if AccountOp is the same during the calls', async () => {
    //   const done = jest.fn(() => null)
    //   const accountOp = await getAccountOp()
    //
    //   const storage = produceMemoryStore()
    //   const controller = new PortfolioController(storage, relayerUrl)
    //   let pendingState1: any
    //   let pendingState2: any
    //   controller.onUpdate(() => {
    //     if (!pendingState1?.isReady) {
    //       pendingState1 = controller.pending['0xB674F3fd5F43464dB0448a57529eAF37F04cceA5']?.ethereum
    //       return
    //     }
    //     if (pendingState1?.isReady) {
    //       pendingState2 = controller.pending['0xB674F3fd5F43464dB0448a57529eAF37F04cceA5']?.ethereum
    //     }
    //     if (pendingState1.result?.updateStarted < pendingState2.result?.updateStarted) {
    //       done()
    //     }
    //   })
    //   await controller.updateSelectedAccount([account], account.addr, undefined, accountOp)
    //   await controller.updateSelectedAccount([account], account.addr, undefined, accountOp)
    //
    //   expect(done).not.toHaveBeenCalled()
    // })

    test('Pending tokens are re-fetched, if `forceUpdate` flag is set, no matter if AccountOp is the same or changer', async () => {
      const done = jest.fn(() => null)
      const accountOp = await getAccountOp()

      const { controller } = prepareTest()

      let pendingState1: any
      let pendingState2: any
      controller.onUpdate(() => {
        if (!pendingState1?.isReady) {
          pendingState1 = controller.pending['0xB674F3fd5F43464dB0448a57529eAF37F04cceA5']?.ethereum
          return
        }
        if (pendingState1?.isReady) {
          pendingState2 = controller.pending['0xB674F3fd5F43464dB0448a57529eAF37F04cceA5']?.ethereum
        }
        if (pendingState1.result?.updateStarted < pendingState2.result?.updateStarted) {
          done()
        }
      })
      await controller.updateSelectedAccount([account], account.addr, undefined, accountOp)
      await controller.updateSelectedAccount([account], account.addr, undefined, accountOp, {
        forceUpdate: true
      })

      expect(done).toHaveBeenCalled()
    })

    test('Pending tokens are re-fetched if AccountOp is changed (omitted, i.e. undefined)', async () => {
      const accountOp = await getAccountOp()

      const { controller } = prepareTest()

      await controller.updateSelectedAccount([account], account.addr, undefined, accountOp)
      const pendingState1 =
        controller.pending['0xB674F3fd5F43464dB0448a57529eAF37F04cceA5'].ethereum!

      await controller.updateSelectedAccount([account], account.addr, undefined, accountOp, {
        forceUpdate: true
      })
      const pendingState2 =
        controller.pending['0xB674F3fd5F43464dB0448a57529eAF37F04cceA5'].ethereum!

      expect(pendingState2.result?.updateStarted).toBeGreaterThan(
        pendingState1.result?.updateStarted!
      )
    })

    test('Pending tokens are re-fetched if AccountOp is changed', async () => {
      const accountOp = await getAccountOp()

      const { controller } = prepareTest()

      await controller.updateSelectedAccount([account], account.addr, undefined, accountOp)
      const pendingState1 =
        controller.pending['0xB674F3fd5F43464dB0448a57529eAF37F04cceA5'].ethereum!

      const accountOp2 = await getAccountOp()
      // Change the address
      accountOp2.ethereum[0].accountAddr = '0xB674F3fd5F43464dB0448a57529eAF37F04cceA4'

      await controller.updateSelectedAccount([account], account.addr, undefined, accountOp2)
      const pendingState2 =
        controller.pending['0xB674F3fd5F43464dB0448a57529eAF37F04cceA5'].ethereum!

      expect(pendingState2.result?.updateStarted).toBeGreaterThan(
        pendingState1.result?.updateStarted!
      )
    })
  })

  describe('Pinned tokens', () => {
    test('Pinned tokens are set in an account with no tokens', async () => {
      const storage = produceMemoryStore()

      const emptyAccount: Account = {
        addr: EMPTY_ACCOUNT_ADDR,
        initialPrivileges: [],
        associatedKeys: [],
<<<<<<< HEAD
        creation: null
      }
      const { controller } = prepareTest()
=======
        creation: null,
        preferences: {
          label: DEFAULT_ACCOUNT_LABEL,
          pfp: EMPTY_ACCOUNT_ADDR
        }
      } as Account
      let providersCtrl: ProvidersController
      const networksCtrl = new NetworksController(
        storage,
        (net) => {
          providersCtrl.setProvider(net)
        },
        (id) => {
          providersCtrl.removeProvider(id)
        }
      )
      providersCtrl = new ProvidersController(networksCtrl)
      providersCtrl.providers = providers
      const controller = new PortfolioController(storage, providersCtrl, networksCtrl, relayerUrl)
>>>>>>> 4d8d5093

      await controller.updateSelectedAccount(
        [emptyAccount],
        emptyAccount.addr,
        // we pass a network here, just because the portfolio is trying to perform a call to an undefined network,
        // and it throws a silent error
        networks.find((network) => network.id === 'ethereum'),
        undefined,
        {
          forceUpdate: true
        }
      )

      PINNED_TOKENS.filter((token) => token.networkId === 'ethereum').forEach((pinnedToken) => {
        const token = controller.latest[emptyAccount.addr].ethereum?.result?.tokens.find(
          (t) => t.address === pinnedToken.address
        )

        expect(token).toBeTruthy()
      })
    })
    test('Pinned gas tank tokens are set in a smart account with no tokens', async () => {
      const storage = produceMemoryStore()

      const emptyAccount: Account = {
        addr: '0x018D034c782db8462d864996dE3c297bcf66f86A',
        initialPrivileges: [
          [
            '0xdD6487aa74f0158733e8a36E466A98f4aEE9c179',
            '0x0000000000000000000000000000000000000000000000000000000000000002'
          ]
        ],
        associatedKeys: ['0xdD6487aa74f0158733e8a36E466A98f4aEE9c179'],
        creation: {
          factoryAddr: '0xa8202f888b9b2dfa5ceb2204865018133f6f179a',
          bytecode:
            '0x7f00000000000000000000000000000000000000000000000000000000000000027f9405c22160986551985df269a2a18b4e60aa0a1347bd75cbcea777ea18692b1c553d602d80604d3d3981f3363d3d373d3d3d363d730e370942ebe4d026d05d2cf477ff386338fc415a5af43d82803e903d91602b57fd5bf3',
          salt: '0x0000000000000000000000000000000000000000000000000000000000000000'
        },
        preferences: {
          label: DEFAULT_ACCOUNT_LABEL,
          pfp: '0x018D034c782db8462d864996dE3c297bcf66f86A'
        }
      }
      const { controller } = prepareTest()

      await controller.updateSelectedAccount([emptyAccount], emptyAccount.addr)

      if (controller.latest[emptyAccount.addr].gasTank?.isLoading) return

      PINNED_TOKENS.filter((token) => token.onGasTank && token.networkId === 'ethereum').forEach(
        (pinnedToken) => {
          const token = controller.latest[emptyAccount.addr].gasTank?.result?.tokens.find(
            (t) => t.address === pinnedToken.address
          )

          expect(token).toBeTruthy()
        }
      )
    })
    test('Pinned gas tank tokens are not set in an account with tokens', async () => {
      const storage = produceMemoryStore()

      const { controller } = prepareTest()

      await controller.updateSelectedAccount([account], account.addr)

      controller.latest[account.addr].ethereum?.result?.tokens.forEach((token) => {
        expect(token.amount > 0)
      })
      controller.latest[account.addr].gasTank?.result?.tokens.forEach((token) => {
        expect(token.amount > 0)
      })
    })
  })

  describe('Hints', () => {
    test('Zero balance token is fetched after being learned', async () => {
      const BANANA_TOKEN_ADDR = '0x94e496474F1725f1c1824cB5BDb92d7691A4F03a'
      const { controller } = prepareTest()

      await controller.learnTokens([BANANA_TOKEN_ADDR], 'ethereum')

      await controller.updateSelectedAccount([account], account.addr, undefined, undefined, {
        forceUpdate: true
      })

      const token = controller.latest[account.addr].ethereum?.result?.tokens.find(
        (tk) => tk.address === BANANA_TOKEN_ADDR
      )

      expect(token).toBeTruthy()
    })
    test("Learned token timestamp isn't updated if the token is found by the external hints api", async () => {
      const { controller, storage } = prepareTest()

      await controller.updateSelectedAccount([account], account.addr)

      const firstTokenOnEth = controller.latest[account.addr].ethereum?.result?.tokens.find(
        (token) =>
          token.amount > 0n &&
          token.address !== ZeroAddress &&
          !token.flags.onGasTank &&
          !token.flags.rewardsType
      )

      // Learn a token discovered by velcro
      await controller.learnTokens([firstTokenOnEth!.address], 'ethereum')

      await controller.updateSelectedAccount([account], account.addr, undefined, undefined, {
        forceUpdate: true
      })

      const previousHintsStorage = await storage.get('previousHints', {})
      const firstTokenOnEthInLearned =
        previousHintsStorage.learnedTokens.ethereum[firstTokenOnEth!.address]

      // Expect the timestamp to be null
      expect(firstTokenOnEthInLearned).toBeNull()
    })
  })

  test('Native tokens are fetched for all networks', async () => {
    const storage = produceMemoryStore()

    const { controller } = prepareTest()

    await controller.updateSelectedAccount([account], account.addr)

    networks.forEach((network) => {
      const nativeToken = controller.latest[account.addr][network.id]?.result?.tokens.find(
        (token) => token.address === ZeroAddress
      )

      expect(nativeToken).toBeTruthy()
    })
  })

  test('Check Token Validity - erc20, erc1155', async () => {
    const storage = produceMemoryStore()
    const token = {
      address: '0x95aD61b0a150d79219dCF64E1E6Cc01f0B64C4cE',
      networkId: 'ethereum'
    }
    const tokenERC1155 = {
      address: '0xEBba467eCB6b21239178033189CeAE27CA12EaDf',
      networkId: 'arbitrum'
    }
    const { controller } = prepareTest()

    await controller.updateTokenValidationByStandard(token, account.addr)
    await controller.updateTokenValidationByStandard(tokenERC1155, account.addr)

    controller.onUpdate(() => {
      const tokenIsValid =
        controller.validTokens.erc20[`${token.address}-${token.networkId}`] === true
      const tokenIsNotValid =
        controller.validTokens.erc20[`${tokenERC1155.address}-${tokenERC1155.networkId}`] === false
      expect(tokenIsNotValid).toBeFalsy()
      expect(tokenIsValid).toBeTruthy()
    })
  })

  test('Update Token Preferences', async () => {
    const storage = produceMemoryStore()

    const tokenInPreferences = {
      address: '0x95aD61b0a150d79219dCF64E1E6Cc01f0B64C4cE',
      networkId: 'ethereum',
      standard: 'ERC20',
      name: 'SHIB',
      symbol: 'SHIB',
      decimals: 18
    }

    const { controller } = prepareTest()

    await controller.updateTokenPreferences([tokenInPreferences])

    controller.onUpdate(() => {
      const tokenIsSet = controller.tokenPreferences.find(
        (token) => token.address === tokenInPreferences.address && token.networkId === 'ethereum'
      )

      expect(tokenIsSet).toEqual(tokenInPreferences)
    })
  })

  test('Update Token Preferences - hide a token and portfolio returns isHidden flag', async () => {
    const storage = produceMemoryStore()

    const tokenInPreferences = {
      address: '0x95aD61b0a150d79219dCF64E1E6Cc01f0B64C4cE',
      networkId: 'ethereum',
      standard: 'ERC20',
      name: 'SHIB',
      symbol: 'SHIB',
      decimals: 18,
      isHidden: true
    }

    const { controller } = prepareTest()

    await controller.updateTokenPreferences([tokenInPreferences])

    await controller.updateSelectedAccount([account], account.addr)

    controller.onUpdate(() => {
      networks.forEach((network) => {
        const hiddenToken = controller.latest[account.addr][network.id]?.result?.tokens.find(
          (token) =>
            token.address === tokenInPreferences.address &&
            token.networkId === tokenInPreferences.networkId &&
            token.isHidden
        )
        expect(hiddenToken).toBeTruthy()
      })
    })
  })
})<|MERGE_RESOLUTION|>--- conflicted
+++ resolved
@@ -424,37 +424,17 @@
 
   describe('Pinned tokens', () => {
     test('Pinned tokens are set in an account with no tokens', async () => {
-      const storage = produceMemoryStore()
-
       const emptyAccount: Account = {
         addr: EMPTY_ACCOUNT_ADDR,
         initialPrivileges: [],
         associatedKeys: [],
-<<<<<<< HEAD
-        creation: null
-      }
-      const { controller } = prepareTest()
-=======
         creation: null,
         preferences: {
           label: DEFAULT_ACCOUNT_LABEL,
           pfp: EMPTY_ACCOUNT_ADDR
         }
       } as Account
-      let providersCtrl: ProvidersController
-      const networksCtrl = new NetworksController(
-        storage,
-        (net) => {
-          providersCtrl.setProvider(net)
-        },
-        (id) => {
-          providersCtrl.removeProvider(id)
-        }
-      )
-      providersCtrl = new ProvidersController(networksCtrl)
-      providersCtrl.providers = providers
-      const controller = new PortfolioController(storage, providersCtrl, networksCtrl, relayerUrl)
->>>>>>> 4d8d5093
+      const { controller } = prepareTest()
 
       await controller.updateSelectedAccount(
         [emptyAccount],
