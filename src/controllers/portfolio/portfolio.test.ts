import { AbiCoder, ethers, JsonRpcProvider } from 'ethers'
<<<<<<< HEAD
=======
import { CollectionResult } from 'libs/portfolio/interfaces'
>>>>>>> df312f5c

import { describe, expect } from '@jest/globals'

import { getNonce, produceMemoryStore } from '../../../test/helpers'
import { networks } from '../../consts/networks'
import { AccountOp } from '../../libs/accountOp/accountOp'
<<<<<<< HEAD
import { TokenResult } from '../../libs/portfolio'
=======
>>>>>>> df312f5c
import { PortfolioController } from './portfolio'

describe('Portfolio Controller ', () => {
  const ethereum = networks.find((x) => x.id === 'ethereum')
  if (!ethereum) throw new Error('unable to find ethereum network in consts')
  const provider = new JsonRpcProvider(ethereum.rpcUrl)

  const account = {
    addr: '0xB674F3fd5F43464dB0448a57529eAF37F04cceA5',
    label: '',
    pfp: '',
    associatedKeys: [],
    creation: {
      factoryAddr: '0xBf07a0Df119Ca234634588fbDb5625594E2a5BCA',
      bytecode:
        '0x7f00000000000000000000000000000000000000000000000000000000000000017f02c94ba85f2ea274a3869293a0a9bf447d073c83c617963b0be7c862ec2ee44e553d602d80604d3d3981f3363d3d373d3d3d363d732a2b85eb1054d6f0c6c2e37da05ed3e5fea684ef5af43d82803e903d91602b57fd5bf3',
      salt: '0x2ee01d932ede47b0b2fb1b6af48868de9f86bfc9a5be2f0b42c0111cf261d04c'
    }
  }

  async function getAccountOp() {
    const ABI = ['function transferFrom(address from, address to, uint256 tokenId)']
    const iface = new ethers.Interface(ABI)
    const data = iface.encodeFunctionData('transferFrom', [
      '0xB674F3fd5F43464dB0448a57529eAF37F04cceA5',
      '0x77777777789A8BBEE6C64381e5E89E501fb0e4c8',
      137
    ])

    const SPOOF_SIGTYPE = '03'
    const spoofSig =
      new AbiCoder().encode(['address'], ['0x5Be214147EA1AE3653f289E17fE7Dc17A73AD175']) +
      SPOOF_SIGTYPE

    const nonce = await getNonce('0xB674F3fd5F43464dB0448a57529eAF37F04cceA5', provider)
    const calls = [{ to: '0x18Ce9CF7156584CDffad05003410C3633EFD1ad0', value: BigInt(0), data }]

    return {
      ethereum: [
        {
          accountAddr: '0xB674F3fd5F43464dB0448a57529eAF37F04cceA5',
          signingKeyAddr: '0x5Be214147EA1AE3653f289E17fE7Dc17A73AD175',
          gasLimit: null,
          gasFeePayment: null,
          networkId: 'ethereum',
          nonce,
          signature: spoofSig,
          calls
        } as AccountOp
      ]
    }
  }

  test('Previous tokens are persisted in the storage', async () => {
    const account2 = {
      addr: '0x77777777789A8BBEE6C64381e5E89E501fb0e4c8',
      label: '',
      pfp: '',
      associatedKeys: [],
      creation: {
        factoryAddr: '0xBf07a0Df119Ca234634588fbDb5625594E2a5BCA',
        bytecode:
          '0x7f00000000000000000000000000000000000000000000000000000000000000017f02c94ba85f2ea274a3869293a0a9bf447d073c83c617963b0be7c862ec2ee44e553d602d80604d3d3981f3363d3d373d3d3d363d732a2b85eb1054d6f0c6c2e37da05ed3e5fea684ef5af43d82803e903d91602b57fd5bf3',
        salt: '0x2ee01d932ede47b0b2fb1b6af48868de9f86bfc9a5be2f0b42c0111cf261d04c'
      }
    }

    const storage = produceMemoryStore()
    const controller = new PortfolioController(storage)

    controller.updateSelectedAccount([account2], networks, account2.addr)
    const storagePreviousHints = await storage.get('previousHints', {})
    controller.onUpdate(() => {
      expect(storagePreviousHints[`ethereum:${account2.addr}`]).toEqual({
        erc20s: [
          '0x0000000000000000000000000000000000000000',
          '0xba100000625a3754423978a60c9317c58a424e3D',
          '0x4da27a545c0c5B758a6BA100e3a049001de870f5',
          '0xA0b86991c6218b36c1d19D4a2e9Eb0cE3606eB48'
        ],
        erc721s: {}
      })
    })
  })
  describe('Latest tokens', () => {
    test('Latest tokens are fetched and kept in the controller, while the pending should not be fetched (no AccountOp passed)', async () => {
      const storage = produceMemoryStore()
      const controller = new PortfolioController(storage)
      controller.updateSelectedAccount([account], networks, account.addr)

      controller.onUpdate(() => {
        const latestState =
          controller.latest['0xB674F3fd5F43464dB0448a57529eAF37F04cceA5'].ethereum!
        const pendingState =
          controller.pending['0xB674F3fd5F43464dB0448a57529eAF37F04cceA5'].ethereum

        expect(latestState.isReady).toEqual(true)
        expect(latestState.result?.tokens.length).toBeGreaterThan(0)
        expect(latestState.result?.collections.length).toBeGreaterThan(0)
        expect(latestState.result?.hints).toBeTruthy()
        expect(latestState.result?.total.usd).toBeGreaterThan(1000)
        expect(pendingState).toBeFalsy()
      })
    })

    test('Latest tokens are fetched only once in a short period of time (controller.minUpdateInterval)', async () => {
      const storage = produceMemoryStore()
      const controller = new PortfolioController(storage)
      controller.updateSelectedAccount([account], networks, account.addr)

      controller.onUpdate(async () => {
        const latestState1 =
          controller.latest['0xB674F3fd5F43464dB0448a57529eAF37F04cceA5'].ethereum!

        // @TODO - we should use fake timers.
        //   For some reason, when we enable them,
        //   all the lines after await controller.updateSelectedAccount are not being reached.
        // jest.useFakeTimers()
        // jest.runAllTimers();
        // jest.runAllTicks()
        // eslint-disable-next-line no-promise-executor-return
        await new Promise((resolve) => setTimeout(() => resolve(true), 1000))

        await controller.updateSelectedAccount([account], networks, account.addr)
        const latestState2 =
          controller.latest['0xB674F3fd5F43464dB0448a57529eAF37F04cceA5'].ethereum!

        expect(latestState1.result?.updateStarted).toEqual(latestState2.result?.updateStarted)
      })
    })

    test('Latest and Pending are fetched, because `forceUpdate` flag is set', async () => {
      const storage = produceMemoryStore()
      const controller = new PortfolioController(storage)
      await controller.updateSelectedAccount([account], networks, account.addr, undefined, {
        forceUpdate: true
      })

      controller.onUpdate(() => {
        const latestState =
          controller.latest['0xB674F3fd5F43464dB0448a57529eAF37F04cceA5'].ethereum!
        const pendingState =
          controller.pending['0xB674F3fd5F43464dB0448a57529eAF37F04cceA5'].ethereum!

        expect(latestState.isReady).toEqual(true)
        expect(latestState.result?.tokens.length).toBeGreaterThan(0)
        expect(latestState.result?.collections.length).toBeGreaterThan(0)
        expect(latestState.result?.hints).toBeTruthy()
        expect(latestState.result?.total.usd).toBeGreaterThan(1000)

        expect(pendingState.isReady).toEqual(true)
        expect(pendingState.result?.tokens.length).toBeGreaterThan(0)
        expect(pendingState.result?.collections.length).toBeGreaterThan(0)
        expect(pendingState.result?.hints).toBeTruthy()
        expect(pendingState.result?.total.usd).toBeGreaterThan(1000)
      })
    })
  })

  describe('Pending tokens', () => {
    test('Pending tokens + simulation are fetched and kept in the controller', async () => {
      const accountOp = await getAccountOp()

      const storage = produceMemoryStore()
      const controller = new PortfolioController(storage)

      await controller.updateSelectedAccount([account], networks, account.addr, accountOp)

<<<<<<< HEAD
      controller.onUpdate(() => {
        const pendingState =
          controller.pending['0xB674F3fd5F43464dB0448a57529eAF37F04cceA5'].ethereum!
        const collection = pendingState.result?.collections.find(
          (c: TokenResult) => c.symbol === 'NFT Fiesta'
        )
        expect(pendingState.isLoading).toEqual(false)

        expect(pendingState.result?.tokens.length).toBeGreaterThan(0)
        expect(pendingState.result?.collections.length).toBeGreaterThan(0)
        expect(pendingState.result?.hints).toBeTruthy()
        expect(pendingState.result?.total.usd).toBeGreaterThan(1000)
        // Expect amount post simulation to be calculated correctly
        expect(collection?.amountPostSimulation).toBe(0n)
      })
=======
      const pendingState =
        controller.pending['0xB674F3fd5F43464dB0448a57529eAF37F04cceA5'].ethereum!

      const collection = pendingState.result?.collections.find(
        (c: CollectionResult) => c.symbol === 'NFT Fiesta'
      )

      expect(pendingState.isReady).toEqual(true)
      expect(pendingState.result?.tokens.length).toBeGreaterThan(0)
      expect(pendingState.result?.collections.length).toBeGreaterThan(0)
      expect(pendingState.result?.hints).toBeTruthy()
      expect(pendingState.result?.total.usd).toBeGreaterThan(1000)
      // Expect amount post simulation to be calculated correctly
      expect(collection?.amountPostSimulation).toBe(0n)
>>>>>>> df312f5c
    })

    test('Pending tokens are fetched only once if AccountOp is the same during the calls', async () => {
      const accountOp = await getAccountOp()

      const storage = produceMemoryStore()
      const controller = new PortfolioController(storage)

      await controller.updateSelectedAccount([account], networks, account.addr, accountOp)

      await controller.updateSelectedAccount([account], networks, account.addr, accountOp)

      controller.onUpdate(() => {
        const pendingState1 =
          controller.pending['0xB674F3fd5F43464dB0448a57529eAF37F04cceA5'].ethereum!
        const pendingState2 =
          controller.pending['0xB674F3fd5F43464dB0448a57529eAF37F04cceA5'].ethereum!

        expect(pendingState1.result?.updateStarted).toEqual(pendingState2.result?.updateStarted)
      })
    })

    test('Pending tokens are re-fetched, if `forceUpdate` flag is set, no matter if AccountOp is the same or changer', async () => {
      const accountOp = await getAccountOp()

      const storage = produceMemoryStore()
      const controller = new PortfolioController(storage)

      await controller.updateSelectedAccount([account], networks, account.addr, accountOp)

      await controller.updateSelectedAccount([account], networks, account.addr, accountOp, {
        forceUpdate: true
      })

      controller.onUpdate(() => {
        const pendingState1 =
          controller.pending['0xB674F3fd5F43464dB0448a57529eAF37F04cceA5'].ethereum!
        const pendingState2 =
          controller.pending['0xB674F3fd5F43464dB0448a57529eAF37F04cceA5'].ethereum!

        expect(pendingState2.result?.updateStarted).toBeGreaterThan(
          pendingState1.result?.updateStarted!
        )
      })
    })

    test('Pending tokens are re-fetched if AccountOp is changed', async () => {
      const accountOp = await getAccountOp()

      const storage = produceMemoryStore()
      const controller = new PortfolioController(storage)

      await controller.updateSelectedAccount([account], networks, account.addr, accountOp)

      await controller.updateSelectedAccount([account], networks, account.addr)

      controller.onUpdate(() => {
        const pendingState1 =
          controller.pending['0xB674F3fd5F43464dB0448a57529eAF37F04cceA5'].ethereum!
        const pendingState2 =
          controller.pending['0xB674F3fd5F43464dB0448a57529eAF37F04cceA5'].ethereum!

        expect(pendingState2.result?.updateStarted).toBeGreaterThan(
          pendingState1.result?.updateStarted!
        )
      })
    })
  })
})<|MERGE_RESOLUTION|>--- conflicted
+++ resolved
@@ -1,18 +1,11 @@
 import { AbiCoder, ethers, JsonRpcProvider } from 'ethers'
-<<<<<<< HEAD
-=======
 import { CollectionResult } from 'libs/portfolio/interfaces'
->>>>>>> df312f5c
 
 import { describe, expect } from '@jest/globals'
 
 import { getNonce, produceMemoryStore } from '../../../test/helpers'
 import { networks } from '../../consts/networks'
 import { AccountOp } from '../../libs/accountOp/accountOp'
-<<<<<<< HEAD
-import { TokenResult } from '../../libs/portfolio'
-=======
->>>>>>> df312f5c
 import { PortfolioController } from './portfolio'
 
 describe('Portfolio Controller ', () => {
@@ -181,12 +174,11 @@
 
       await controller.updateSelectedAccount([account], networks, account.addr, accountOp)
 
-<<<<<<< HEAD
       controller.onUpdate(() => {
         const pendingState =
           controller.pending['0xB674F3fd5F43464dB0448a57529eAF37F04cceA5'].ethereum!
         const collection = pendingState.result?.collections.find(
-          (c: TokenResult) => c.symbol === 'NFT Fiesta'
+          (c: CollectionResult) => c.symbol === 'NFT Fiesta'
         )
         expect(pendingState.isLoading).toEqual(false)
 
@@ -197,22 +189,6 @@
         // Expect amount post simulation to be calculated correctly
         expect(collection?.amountPostSimulation).toBe(0n)
       })
-=======
-      const pendingState =
-        controller.pending['0xB674F3fd5F43464dB0448a57529eAF37F04cceA5'].ethereum!
-
-      const collection = pendingState.result?.collections.find(
-        (c: CollectionResult) => c.symbol === 'NFT Fiesta'
-      )
-
-      expect(pendingState.isReady).toEqual(true)
-      expect(pendingState.result?.tokens.length).toBeGreaterThan(0)
-      expect(pendingState.result?.collections.length).toBeGreaterThan(0)
-      expect(pendingState.result?.hints).toBeTruthy()
-      expect(pendingState.result?.total.usd).toBeGreaterThan(1000)
-      // Expect amount post simulation to be calculated correctly
-      expect(collection?.amountPostSimulation).toBe(0n)
->>>>>>> df312f5c
     })
 
     test('Pending tokens are fetched only once if AccountOp is the same during the calls', async () => {
