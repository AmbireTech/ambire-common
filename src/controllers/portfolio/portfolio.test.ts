import { ethers, ZeroAddress } from 'ethers'
import fetch from 'node-fetch'

import { describe, expect, jest } from '@jest/globals'

import { relayerUrl, velcroUrl } from '../../../test/config'
import { getNonce, produceMemoryStore } from '../../../test/helpers'
import { DEFAULT_ACCOUNT_LABEL } from '../../consts/account'
import { networks } from '../../consts/networks'
import { PINNED_TOKENS } from '../../consts/pinnedTokens'
import { RPCProviders } from '../../interfaces/provider'
import { AccountOp } from '../../libs/accountOp/accountOp'
import { CollectionResult } from '../../libs/portfolio/interfaces'
import { getRpcProvider } from '../../services/provider'
import { AccountsController } from '../accounts/accounts'
import { NetworksController } from '../networks/networks'
import { ProvidersController } from '../providers/providers'
import { PortfolioController } from './portfolio'

const EMPTY_ACCOUNT_ADDR = '0xA098B9BccaDd9BAEc311c07433e94C9d260CbC07'

const providers: RPCProviders = {}

networks.forEach((network) => {
  providers[network.id] = getRpcProvider(network.rpcUrls, network.chainId)
  providers[network.id].isWorking = true
})

const account = {
  addr: '0xB674F3fd5F43464dB0448a57529eAF37F04cceA5',
  initialPrivileges: [],
  associatedKeys: ['0x5Be214147EA1AE3653f289E17fE7Dc17A73AD175'],
  creation: {
    factoryAddr: '0xBf07a0Df119Ca234634588fbDb5625594E2a5BCA',
    bytecode:
      '0x7f00000000000000000000000000000000000000000000000000000000000000017f02c94ba85f2ea274a3869293a0a9bf447d073c83c617963b0be7c862ec2ee44e553d602d80604d3d3981f3363d3d373d3d3d363d732a2b85eb1054d6f0c6c2e37da05ed3e5fea684ef5af43d82803e903d91602b57fd5bf3',
    salt: '0x2ee01d932ede47b0b2fb1b6af48868de9f86bfc9a5be2f0b42c0111cf261d04c'
  },
  preferences: {
    label: DEFAULT_ACCOUNT_LABEL,
    pfp: '0xB674F3fd5F43464dB0448a57529eAF37F04cceA5'
  }
}

const account2 = {
  addr: '0x77777777789A8BBEE6C64381e5E89E501fb0e4c8',
  associatedKeys: [],
  initialPrivileges: [],
  creation: {
    factoryAddr: '0xBf07a0Df119Ca234634588fbDb5625594E2a5BCA',
    bytecode:
      '0x7f00000000000000000000000000000000000000000000000000000000000000017f02c94ba85f2ea274a3869293a0a9bf447d073c83c617963b0be7c862ec2ee44e553d602d80604d3d3981f3363d3d373d3d3d363d732a2b85eb1054d6f0c6c2e37da05ed3e5fea684ef5af43d82803e903d91602b57fd5bf3',
    salt: '0x2ee01d932ede47b0b2fb1b6af48868de9f86bfc9a5be2f0b42c0111cf261d04c'
  },
  preferences: {
    label: DEFAULT_ACCOUNT_LABEL,
    pfp: '0x77777777789A8BBEE6C64381e5E89E501fb0e4c8'
  }
}

const account3 = {
  addr: '0x018D034c782db8462d864996dE3c297bcf66f86A',
  initialPrivileges: [
    [
      '0xdD6487aa74f0158733e8a36E466A98f4aEE9c179',
      '0x0000000000000000000000000000000000000000000000000000000000000002'
    ]
  ],
  associatedKeys: ['0xdD6487aa74f0158733e8a36E466A98f4aEE9c179'],
  creation: {
    factoryAddr: '0xa8202f888b9b2dfa5ceb2204865018133f6f179a',
    bytecode:
      '0x7f00000000000000000000000000000000000000000000000000000000000000027f9405c22160986551985df269a2a18b4e60aa0a1347bd75cbcea777ea18692b1c553d602d80604d3d3981f3363d3d373d3d3d363d730e370942ebe4d026d05d2cf477ff386338fc415a5af43d82803e903d91602b57fd5bf3',
    salt: '0x0000000000000000000000000000000000000000000000000000000000000000'
  },
  preferences: {
    label: DEFAULT_ACCOUNT_LABEL,
    pfp: '0x018D034c782db8462d864996dE3c297bcf66f86A'
  }
}

const emptyAccount = {
  addr: EMPTY_ACCOUNT_ADDR,
  initialPrivileges: [],
  associatedKeys: [],
  creation: null,
  preferences: {
    label: DEFAULT_ACCOUNT_LABEL,
    pfp: EMPTY_ACCOUNT_ADDR
  }
}

const prepareTest = () => {
  const storage = produceMemoryStore()
  storage.set('accounts', [account, account2, account3, emptyAccount])
  let providersCtrl: ProvidersController
  const networksCtrl = new NetworksController(
    storage,
    fetch,
    (net) => {
      providersCtrl.setProvider(net)
    },
    (id) => {
      providersCtrl.removeProvider(id)
    }
  )
  providersCtrl = new ProvidersController(networksCtrl)
  providersCtrl.providers = providers
<<<<<<< HEAD
  const controller = new PortfolioController(
    storage,
    providersCtrl,
    networksCtrl,
    relayerUrl,
    velcroUrl
=======
  const accountsCtrl = new AccountsController(storage, providersCtrl, networksCtrl, () => {})
  const controller = new PortfolioController(
    storage,
    fetch,
    providersCtrl,
    networksCtrl,
    accountsCtrl,
    relayerUrl
>>>>>>> b83761b3
  )

  return { storage, controller }
}

describe('Portfolio Controller ', () => {
  async function getAccountOp() {
    const ABI = ['function transferFrom(address from, address to, uint256 tokenId)']
    const iface = new ethers.Interface(ABI)
    const data = iface.encodeFunctionData('transferFrom', [
      '0xB674F3fd5F43464dB0448a57529eAF37F04cceA5',
      '0x77777777789A8BBEE6C64381e5E89E501fb0e4c8',
      137
    ])

    const nonce = await getNonce('0xB674F3fd5F43464dB0448a57529eAF37F04cceA5', providers.ethereum)
    const calls = [{ to: '0x18Ce9CF7156584CDffad05003410C3633EFD1ad0', value: BigInt(0), data }]

    return {
      ethereum: [
        {
          accountAddr: '0xB674F3fd5F43464dB0448a57529eAF37F04cceA5',
          signingKeyAddr: '0x5Be214147EA1AE3653f289E17fE7Dc17A73AD175',
          gasLimit: null,
          gasFeePayment: null,
          networkId: 'ethereum',
          nonce,
          signature: '0x',
          calls
        } as AccountOp
      ]
    }
  }

  test('Previous tokens are persisted in the storage', async () => {
<<<<<<< HEAD
    const account2 = {
      addr: '0x77777777789A8BBEE6C64381e5E89E501fb0e4c8',
      associatedKeys: [],
      initialPrivileges: [],
      creation: {
        factoryAddr: '0xBf07a0Df119Ca234634588fbDb5625594E2a5BCA',
        bytecode:
          '0x7f00000000000000000000000000000000000000000000000000000000000000017f02c94ba85f2ea274a3869293a0a9bf447d073c83c617963b0be7c862ec2ee44e553d602d80604d3d3981f3363d3d373d3d3d363d732a2b85eb1054d6f0c6c2e37da05ed3e5fea684ef5af43d82803e903d91602b57fd5bf3',
        salt: '0x2ee01d932ede47b0b2fb1b6af48868de9f86bfc9a5be2f0b42c0111cf261d04c'
      },
      preferences: {
        label: DEFAULT_ACCOUNT_LABEL,
        pfp: '0x77777777789A8BBEE6C64381e5E89E501fb0e4c8'
      }
    }

    const { controller, storage } = prepareTest()
    await controller.updateSelectedAccount([account2], account2.addr)
=======
    const { controller, storage } = prepareTest()
    await controller.updateSelectedAccount(account2.addr)
>>>>>>> b83761b3
    const storagePreviousHints = await storage.get('previousHints', {})
    const ethereumHints = storagePreviousHints.fromExternalAPI[`ethereum:${account2.addr}`]
    const polygonHints = storagePreviousHints.fromExternalAPI[`polygon:${account2.addr}`]
    const optimismHints = storagePreviousHints.fromExternalAPI[`polygon:${account2.addr}`]

    // Controller persists tokens having balance for the current account.
    // @TODO - here we can enhance the test to cover one more scenarios:
    //  #1) Does the account really have amount for the persisted tokens.
    expect(ethereumHints.erc20s.length).toBeGreaterThan(0)
    expect(polygonHints.erc20s.length).toBeGreaterThan(0)
    expect(optimismHints.erc20s.length).toBeGreaterThan(0)
  })

  test('Account updates (by account and network, updateSelectedAccount()) are queued and executed sequentially to avoid race conditions', async () => {
<<<<<<< HEAD
    const { controller, storage } = prepareTest()
=======
    const { controller } = prepareTest()
>>>>>>> b83761b3
    const ethereum = networks.find((network) => network.id === 'ethereum')

    // Here's how we test if account updates are queued correctly.
    // First, we know that `updateSelectedAccount()` calls the `updatePortfolioState()` method twice for each account and network.
    // Why? Because we are getting both the latest and pending states.
    // To validate the order of execution, we mock the `updatePortfolioState()` method.
    // When this method is called, we log the invocation to `controller.queueOrder`.
    // Additionally, we intentionally delay the first invocation (using setTimeout) to check if the other chained functions
    // will wait for it or if they will resolve earlier and break the queue.
    // At the end of the test, we simply verify that `controller.queueOrder` reflects the correct order of function executions.
    const queueOrder: string[] = []

    jest
      // @ts-ignore
      .spyOn(controller, 'updatePortfolioState')
      .mockImplementationOnce(
        () =>
          // @ts-ignore
          new Promise((resolve) => {
            setTimeout(() => {
              queueOrder.push('updatePortfolioState - #1 call (latest state)')
              resolve(true)
            }, 2000)
          })
      )
      .mockImplementationOnce(
        () =>
          new Promise((resolve) => {
            setTimeout(() => {
              queueOrder.push('updatePortfolioState - #1 call (pending state)')
              resolve(true)
            }, 2000)
          })
      )
      .mockImplementationOnce(
        () =>
          new Promise((resolve) => {
            queueOrder.push('updatePortfolioState - #2 call (latest state)')
            resolve(true)
          })
      )
      .mockImplementationOnce(
        () =>
          new Promise((resolve) => {
            queueOrder.push('updatePortfolioState - #2 call (pending state)')
            resolve(true)
          })
      )
      .mockImplementationOnce(
        () =>
          new Promise((resolve) => {
            queueOrder.push('updatePortfolioState - #3 call (latest state)')
            resolve(true)
          })
      )
      .mockImplementationOnce(
        () =>
          new Promise((resolve) => {
            queueOrder.push('updatePortfolioState - #3 call (pending state)')
            resolve(true)
          })
      )

    controller.updateSelectedAccount(account.addr, ethereum, undefined, {
      forceUpdate: true
    })

    controller.updateSelectedAccount(account.addr, ethereum, undefined, {
      forceUpdate: true
    })

    // We need to wait for the latest update, or the bellow expect will run too soon,
    // and we won't be able to check the queue properly.
    await controller.updateSelectedAccount(account.addr, ethereum, undefined, {
      forceUpdate: true
    })

    expect(queueOrder).toEqual([
      'updatePortfolioState - #1 call (latest state)',
      'updatePortfolioState - #1 call (pending state)',
      'updatePortfolioState - #2 call (latest state)',
      'updatePortfolioState - #2 call (pending state)',
      'updatePortfolioState - #3 call (latest state)',
      'updatePortfolioState - #3 call (pending state)'
    ])
  })

  describe('Latest tokens', () => {
    test('Latest tokens are fetched and kept in the controller, while the pending should not be fetched (no AccountOp passed)', (done) => {
      const { controller } = prepareTest()

      controller.onUpdate(() => {
        const latestState =
          controller.latest['0xB674F3fd5F43464dB0448a57529eAF37F04cceA5']?.ethereum!
        const pendingState =
          controller.pending['0xB674F3fd5F43464dB0448a57529eAF37F04cceA5']?.ethereum
        if (latestState && latestState.isReady) {
          expect(latestState.isReady).toEqual(true)
          expect(latestState.result?.tokens.length).toBeGreaterThan(0)
          expect(latestState.result?.collections?.length).toBeGreaterThan(0)
          expect(latestState.result?.hintsFromExternalAPI).toBeTruthy()
          expect(latestState.result?.total.usd).toBeGreaterThan(1000)
          expect(pendingState).toBeFalsy()
          done()
        }
      })

      controller.updateSelectedAccount(account.addr)
    })

    // @TODO redo this test
    test('Latest tokens are fetched only once in a short period of time (controller.minUpdateInterval)', async () => {
      const done = jest.fn(() => null)
<<<<<<< HEAD

      const { controller } = prepareTest()

=======
      const { controller } = prepareTest()
>>>>>>> b83761b3
      let pendingState1: any
      controller.onUpdate(() => {
        if (!pendingState1?.isReady) {
          pendingState1 = controller.pending['0xB674F3fd5F43464dB0448a57529eAF37F04cceA5']?.ethereum
        }
        if (pendingState1?.isReady) {
          if (
            controller.pending['0xB674F3fd5F43464dB0448a57529eAF37F04cceA5']?.ethereum?.result
              ?.updateStarted !== pendingState1.result.updateStarted
          )
            done()
        }
      })
      await controller.updateSelectedAccount(account.addr)
      await controller.updateSelectedAccount(account.addr)

      expect(done).not.toHaveBeenCalled()
    })

    test('Latest and Pending are fetched, because `forceUpdate` flag is set', (done) => {
      const { controller } = prepareTest()

      controller.onUpdate(() => {
        const latestState =
          controller.latest['0xB674F3fd5F43464dB0448a57529eAF37F04cceA5']?.ethereum
        const pendingState =
          controller.pending['0xB674F3fd5F43464dB0448a57529eAF37F04cceA5']?.ethereum
        if (latestState?.isReady && pendingState?.isReady) {
          expect(latestState.isReady).toEqual(true)
          expect(latestState.result?.tokens.length).toBeGreaterThan(0)
          expect(latestState.result?.collections?.length).toBeGreaterThan(0)
          expect(latestState.result?.hintsFromExternalAPI).toBeTruthy()
          expect(latestState.result?.total.usd).toBeGreaterThan(1000)

          expect(pendingState.isReady).toEqual(true)
          expect(pendingState.result?.tokens.length).toBeGreaterThan(0)
          expect(pendingState.result?.collections?.length).toBeGreaterThan(0)
          expect(pendingState.result?.hintsFromExternalAPI).toBeTruthy()
          expect(pendingState.result?.total.usd).toBeGreaterThan(1000)
          done()
        }
      })

      controller.updateSelectedAccount(account.addr, undefined, undefined, {
        forceUpdate: true
      })
    })
  })

  describe('Pending tokens', () => {
    test('Pending tokens + simulation are fetched and kept in the controller', async () => {
      const { controller } = prepareTest()
      const accountOp = await getAccountOp()

<<<<<<< HEAD
      const { controller } = prepareTest()

      await controller.updateSelectedAccount([account], account.addr, undefined, accountOp)
=======
      await controller.updateSelectedAccount(account.addr, undefined, accountOp)
>>>>>>> b83761b3

      controller.onUpdate(() => {
        const pendingState =
          controller.pending['0xB674F3fd5F43464dB0448a57529eAF37F04cceA5'].ethereum!
        const collection = pendingState.result?.collections?.find(
          (c: CollectionResult) => c.symbol === 'NFT Fiesta'
        )
        expect(pendingState.isLoading).toEqual(false)

        expect(pendingState.result?.tokens.length).toBeGreaterThan(0)
        expect(pendingState.result?.collections?.length).toBeGreaterThan(0)
        expect(pendingState.result?.hintsFromExternalAPI).toBeTruthy()
        expect(pendingState.result?.total.usd).toBeGreaterThan(1000)
        // Expect amount post simulation to be calculated correctly
        expect(collection?.amountPostSimulation).toBe(0n)
      })
    })

    // TODO: currently we disable this optimizatin in portfolio controller, as in the application it doesn't work at all
    //   Under the tests, the caching works as expected, but once ran in the extension - it doesn't fetch the pending state.
    // test('Pending tokens are fetched only once if AccountOp is the same during the calls', async () => {
    //   const done = jest.fn(() => null)
    //   const accountOp = await getAccountOp()
    //
    //   const storage = produceMemoryStore()
    //   const controller = new PortfolioController(storage, fetch, relayerUrl)
    //   let pendingState1: any
    //   let pendingState2: any
    //   controller.onUpdate(() => {
    //     if (!pendingState1?.isReady) {
    //       pendingState1 = controller.pending['0xB674F3fd5F43464dB0448a57529eAF37F04cceA5']?.ethereum
    //       return
    //     }
    //     if (pendingState1?.isReady) {
    //       pendingState2 = controller.pending['0xB674F3fd5F43464dB0448a57529eAF37F04cceA5']?.ethereum
    //     }
    //     if (pendingState1.result?.updateStarted < pendingState2.result?.updateStarted) {
    //       done()
    //     }
    //   })
    //   await controller.updateSelectedAccount([account], account.addr, undefined, accountOp)
    //   await controller.updateSelectedAccount([account], account.addr, undefined, accountOp)
    //
    //   expect(done).not.toHaveBeenCalled()
    // })

    test('Pending tokens are re-fetched, if `forceUpdate` flag is set, no matter if AccountOp is the same or changer', async () => {
      const done = jest.fn(() => null)
      const { controller } = prepareTest()
      const accountOp = await getAccountOp()

<<<<<<< HEAD
      const { controller } = prepareTest()

=======
>>>>>>> b83761b3
      let pendingState1: any
      let pendingState2: any
      controller.onUpdate(() => {
        if (!pendingState1?.isReady) {
          pendingState1 = controller.pending['0xB674F3fd5F43464dB0448a57529eAF37F04cceA5']?.ethereum
          return
        }
        if (pendingState1?.isReady) {
          pendingState2 = controller.pending['0xB674F3fd5F43464dB0448a57529eAF37F04cceA5']?.ethereum
        }
        if (pendingState1.result?.updateStarted < pendingState2.result?.updateStarted) {
          done()
        }
      })
      await controller.updateSelectedAccount(account.addr, undefined, accountOp)
      await controller.updateSelectedAccount(account.addr, undefined, accountOp, {
        forceUpdate: true
      })

      expect(done).toHaveBeenCalled()
    })

    test('Pending tokens are re-fetched if AccountOp is changed (omitted, i.e. undefined)', async () => {
      const { controller } = prepareTest()
      const accountOp = await getAccountOp()

<<<<<<< HEAD
      const { controller } = prepareTest()

      await controller.updateSelectedAccount([account], account.addr, undefined, accountOp)
=======
      await controller.updateSelectedAccount(account.addr, undefined, accountOp)
>>>>>>> b83761b3
      const pendingState1 =
        controller.pending['0xB674F3fd5F43464dB0448a57529eAF37F04cceA5'].ethereum!

      await controller.updateSelectedAccount(account.addr, undefined, accountOp, {
        forceUpdate: true
      })
      const pendingState2 =
        controller.pending['0xB674F3fd5F43464dB0448a57529eAF37F04cceA5'].ethereum!

      expect(pendingState2.result?.updateStarted).toBeGreaterThan(
        pendingState1.result?.updateStarted!
      )
    })

    test('Pending tokens are re-fetched if AccountOp is changed', async () => {
      const { controller } = prepareTest()
      const accountOp = await getAccountOp()

<<<<<<< HEAD
      const { controller } = prepareTest()

      await controller.updateSelectedAccount([account], account.addr, undefined, accountOp)
=======
      await controller.updateSelectedAccount(account.addr, undefined, accountOp)
>>>>>>> b83761b3
      const pendingState1 =
        controller.pending['0xB674F3fd5F43464dB0448a57529eAF37F04cceA5'].ethereum!

      const accountOp2 = await getAccountOp()
      // Change the address
      accountOp2.ethereum[0].accountAddr = '0xB674F3fd5F43464dB0448a57529eAF37F04cceA4'

      await controller.updateSelectedAccount(account.addr, undefined, accountOp2)
      const pendingState2 =
        controller.pending['0xB674F3fd5F43464dB0448a57529eAF37F04cceA5'].ethereum!

      expect(pendingState2.result?.updateStarted).toBeGreaterThan(
        pendingState1.result?.updateStarted!
      )
    })
  })

  describe('Pinned tokens', () => {
    test('Pinned tokens are set in an account with no tokens', async () => {
<<<<<<< HEAD
      const emptyAccount: Account = {
        addr: EMPTY_ACCOUNT_ADDR,
        initialPrivileges: [],
        associatedKeys: [],
        creation: null,
        preferences: {
          label: DEFAULT_ACCOUNT_LABEL,
          pfp: EMPTY_ACCOUNT_ADDR
        }
      } as Account
=======
>>>>>>> b83761b3
      const { controller } = prepareTest()

      await controller.updateSelectedAccount(
        emptyAccount.addr,
        // we pass a network here, just because the portfolio is trying to perform a call to an undefined network,
        // and it throws a silent error
        networks.find((network) => network.id === 'ethereum'),
        undefined,
        { forceUpdate: true }
      )

      PINNED_TOKENS.filter((token) => token.networkId === 'ethereum').forEach((pinnedToken) => {
        const token = controller.latest[emptyAccount.addr].ethereum?.result?.tokens.find(
          (t) => t.address === pinnedToken.address
        )

        expect(token).toBeTruthy()
      })
    })
    test('Pinned gas tank tokens are set in a smart account with no tokens', async () => {
<<<<<<< HEAD
      const storage = produceMemoryStore()

      const emptyAccount: Account = {
        addr: '0x018D034c782db8462d864996dE3c297bcf66f86A',
        initialPrivileges: [
          [
            '0xdD6487aa74f0158733e8a36E466A98f4aEE9c179',
            '0x0000000000000000000000000000000000000000000000000000000000000002'
          ]
        ],
        associatedKeys: ['0xdD6487aa74f0158733e8a36E466A98f4aEE9c179'],
        creation: {
          factoryAddr: '0xa8202f888b9b2dfa5ceb2204865018133f6f179a',
          bytecode:
            '0x7f00000000000000000000000000000000000000000000000000000000000000027f9405c22160986551985df269a2a18b4e60aa0a1347bd75cbcea777ea18692b1c553d602d80604d3d3981f3363d3d373d3d3d363d730e370942ebe4d026d05d2cf477ff386338fc415a5af43d82803e903d91602b57fd5bf3',
          salt: '0x0000000000000000000000000000000000000000000000000000000000000000'
        },
        preferences: {
          label: DEFAULT_ACCOUNT_LABEL,
          pfp: '0x018D034c782db8462d864996dE3c297bcf66f86A'
        }
      }
=======
>>>>>>> b83761b3
      const { controller } = prepareTest()

      await controller.updateSelectedAccount(account3.addr)

      if (controller.latest[account3.addr].gasTank?.isLoading) return

      PINNED_TOKENS.filter((token) => token.onGasTank && token.networkId === 'ethereum').forEach(
        (pinnedToken) => {
          const token = controller.latest[account3.addr].gasTank?.result?.tokens.find(
            (t) => t.address === pinnedToken.address
          )

          expect(token).toBeTruthy()
        }
      )
    })
    test('Pinned gas tank tokens are not set in an account with tokens', async () => {
<<<<<<< HEAD
      const storage = produceMemoryStore()

=======
>>>>>>> b83761b3
      const { controller } = prepareTest()

      await controller.updateSelectedAccount(account.addr)

      controller.latest[account.addr].ethereum?.result?.tokens.forEach((token) => {
        expect(token.amount > 0)
      })
      controller.latest[account.addr].gasTank?.result?.tokens.forEach((token) => {
        expect(token.amount > 0)
      })
    })
  })

  describe('Hints', () => {
    test('Zero balance token is fetched after being learned', async () => {
      const BANANA_TOKEN_ADDR = '0x94e496474F1725f1c1824cB5BDb92d7691A4F03a'
      const { controller } = prepareTest()

      await controller.learnTokens([BANANA_TOKEN_ADDR], 'ethereum')

      await controller.updateSelectedAccount(account.addr, undefined, undefined, {
        forceUpdate: true
      })

      const token = controller.latest[account.addr].ethereum?.result?.tokens.find(
        (tk) => tk.address === BANANA_TOKEN_ADDR
      )

      expect(token).toBeTruthy()
    })
    test("Learned token timestamp isn't updated if the token is found by the external hints api", async () => {
      const { storage, controller } = prepareTest()

      await controller.updateSelectedAccount(account.addr)

      const firstTokenOnEth = controller.latest[account.addr].ethereum?.result?.tokens.find(
        (token) =>
          token.amount > 0n &&
          token.address !== ZeroAddress &&
          !token.flags.onGasTank &&
          !token.flags.rewardsType
      )

      // Learn a token discovered by velcro
      await controller.learnTokens([firstTokenOnEth!.address], 'ethereum')

      await controller.updateSelectedAccount(account.addr, undefined, undefined, {
        forceUpdate: true
      })

      const previousHintsStorage = await storage.get('previousHints', {})
      const firstTokenOnEthInLearned =
        previousHintsStorage.learnedTokens.ethereum[firstTokenOnEth!.address]

      // Expect the timestamp to be null
      expect(firstTokenOnEthInLearned).toBeNull()
    })
  })

  test('Native tokens are fetched for all networks', async () => {
<<<<<<< HEAD
    const storage = produceMemoryStore()

    const { controller } = prepareTest()

    await controller.updateSelectedAccount([account], account.addr)
=======
    const { controller } = prepareTest()

    await controller.updateSelectedAccount(account.addr)
>>>>>>> b83761b3

    networks.forEach((network) => {
      const nativeToken = controller.latest[account.addr][network.id]?.result?.tokens.find(
        (token) => token.address === ZeroAddress
      )

      expect(nativeToken).toBeTruthy()
    })
  })

  test('Check Token Validity - erc20, erc1155', async () => {
    const { controller } = prepareTest()
    const token = {
      address: '0x95aD61b0a150d79219dCF64E1E6Cc01f0B64C4cE',
      networkId: 'ethereum'
    }
    const tokenERC1155 = {
      address: '0xEBba467eCB6b21239178033189CeAE27CA12EaDf',
      networkId: 'arbitrum'
    }
<<<<<<< HEAD
    const { controller } = prepareTest()
=======
>>>>>>> b83761b3

    await controller.updateTokenValidationByStandard(token, account.addr)
    await controller.updateTokenValidationByStandard(tokenERC1155, account.addr)

    controller.onUpdate(() => {
      const tokenIsValid =
        controller.validTokens.erc20[`${token.address}-${token.networkId}`] === true
      const tokenIsNotValid =
        controller.validTokens.erc20[`${tokenERC1155.address}-${tokenERC1155.networkId}`] === false
      expect(tokenIsNotValid).toBeFalsy()
      expect(tokenIsValid).toBeTruthy()
    })
  })

  test('Update Token Preferences', async () => {
    const { controller } = prepareTest()

    const tokenInPreferences = {
      address: '0x95aD61b0a150d79219dCF64E1E6Cc01f0B64C4cE',
      networkId: 'ethereum',
      standard: 'ERC20',
      name: 'SHIB',
      symbol: 'SHIB',
      decimals: 18
    }

<<<<<<< HEAD
    const { controller } = prepareTest()

=======
>>>>>>> b83761b3
    await controller.updateTokenPreferences([tokenInPreferences])

    controller.onUpdate(() => {
      const tokenIsSet = controller.tokenPreferences.find(
        (token) => token.address === tokenInPreferences.address && token.networkId === 'ethereum'
      )

      expect(tokenIsSet).toEqual(tokenInPreferences)
    })
  })

  test('Update Token Preferences - hide a token and portfolio returns isHidden flag', async () => {
    const { controller } = prepareTest()

    const tokenInPreferences = {
      address: '0x95aD61b0a150d79219dCF64E1E6Cc01f0B64C4cE',
      networkId: 'ethereum',
      standard: 'ERC20',
      name: 'SHIB',
      symbol: 'SHIB',
      decimals: 18,
      isHidden: true
    }

<<<<<<< HEAD
    const { controller } = prepareTest()

=======
>>>>>>> b83761b3
    await controller.updateTokenPreferences([tokenInPreferences])

    await controller.updateSelectedAccount(account.addr)

    controller.onUpdate(() => {
      networks.forEach((network) => {
        const hiddenToken = controller.latest[account.addr][network.id]?.result?.tokens.find(
          (token) =>
            token.address === tokenInPreferences.address &&
            token.networkId === tokenInPreferences.networkId &&
            token.isHidden
        )
        expect(hiddenToken).toBeTruthy()
      })
    })
  })
})<|MERGE_RESOLUTION|>--- conflicted
+++ resolved
@@ -106,14 +106,6 @@
   )
   providersCtrl = new ProvidersController(networksCtrl)
   providersCtrl.providers = providers
-<<<<<<< HEAD
-  const controller = new PortfolioController(
-    storage,
-    providersCtrl,
-    networksCtrl,
-    relayerUrl,
-    velcroUrl
-=======
   const accountsCtrl = new AccountsController(storage, providersCtrl, networksCtrl, () => {})
   const controller = new PortfolioController(
     storage,
@@ -121,8 +113,8 @@
     providersCtrl,
     networksCtrl,
     accountsCtrl,
-    relayerUrl
->>>>>>> b83761b3
+    relayerUrl,
+    velcroUrl
   )
 
   return { storage, controller }
@@ -158,29 +150,8 @@
   }
 
   test('Previous tokens are persisted in the storage', async () => {
-<<<<<<< HEAD
-    const account2 = {
-      addr: '0x77777777789A8BBEE6C64381e5E89E501fb0e4c8',
-      associatedKeys: [],
-      initialPrivileges: [],
-      creation: {
-        factoryAddr: '0xBf07a0Df119Ca234634588fbDb5625594E2a5BCA',
-        bytecode:
-          '0x7f00000000000000000000000000000000000000000000000000000000000000017f02c94ba85f2ea274a3869293a0a9bf447d073c83c617963b0be7c862ec2ee44e553d602d80604d3d3981f3363d3d373d3d3d363d732a2b85eb1054d6f0c6c2e37da05ed3e5fea684ef5af43d82803e903d91602b57fd5bf3',
-        salt: '0x2ee01d932ede47b0b2fb1b6af48868de9f86bfc9a5be2f0b42c0111cf261d04c'
-      },
-      preferences: {
-        label: DEFAULT_ACCOUNT_LABEL,
-        pfp: '0x77777777789A8BBEE6C64381e5E89E501fb0e4c8'
-      }
-    }
-
-    const { controller, storage } = prepareTest()
-    await controller.updateSelectedAccount([account2], account2.addr)
-=======
     const { controller, storage } = prepareTest()
     await controller.updateSelectedAccount(account2.addr)
->>>>>>> b83761b3
     const storagePreviousHints = await storage.get('previousHints', {})
     const ethereumHints = storagePreviousHints.fromExternalAPI[`ethereum:${account2.addr}`]
     const polygonHints = storagePreviousHints.fromExternalAPI[`polygon:${account2.addr}`]
@@ -195,11 +166,7 @@
   })
 
   test('Account updates (by account and network, updateSelectedAccount()) are queued and executed sequentially to avoid race conditions', async () => {
-<<<<<<< HEAD
-    const { controller, storage } = prepareTest()
-=======
     const { controller } = prepareTest()
->>>>>>> b83761b3
     const ethereum = networks.find((network) => network.id === 'ethereum')
 
     // Here's how we test if account updates are queued correctly.
@@ -313,13 +280,7 @@
     // @TODO redo this test
     test('Latest tokens are fetched only once in a short period of time (controller.minUpdateInterval)', async () => {
       const done = jest.fn(() => null)
-<<<<<<< HEAD
-
-      const { controller } = prepareTest()
-
-=======
-      const { controller } = prepareTest()
->>>>>>> b83761b3
+      const { controller } = prepareTest()
       let pendingState1: any
       controller.onUpdate(() => {
         if (!pendingState1?.isReady) {
@@ -374,13 +335,7 @@
       const { controller } = prepareTest()
       const accountOp = await getAccountOp()
 
-<<<<<<< HEAD
-      const { controller } = prepareTest()
-
-      await controller.updateSelectedAccount([account], account.addr, undefined, accountOp)
-=======
       await controller.updateSelectedAccount(account.addr, undefined, accountOp)
->>>>>>> b83761b3
 
       controller.onUpdate(() => {
         const pendingState =
@@ -432,11 +387,6 @@
       const { controller } = prepareTest()
       const accountOp = await getAccountOp()
 
-<<<<<<< HEAD
-      const { controller } = prepareTest()
-
-=======
->>>>>>> b83761b3
       let pendingState1: any
       let pendingState2: any
       controller.onUpdate(() => {
@@ -463,13 +413,7 @@
       const { controller } = prepareTest()
       const accountOp = await getAccountOp()
 
-<<<<<<< HEAD
-      const { controller } = prepareTest()
-
-      await controller.updateSelectedAccount([account], account.addr, undefined, accountOp)
-=======
       await controller.updateSelectedAccount(account.addr, undefined, accountOp)
->>>>>>> b83761b3
       const pendingState1 =
         controller.pending['0xB674F3fd5F43464dB0448a57529eAF37F04cceA5'].ethereum!
 
@@ -488,13 +432,7 @@
       const { controller } = prepareTest()
       const accountOp = await getAccountOp()
 
-<<<<<<< HEAD
-      const { controller } = prepareTest()
-
-      await controller.updateSelectedAccount([account], account.addr, undefined, accountOp)
-=======
       await controller.updateSelectedAccount(account.addr, undefined, accountOp)
->>>>>>> b83761b3
       const pendingState1 =
         controller.pending['0xB674F3fd5F43464dB0448a57529eAF37F04cceA5'].ethereum!
 
@@ -514,19 +452,6 @@
 
   describe('Pinned tokens', () => {
     test('Pinned tokens are set in an account with no tokens', async () => {
-<<<<<<< HEAD
-      const emptyAccount: Account = {
-        addr: EMPTY_ACCOUNT_ADDR,
-        initialPrivileges: [],
-        associatedKeys: [],
-        creation: null,
-        preferences: {
-          label: DEFAULT_ACCOUNT_LABEL,
-          pfp: EMPTY_ACCOUNT_ADDR
-        }
-      } as Account
-=======
->>>>>>> b83761b3
       const { controller } = prepareTest()
 
       await controller.updateSelectedAccount(
@@ -547,31 +472,6 @@
       })
     })
     test('Pinned gas tank tokens are set in a smart account with no tokens', async () => {
-<<<<<<< HEAD
-      const storage = produceMemoryStore()
-
-      const emptyAccount: Account = {
-        addr: '0x018D034c782db8462d864996dE3c297bcf66f86A',
-        initialPrivileges: [
-          [
-            '0xdD6487aa74f0158733e8a36E466A98f4aEE9c179',
-            '0x0000000000000000000000000000000000000000000000000000000000000002'
-          ]
-        ],
-        associatedKeys: ['0xdD6487aa74f0158733e8a36E466A98f4aEE9c179'],
-        creation: {
-          factoryAddr: '0xa8202f888b9b2dfa5ceb2204865018133f6f179a',
-          bytecode:
-            '0x7f00000000000000000000000000000000000000000000000000000000000000027f9405c22160986551985df269a2a18b4e60aa0a1347bd75cbcea777ea18692b1c553d602d80604d3d3981f3363d3d373d3d3d363d730e370942ebe4d026d05d2cf477ff386338fc415a5af43d82803e903d91602b57fd5bf3',
-          salt: '0x0000000000000000000000000000000000000000000000000000000000000000'
-        },
-        preferences: {
-          label: DEFAULT_ACCOUNT_LABEL,
-          pfp: '0x018D034c782db8462d864996dE3c297bcf66f86A'
-        }
-      }
-=======
->>>>>>> b83761b3
       const { controller } = prepareTest()
 
       await controller.updateSelectedAccount(account3.addr)
@@ -589,11 +489,6 @@
       )
     })
     test('Pinned gas tank tokens are not set in an account with tokens', async () => {
-<<<<<<< HEAD
-      const storage = produceMemoryStore()
-
-=======
->>>>>>> b83761b3
       const { controller } = prepareTest()
 
       await controller.updateSelectedAccount(account.addr)
@@ -654,17 +549,9 @@
   })
 
   test('Native tokens are fetched for all networks', async () => {
-<<<<<<< HEAD
-    const storage = produceMemoryStore()
-
     const { controller } = prepareTest()
 
-    await controller.updateSelectedAccount([account], account.addr)
-=======
-    const { controller } = prepareTest()
-
     await controller.updateSelectedAccount(account.addr)
->>>>>>> b83761b3
 
     networks.forEach((network) => {
       const nativeToken = controller.latest[account.addr][network.id]?.result?.tokens.find(
@@ -685,10 +572,6 @@
       address: '0xEBba467eCB6b21239178033189CeAE27CA12EaDf',
       networkId: 'arbitrum'
     }
-<<<<<<< HEAD
-    const { controller } = prepareTest()
-=======
->>>>>>> b83761b3
 
     await controller.updateTokenValidationByStandard(token, account.addr)
     await controller.updateTokenValidationByStandard(tokenERC1155, account.addr)
@@ -715,11 +598,6 @@
       decimals: 18
     }
 
-<<<<<<< HEAD
-    const { controller } = prepareTest()
-
-=======
->>>>>>> b83761b3
     await controller.updateTokenPreferences([tokenInPreferences])
 
     controller.onUpdate(() => {
@@ -744,11 +622,6 @@
       isHidden: true
     }
 
-<<<<<<< HEAD
-    const { controller } = prepareTest()
-
-=======
->>>>>>> b83761b3
     await controller.updateTokenPreferences([tokenInPreferences])
 
     await controller.updateSelectedAccount(account.addr)
