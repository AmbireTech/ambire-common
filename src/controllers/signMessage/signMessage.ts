--- conflicted
+++ resolved
@@ -1,6 +1,7 @@
 import { hexlify, isHexString, toUtf8Bytes } from 'ethers'
 
 import EmittableError from '../../classes/EmittableError'
+import { Account } from '../../interfaces/account'
 import { Fetch } from '../../interfaces/fetch'
 import { ExternalSignerControllers, Key } from '../../interfaces/keystore'
 import { Network } from '../../interfaces/network'
@@ -272,9 +273,14 @@
     }
   }
 
-<<<<<<< HEAD
   async sign() {
     await this.withStatus('sign', async () => this.#sign())
+  }
+
+  removeAccountData(address: Account['addr']) {
+    if (this.messageToSign?.accountAddr.toLowerCase() === address.toLowerCase()) {
+      this.reset()
+    }
   }
 
   static #throwNotInitialized() {
@@ -298,20 +304,5 @@
     const error = new Error('signMessage: missing selected signing key')
 
     return Promise.reject(new EmittableError({ level: 'major', message, error }))
-=======
-  removeAccountData(address: Account['addr']) {
-    if (this.messageToSign?.accountAddr.toLowerCase() === address.toLowerCase()) {
-      this.reset()
-    }
-  }
-
-  #throwNotInitialized() {
-    this.emitError({
-      level: 'major',
-      message:
-        'Looks like there is an error while processing your sign message. Please retry, or contact support if issue persists.',
-      error: new Error('signMessage: controller not initialized')
-    })
->>>>>>> cb6042ad
   }
 }