<<<<<<< HEAD
import { JsonRpcProvider } from 'ethers'

import { TypedDataDomain } from '@ethersproject/abstract-signer'

import { networks } from '../../consts/networks'
import { Account, AccountStates } from '../../interfaces/account'
import { NetworkDescriptor } from '../../interfaces/networkDescriptor'
=======
>>>>>>> 49ef65b4
import { Message } from '../../interfaces/userRequest'
import { Keystore } from '../../libs/keystore/keystore'
import { verifyMessage } from '../../libs/signMessage/signMessage'
import hexStringToUint8Array from '../../utils/hexStringToUint8Array'
import EventEmitter from '../eventEmitter'

export class SignMessageController extends EventEmitter {
  #keystore: Keystore

  #providers: { [key: string]: JsonRpcProvider }

  #accounts: Account[] | null = null

  // TODO: use it to determine whether the account is deployed and if not
  // apply EIP6492 but first the msg to sign should include the address of the account
  #accountStates: AccountStates | null = null

  isInitialized: boolean = false

  status: 'INITIAL' | 'LOADING' | 'DONE' = 'INITIAL'

  messageToSign: Message | null = null

  signingKeyAddr: string | null = null

  // A hex-encoded 129-byte array starting with 0x.
  signature: string | null = null

  signedMessage: Message | null = null

  constructor(keystore: Keystore, providers: { [key: string]: JsonRpcProvider }) {
    super()

    this.#keystore = keystore
    this.#providers = providers
  }

  init({
    messageToSign,
    accounts,
    accountStates
  }: {
    messageToSign: Message
    accounts: Account[]
    accountStates: AccountStates
  }) {
    if (['message', 'typedMessage'].includes(messageToSign.content.kind)) {
      this.messageToSign = messageToSign
      this.#accounts = accounts
      this.#accountStates = accountStates

      this.isInitialized = true
      this.emitUpdate()
    } else {
      this.emitError({
        level: 'major',
        message:
          'Ambire does not support this request format for signing messages. Please contact support if you believe could be a glitch.',
        error: new Error(
          `The ${messageToSign.content.kind} signing method is not supported by signMessageController.`
        )
      })
    }
  }

  reset() {
    this.isInitialized = false
    this.messageToSign = null
    this.#accountStates = null
    this.#accounts = null
    this.signature = null
    this.signedMessage = null
    this.signingKeyAddr = null
    this.status = 'INITIAL'
    this.emitUpdate()
  }

  setSigningKeyAddr(signingKeyAddr: string) {
    if (!this.isInitialized) {
      this.#throwNotInitialized()
      return
    }

    this.signingKeyAddr = signingKeyAddr
    this.emitUpdate()
  }

  async sign() {
    if (!this.isInitialized || !this.messageToSign) {
      this.#throwNotInitialized()
      return
    }

    if (!this.signingKeyAddr) {
      return this.emitError({
        level: 'major',
        message: 'Please select a signing key and try again.',
        error: new Error('No request to sign.')
      })
    }

    this.status = 'LOADING'
    this.emitUpdate()

    try {
      const signer = await this.#keystore.getSigner(this.signingKeyAddr)
      let sig

      const account = this.#accounts!.find((acc) => acc.addr === this.messageToSign?.accountAddr)
      let network = networks.find((n: NetworkDescriptor) => n.id === 'ethereum')

      if (this.messageToSign.content.kind === 'message') {
        sig = await signer.signMessage(this.messageToSign!.content.message)
      }

      if (this.messageToSign.content.kind === 'typedMessage') {
<<<<<<< HEAD
        const { domain, types, message } = this.messageToSign!.content
        // TODO: Figure out if the mismatch between the `TypedDataDomain` from
        // '@ethersproject/abstract-signer' and `TypedDataDomain` from 'ethers' is a problem
        sig = await signer.signTypedData(domain as TypedDataDomain, types, message)
        const requestedNetwork = networks.find((n) => Number(n.chainId) === Number(domain?.chainId))
        if (requestedNetwork) {
          network = requestedNetwork
        }
      }

      if (!sig || !account) {
        throw !account ? new Error('account is undefined') : new Error('signature is undefined')
      }

      const personalMsgToValidate =
        typeof this.messageToSign.content.message === 'string'
          ? hexStringToUint8Array(this.messageToSign.content.message)
          : this.messageToSign.content.message

      const isValidSig = await verifyMessage({
        provider: this.#providers[network?.id || 'ethereum'],
        signer: this.signingKeyAddr,
        signature: sig,
        message: (this.messageToSign.content.kind === 'typedMessage'
          ? null
          : personalMsgToValidate) as any,
        typedData: (this.messageToSign.content.kind === 'typedMessage'
          ? {
              domain: this.messageToSign.content.domain,
              types: this.messageToSign.content.types as any,
              message: this.messageToSign.content.message
            }
          : null) as any
      })
      if (!isValidSig) {
        throw new Error('Invalid signature')
=======
        const { domain, types, message } = this.messageToSign.content
        this.signature = await signer.signTypedData({
          kind: 'typedMessage',
          domain,
          types,
          message
        })
>>>>>>> 49ef65b4
      }

      this.signedMessage = {
        id: this.messageToSign!.id,
        accountAddr: this.messageToSign!.accountAddr,
        signature: sig,
        content: this.messageToSign!.content
      }
    } catch (e) {
      const error = e instanceof Error ? e : new Error(`Signing failed. Error details: ${e}`)

      this.emitError({
        level: 'major',
        message: 'Something went wrong while signing the message. Please try again.',
        error
      })
    }
    this.status = 'DONE'
    this.emitUpdate()
  }

  #throwNotInitialized() {
    this.emitError({
      level: 'major',
      message:
        'Looks like there is an error while processing your sign message. Please retry, or contact support if issue persists.',
      error: new Error('signMessage: controller not initialized')
    })
  }
}<|MERGE_RESOLUTION|>--- conflicted
+++ resolved
@@ -1,13 +1,8 @@
-<<<<<<< HEAD
 import { JsonRpcProvider } from 'ethers'
-
-import { TypedDataDomain } from '@ethersproject/abstract-signer'
 
 import { networks } from '../../consts/networks'
 import { Account, AccountStates } from '../../interfaces/account'
 import { NetworkDescriptor } from '../../interfaces/networkDescriptor'
-=======
->>>>>>> 49ef65b4
 import { Message } from '../../interfaces/userRequest'
 import { Keystore } from '../../libs/keystore/keystore'
 import { verifyMessage } from '../../libs/signMessage/signMessage'
@@ -124,11 +119,8 @@
       }
 
       if (this.messageToSign.content.kind === 'typedMessage') {
-<<<<<<< HEAD
-        const { domain, types, message } = this.messageToSign!.content
-        // TODO: Figure out if the mismatch between the `TypedDataDomain` from
-        // '@ethersproject/abstract-signer' and `TypedDataDomain` from 'ethers' is a problem
-        sig = await signer.signTypedData(domain as TypedDataDomain, types, message)
+        const { domain } = this.messageToSign!.content
+        sig = await signer.signTypedData(this.messageToSign!.content)
         const requestedNetwork = networks.find((n) => Number(n.chainId) === Number(domain?.chainId))
         if (requestedNetwork) {
           network = requestedNetwork
@@ -161,15 +153,6 @@
       })
       if (!isValidSig) {
         throw new Error('Invalid signature')
-=======
-        const { domain, types, message } = this.messageToSign.content
-        this.signature = await signer.signTypedData({
-          kind: 'typedMessage',
-          domain,
-          types,
-          message
-        })
->>>>>>> 49ef65b4
       }
 
       this.signedMessage = {
