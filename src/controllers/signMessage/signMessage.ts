--- conflicted
+++ resolved
@@ -102,13 +102,9 @@
     await this.#accounts.initialLoadPromise
 
     if (
-<<<<<<< HEAD
-      ['message', 'typedMessage', 'authorization-7702', 'signUserOperations'].includes(
+      ['message', 'typedMessage', 'authorization-7702', 'siwe', 'signUserOperations'].includes(
         messageToSign.content.kind
       )
-=======
-      ['message', 'typedMessage', 'authorization-7702', 'siwe'].includes(messageToSign.content.kind)
->>>>>>> 5cab241d
     ) {
       if (dapp) this.dapp = dapp
       this.messageToSign = messageToSign
