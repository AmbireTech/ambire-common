--- conflicted
+++ resolved
@@ -1,9 +1,6 @@
 import { ethers, JsonRpcProvider } from 'ethers'
 
-<<<<<<< HEAD
 import { schemas } from '../../libs/schemaValidation/validateScehmas'
-=======
->>>>>>> 3f9acef6
 import { PROXY_AMBIRE_ACCOUNT } from '../../consts/deploy'
 import {
   HD_PATH_TEMPLATE_TYPE,
