/* eslint-disable @typescript-eslint/no-floating-promises */

import { Account } from '../../interfaces/account'
import {
  AccountOpAction,
  Action,
  BenzinAction,
  DappRequestAction,
  SignMessageAction
} from '../../interfaces/actions'
import { NotificationManager } from '../../interfaces/notification'
import { WindowManager } from '../../interfaces/window'
// eslint-disable-next-line import/no-cycle
import { messageOnNewAction } from '../../libs/actions/actions'
import { getDappActionRequestsBanners } from '../../libs/banners/banners'
import { ENTRY_POINT_AUTHORIZATION_REQUEST_ID } from '../../libs/userOperation/userOperation'
import EventEmitter from '../eventEmitter/eventEmitter'
// Kind of inevitable, the AccountsController has SelectedAccountController, which has ActionsController
// eslint-disable-next-line import/no-cycle
import { SelectedAccountController } from '../selectedAccount/selectedAccount'

<<<<<<< HEAD
export type SwitchAccountAction = {
  id: UserRequest['id']
  type: 'switchAccount'
  userRequest: {
    meta: {
      accountAddr: Account['addr']
      switchToAccountAddr: Account['addr']
    }
  }
}

export type AccountOpAction = {
  id: SignUserRequest['id']
  type: 'accountOp'
  accountOp: AccountOp
}

export type SignMessageAction = {
  id: SignUserRequest['id']
  type: 'signMessage'
  userRequest: SignUserRequest
}

export type BenzinAction = {
  id: UserRequest['id']
  type: 'benzin'
  userRequest: SignUserRequest
}

export type DappRequestAction = {
  id: UserRequest['id']
  type: 'dappRequest'
  userRequest: DappUserRequest
}

export type Action =
  | AccountOpAction
  | SignMessageAction
  | BenzinAction
  | DappRequestAction
  | SwitchAccountAction
=======
// TODO: Temporarily. Refactor imports across the codebase to ref /interfaces/actions instead.
export type { Action, AccountOpAction, SignMessageAction, BenzinAction, DappRequestAction }
>>>>>>> 75b5a499

/**
 * The ActionsController is responsible for storing the converted userRequests
 * from the MainController into actions. After adding an action an action-window will be opened with the first action form actionsQueue
 * For most userRequests, there is a corresponding action in the actionsQueue
 * containing the details of the userRequest needed for displaying it to the user.
 * However, some userRequests can be batched together, resulting in a single action created for multiple requests.
 *
 * After being opened, the action-window will remain visible to the user until all actions are resolved or rejected,
 * or until the user forcefully closes the window using the system close icon (X).
 * All pending/unresolved actions can be accessed later from the banners on the Dashboard screen.
 */
export class ActionsController extends EventEmitter {
  #selectedAccount: SelectedAccountController

  #windowManager: WindowManager

  #notificationManager: NotificationManager

  actionWindow: {
    id: number | null
    loaded: boolean
    pendingMessage: {
      message: string
      options?: {
        timeout?: number
        type?: 'error' | 'success' | 'info' | 'warning'
        sticky?: boolean
      }
    } | null
  } = {
    id: null,
    loaded: false,
    pendingMessage: null
  }

  actionsQueue: Action[] = []

  currentAction: Action | null = null

  #onActionWindowClose: () => void

  get visibleActionsQueue(): Action[] {
    return this.actionsQueue.filter((a) => {
      if (a.type === 'accountOp') {
        return a.accountOp.accountAddr === this.#selectedAccount.account?.addr
      }
      if (a.type === 'signMessage') {
        return a.userRequest.meta.accountAddr === this.#selectedAccount.account?.addr
      }
      if (a.type === 'benzin') {
        return a.userRequest.meta.accountAddr === this.#selectedAccount.account?.addr
      }
      if (a.type === 'switchAccount') {
        return a.userRequest.meta.switchToAccountAddr !== this.#accounts.selectedAccount
      }

      return true
    })
  }

  constructor({
    selectedAccount,
    windowManager,
    notificationManager,
    onActionWindowClose
  }: {
    selectedAccount: SelectedAccountController
    windowManager: WindowManager
    notificationManager: NotificationManager
    onActionWindowClose: () => void
  }) {
    super()

    this.#selectedAccount = selectedAccount
    this.#windowManager = windowManager
    this.#notificationManager = notificationManager
    this.#onActionWindowClose = onActionWindowClose

    this.#windowManager.event.on('windowRemoved', async (winId: number) => {
      if (winId === this.actionWindow.id) {
        this.actionWindow.id = null
        this.actionWindow.loaded = false
        this.actionWindow.pendingMessage = null
        this.currentAction = null

        this.actionsQueue = this.actionsQueue.filter((a) => a.type === 'accountOp')
        if (this.actionsQueue.length) {
          await this.#notificationManager.create({
            title:
              this.actionsQueue.length > 1
                ? `${this.actionsQueue.length} transactions queued`
                : 'Transaction queued',
            message: 'Queued pending transactions are available on your Dashboard.'
          })
        }
        this.#onActionWindowClose()
        this.emitUpdate()
      }
    })
  }

  addOrUpdateAction(
    newAction: Action,
    withPriority?: boolean,
    executionType: 'queue' | 'open' = 'open'
  ) {
    // remove the benzin action if a new actions is added
    this.actionsQueue = this.actionsQueue.filter((a) => a.type !== 'benzin')

    const actionIndex = this.actionsQueue.findIndex((a) => a.id === newAction.id)
    if (actionIndex !== -1) {
      this.actionsQueue[actionIndex] = newAction
      if (executionType === 'open') {
        this.sendNewActionMessage(newAction, 'update')
        const currentAction = withPriority
          ? this.visibleActionsQueue[0] || null
          : this.currentAction || this.visibleActionsQueue[0] || null
        this.#setCurrentAction(currentAction)
      } else {
        this.emitUpdate()
      }
      return
    }

    if (withPriority) {
      this.actionsQueue.unshift(newAction)
    } else {
      this.actionsQueue.push(newAction)
    }

    if (executionType === 'open') {
      this.sendNewActionMessage(newAction, withPriority ? 'unshift' : 'push')
      const currentAction = withPriority
        ? this.visibleActionsQueue[0] || null
        : this.currentAction || this.visibleActionsQueue[0] || null
      this.#setCurrentAction(currentAction)
    } else {
      this.emitUpdate()
    }
  }

  removeAction(actionId: Action['id'], shouldOpenNextAction: boolean = true) {
    this.actionsQueue = this.actionsQueue.filter((a) => a.id !== actionId)
    console.log('New actionsQueue:', this.actionsQueue)
    if (shouldOpenNextAction) {
      this.#setCurrentAction(this.visibleActionsQueue[0] || null)
    }
  }

  #setCurrentAction(nextAction: Action | null) {
    if (nextAction && nextAction.id === this.currentAction?.id) {
      this.openActionWindow()
      this.emitUpdate()
      return
    }

    this.currentAction = nextAction

    if (!this.currentAction) {
      !!this.actionWindow.id && this.#windowManager.remove(this.actionWindow.id)
    } else {
      this.openActionWindow()
    }

    this.emitUpdate()
  }

  setCurrentActionById(actionId: Action['id']) {
    const action = this.visibleActionsQueue.find((a) => a.id.toString() === actionId.toString())
    if (!action) {
      const entryPointAction = this.visibleActionsQueue.find(
        (a) => a.id.toString() === ENTRY_POINT_AUTHORIZATION_REQUEST_ID
      )

      if (entryPointAction) this.#setCurrentAction(entryPointAction)

      return
    }

    this.#setCurrentAction(action)
  }

  setCurrentActionByIndex(actionIndex: number) {
    const action = this.visibleActionsQueue[actionIndex]

    if (!action) {
      const entryPointAction = this.visibleActionsQueue.find(
        (a) => a.id.toString() === ENTRY_POINT_AUTHORIZATION_REQUEST_ID
      )
      if (entryPointAction) this.#setCurrentAction(entryPointAction)

      return
    }

    this.#setCurrentAction(action)
  }

  sendNewActionMessage(newAction: Action, type: 'push' | 'unshift' | 'update') {
    if (this.visibleActionsQueue.length > 1 && newAction.type !== 'benzin') {
      if (this.actionWindow.loaded) {
        this.#windowManager.sendWindowToastMessage(messageOnNewAction(newAction, type), {
          type: 'success'
        })
      } else {
        this.actionWindow.pendingMessage = {
          message: messageOnNewAction(newAction, type),
          options: { type: 'success' }
        }
      }
    }
  }

  openActionWindow() {
    if (this.actionWindow.id !== null) {
      this.focusActionWindow()
    } else {
      this.#windowManager.open().then((winId) => {
        this.actionWindow.id = winId!
        this.emitUpdate()
      })
    }
  }

  focusActionWindow = () => {
    if (!this.visibleActionsQueue.length || !this.currentAction || !this.actionWindow.id) return
    this.#windowManager.focus(this.actionWindow.id)
  }

  setWindowLoaded() {
    if (!this.actionWindow.id) return
    this.actionWindow.loaded = true

    if (this.actionWindow.pendingMessage) {
      this.#windowManager.sendWindowToastMessage(
        this.actionWindow.pendingMessage.message,
        this.actionWindow.pendingMessage.options
      )
      this.actionWindow.pendingMessage = null
    }
    this.emitUpdate()
  }

  removeAccountData(address: Account['addr']) {
    this.actionsQueue = this.actionsQueue.filter((a) => {
      if (a.type === 'accountOp') {
        return a.accountOp.accountAddr !== address
      }
      if (a.type === 'signMessage') {
        return a.userRequest.meta.accountAddr !== address
      }
      if (a.type === 'benzin') {
        return a.userRequest.meta.accountAddr !== address
      }

      return true
    })

    this.emitUpdate()
  }

  get banners() {
    return getDappActionRequestsBanners(this.visibleActionsQueue)
  }

  toJSON() {
    return {
      ...this,
      ...super.toJSON(),
      visibleActionsQueue: this.visibleActionsQueue,
      banners: this.banners
    }
  }
}<|MERGE_RESOLUTION|>--- conflicted
+++ resolved
@@ -6,7 +6,8 @@
   Action,
   BenzinAction,
   DappRequestAction,
-  SignMessageAction
+  SignMessageAction,
+  SwitchAccountAction
 } from '../../interfaces/actions'
 import { NotificationManager } from '../../interfaces/notification'
 import { WindowManager } from '../../interfaces/window'
@@ -19,52 +20,15 @@
 // eslint-disable-next-line import/no-cycle
 import { SelectedAccountController } from '../selectedAccount/selectedAccount'
 
-<<<<<<< HEAD
-export type SwitchAccountAction = {
-  id: UserRequest['id']
-  type: 'switchAccount'
-  userRequest: {
-    meta: {
-      accountAddr: Account['addr']
-      switchToAccountAddr: Account['addr']
-    }
-  }
+// TODO: Temporarily. Refactor imports across the codebase to ref /interfaces/actions instead.
+export type {
+  SwitchAccountAction,
+  Action,
+  AccountOpAction,
+  SignMessageAction,
+  BenzinAction,
+  DappRequestAction
 }
-
-export type AccountOpAction = {
-  id: SignUserRequest['id']
-  type: 'accountOp'
-  accountOp: AccountOp
-}
-
-export type SignMessageAction = {
-  id: SignUserRequest['id']
-  type: 'signMessage'
-  userRequest: SignUserRequest
-}
-
-export type BenzinAction = {
-  id: UserRequest['id']
-  type: 'benzin'
-  userRequest: SignUserRequest
-}
-
-export type DappRequestAction = {
-  id: UserRequest['id']
-  type: 'dappRequest'
-  userRequest: DappUserRequest
-}
-
-export type Action =
-  | AccountOpAction
-  | SignMessageAction
-  | BenzinAction
-  | DappRequestAction
-  | SwitchAccountAction
-=======
-// TODO: Temporarily. Refactor imports across the codebase to ref /interfaces/actions instead.
-export type { Action, AccountOpAction, SignMessageAction, BenzinAction, DappRequestAction }
->>>>>>> 75b5a499
 
 /**
  * The ActionsController is responsible for storing the converted userRequests
@@ -119,7 +83,7 @@
         return a.userRequest.meta.accountAddr === this.#selectedAccount.account?.addr
       }
       if (a.type === 'switchAccount') {
-        return a.userRequest.meta.switchToAccountAddr !== this.#accounts.selectedAccount
+        return a.userRequest.meta.switchToAccountAddr !== this.#selectedAccount.account?.addr
       }
 
       return true
