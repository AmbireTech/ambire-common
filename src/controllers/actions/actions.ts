/* eslint-disable @typescript-eslint/no-floating-promises */

import { Account } from '../../interfaces/account'
import { DappUserRequest, SignUserRequest, UserRequest } from '../../interfaces/userRequest'
import { WindowManager } from '../../interfaces/window'
import { AccountOp } from '../../libs/accountOp/accountOp'
// eslint-disable-next-line import/no-cycle
import { messageOnNewAction } from '../../libs/actions/actions'
import { getDappActionRequestsBanners } from '../../libs/banners/banners'
import { AccountsController } from '../accounts/accounts'
import EventEmitter from '../eventEmitter/eventEmitter'

export type AccountOpAction = {
  id: SignUserRequest['id']
  type: 'accountOp'
  accountOp: AccountOp
}

export type SignMessageAction = {
  id: SignUserRequest['id']
  type: 'signMessage'
  userRequest: SignUserRequest
}

export type BenzinAction = {
  id: UserRequest['id']
  type: 'benzin'
  userRequest: SignUserRequest
}

export type DappRequestAction = {
  id: UserRequest['id']
  type: 'dappRequest'
  userRequest: DappUserRequest
}

export type Action = AccountOpAction | SignMessageAction | BenzinAction | DappRequestAction

/**
 * The ActionsController is responsible for storing the converted userRequests
 * from the MainController into actions. After adding an action an action-window will be opened with the first action form actionsQueue
 * For most userRequests, there is a corresponding action in the actionsQueue
 * containing the details of the userRequest needed for displaying it to the user.
 * However, some userRequests can be batched together, resulting in a single action created for multiple requests.
 *
 * After being opened, the action-window will remain visible to the user until all actions are resolved or rejected,
 * or until the user forcefully closes the window using the system close icon (X).
 * All pending/unresolved actions can be accessed later from the banners on the Dashboard screen.
 */
export class ActionsController extends EventEmitter {
  #accounts: AccountsController

  #windowManager: WindowManager

  actionWindow: {
    id: number | null
    loaded: boolean
    pendingMessage: {
      message: string
      options?: {
        timeout?: number
        type?: 'error' | 'success' | 'info' | 'warning'
        sticky?: boolean
      }
    } | null
  } = {
    id: null,
    loaded: false,
    pendingMessage: null
  }

  actionsQueue: Action[] = []

  currentAction: Action | null = null

  #onActionWindowClose: () => void

  get visibleActionsQueue(): Action[] {
<<<<<<< HEAD
    return this.actionsQueue.filter((a) => {
      if (a.type === 'accountOp') {
        return a.accountOp.accountAddr === this.#selectedAccount
      }
      if (a.type === 'signMessage') {
        return a.userRequest.meta.accountAddr === this.#selectedAccount
      }
      if (a.type === 'benzin') {
        return a.userRequest.meta.accountAddr === this.#selectedAccount
      }

      return false
    })
=======
    if (!this.#accounts.selectedAccount) return []

    return (
      this.actionsQueue.map((a) => {
        if (a.type === 'accountOp') {
          return a.accountOp.accountAddr === this.#accounts.selectedAccount ? a : undefined
        }
        if (a.type === 'signMessage') {
          return a.userRequest.meta.accountAddr === this.#accounts.selectedAccount ? a : undefined
        }
        if (a.type === 'benzin') {
          return a.userRequest.meta.accountAddr === this.#accounts.selectedAccount ? a : undefined
        }

        return a
      }) as (Action | undefined)[]
    ).filter(Boolean) as Action[]
>>>>>>> dbf76419
  }

  constructor({
    accounts,
    windowManager,
    onActionWindowClose
  }: {
    accounts: AccountsController
    windowManager: WindowManager
    onActionWindowClose: () => void
  }) {
    super()

    this.#accounts = accounts
    this.#windowManager = windowManager
    this.#onActionWindowClose = onActionWindowClose

    this.#windowManager.event.on('windowRemoved', (winId: number) => {
      if (winId === this.actionWindow.id) {
        this.#onActionWindowClose()
        this.actionWindow.id = null
        this.actionWindow.loaded = false
        this.actionWindow.pendingMessage = null
        this.currentAction = null

        this.actionsQueue = this.actionsQueue.filter((a) => !['benzin'].includes(a.type))
        this.emitUpdate()
      }
    })
  }

  addOrUpdateAction(newAction: Action, withPriority?: boolean) {
    const actionIndex = this.actionsQueue.findIndex((a) => a.id === newAction.id)
    if (actionIndex !== -1) {
      this.actionsQueue[actionIndex] = newAction
      this.sendNewActionMessage(newAction, 'update')
      const currentAction = withPriority
        ? this.visibleActionsQueue[0] || null
        : this.currentAction || this.visibleActionsQueue[0] || null
      this.#setCurrentAction(currentAction)
      return
    }

    if (withPriority) {
      this.actionsQueue.unshift(newAction)
    } else {
      this.actionsQueue.push(newAction)
    }
    this.sendNewActionMessage(newAction, withPriority ? 'unshift' : 'push')
    const currentAction = withPriority
      ? this.visibleActionsQueue[0] || null
      : this.currentAction || this.visibleActionsQueue[0] || null
    this.#setCurrentAction(currentAction)
  }

  removeAction(actionId: Action['id']) {
    this.actionsQueue = this.actionsQueue.filter((a) => a.id !== actionId)
    this.#setCurrentAction(this.visibleActionsQueue[0] || null)
  }

  #setCurrentAction(nextAction: Action | null) {
    if (nextAction && nextAction.id === this.currentAction?.id) {
      this.openActionWindow()
      this.emitUpdate()
      return
    }

    this.currentAction = nextAction

    if (!this.currentAction) {
      !!this.actionWindow.id && this.#windowManager.remove(this.actionWindow.id)
    } else {
      this.openActionWindow()
    }

    this.emitUpdate()
  }

  setCurrentActionById(actionId: Action['id']) {
    const action = this.visibleActionsQueue.find((a) => a.id === actionId)

    if (!action) return

    this.#setCurrentAction(action)
  }

  setCurrentActionByIndex(actionIndex: number) {
    const action = this.visibleActionsQueue[actionIndex]

    if (!action) return

    this.#setCurrentAction(action)
  }

  sendNewActionMessage(newAction: Action, type: 'push' | 'unshift' | 'update') {
    if (this.visibleActionsQueue.length > 1 && newAction.type !== 'benzin') {
      if (this.actionWindow.loaded) {
        this.#windowManager.sendWindowToastMessage(messageOnNewAction(newAction, type), {
          type: 'success'
        })
      } else {
        this.actionWindow.pendingMessage = {
          message: messageOnNewAction(newAction, type),
          options: { type: 'success' }
        }
      }
    }
  }

  openActionWindow() {
    if (this.actionWindow.id !== null) {
      this.focusActionWindow()
    } else {
      this.#windowManager.open().then((winId) => {
        this.actionWindow.id = winId!
        this.emitUpdate()
      })
    }
  }

  focusActionWindow = () => {
    if (!this.visibleActionsQueue.length || !this.currentAction || !this.actionWindow.id) return
    this.#windowManager.focus(this.actionWindow.id)
  }

  setWindowLoaded() {
    if (!this.actionWindow.id) return
    this.actionWindow.loaded = true

    if (this.actionWindow.pendingMessage) {
      this.#windowManager.sendWindowToastMessage(
        this.actionWindow.pendingMessage.message,
        this.actionWindow.pendingMessage.options
      )
      this.actionWindow.pendingMessage = null
    }
    this.emitUpdate()
  }

  removeAccountData(address: Account['addr']) {
    this.actionsQueue = this.actionsQueue.filter((a) => {
      if (a.type === 'accountOp') {
        return a.accountOp.accountAddr !== address
      }
      if (a.type === 'signMessage') {
        return a.userRequest.meta.accountAddr !== address
      }
      if (a.type === 'benzin') {
        return a.userRequest.meta.accountAddr !== address
      }

      return false
    })

    this.emitUpdate()
  }

  get banners() {
    return getDappActionRequestsBanners(this.visibleActionsQueue)
  }

  toJSON() {
    return {
      ...this,
      ...super.toJSON(),
      visibleActionsQueue: this.visibleActionsQueue,
      banners: this.banners
    }
  }
}<|MERGE_RESOLUTION|>--- conflicted
+++ resolved
@@ -76,39 +76,19 @@
   #onActionWindowClose: () => void
 
   get visibleActionsQueue(): Action[] {
-<<<<<<< HEAD
     return this.actionsQueue.filter((a) => {
       if (a.type === 'accountOp') {
-        return a.accountOp.accountAddr === this.#selectedAccount
+        return a.accountOp.accountAddr === this.#accounts.selectedAccount
       }
       if (a.type === 'signMessage') {
-        return a.userRequest.meta.accountAddr === this.#selectedAccount
+        return a.userRequest.meta.accountAddr === this.#accounts.selectedAccount
       }
       if (a.type === 'benzin') {
-        return a.userRequest.meta.accountAddr === this.#selectedAccount
+        return a.userRequest.meta.accountAddr === this.#accounts.selectedAccount
       }
 
       return false
     })
-=======
-    if (!this.#accounts.selectedAccount) return []
-
-    return (
-      this.actionsQueue.map((a) => {
-        if (a.type === 'accountOp') {
-          return a.accountOp.accountAddr === this.#accounts.selectedAccount ? a : undefined
-        }
-        if (a.type === 'signMessage') {
-          return a.userRequest.meta.accountAddr === this.#accounts.selectedAccount ? a : undefined
-        }
-        if (a.type === 'benzin') {
-          return a.userRequest.meta.accountAddr === this.#accounts.selectedAccount ? a : undefined
-        }
-
-        return a
-      }) as (Action | undefined)[]
-    ).filter(Boolean) as Action[]
->>>>>>> dbf76419
   }
 
   constructor({
