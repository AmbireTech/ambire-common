--- conflicted
+++ resolved
@@ -208,15 +208,10 @@
   removeAction(actionId: Action['id'], shouldOpenNextAction: boolean = true) {
     this.actionsQueue = this.actionsQueue.filter((a) => a.id !== actionId)
 
-<<<<<<< HEAD
-    if (shouldOpenNextAction) {
-      this.#setCurrentAction(this.visibleActionsQueue[0] || null)
-=======
     if (!this.visibleActionsQueue.length) {
       this.#setCurrentAction(null)
     } else if (shouldOpenNextAction) {
       this.#setCurrentAction(this.visibleActionsQueue[0])
->>>>>>> 3f6489ba
     }
   }
 
