--- conflicted
+++ resolved
@@ -1,4 +1,3 @@
-import { AccountsController } from 'controllers/accounts/accounts'
 import { formatUnits, isAddress, parseUnits } from 'ethers'
 import { v4 as uuidv4 } from 'uuid'
 
@@ -32,11 +31,7 @@
   getActiveRoutesForAccount,
   getIsBridgeTxn,
   getIsTokenEligibleForSwapAndBridge,
-<<<<<<< HEAD
-  getQuoteRouteSteps,
   getSwapAndBridgeCalls,
-=======
->>>>>>> 3dccb579
   sortPortfolioTokenList,
   sortTokenListResponse
 } from '../../libs/swapAndBridge/swapAndBridge'
@@ -202,7 +197,6 @@
 
   #accounts: AccountsController
 
-<<<<<<< HEAD
   #keystore: KeystoreController
 
   #portfolio: PortfolioController
@@ -219,10 +213,6 @@
     portfolio,
     externalSignerControllers,
     providers,
-=======
-  constructor({
-    accounts,
->>>>>>> 3dccb579
     selectedAccount,
     networks,
     activity,
@@ -232,13 +222,10 @@
     invite
   }: {
     accounts: AccountsController
-<<<<<<< HEAD
     keystore: KeystoreController
     portfolio: PortfolioController
     externalSignerControllers: ExternalSignerControllers
     providers: ProvidersController
-=======
->>>>>>> 3dccb579
     selectedAccount: SelectedAccountController
     networks: NetworksController
     activity: ActivityController
@@ -249,13 +236,10 @@
   }) {
     super()
     this.#accounts = accounts
-<<<<<<< HEAD
     this.#keystore = keystore
     this.#portfolio = portfolio
     this.#externalSignerControllers = externalSignerControllers
     this.#providers = providers
-=======
->>>>>>> 3dccb579
     this.#selectedAccount = selectedAccount
     this.#networks = networks
     this.#activity = activity
