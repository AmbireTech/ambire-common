--- conflicted
+++ resolved
@@ -1157,27 +1157,6 @@
     userTxIndex: SocketAPISendTransactionRequest['userTxIndex']
   }) {
     await this.#initialLoadPromise
-<<<<<<< HEAD
-    const route = await this.#socketAPI.updateActiveRoute(activeRoute.activeRouteId)
-    this.activeRoutes.push({
-      ...activeRoute,
-      routeStatus: 'ready',
-      userTxHash: null,
-      route
-    })
-
-    // Preserve key form states instead of resetting the whole form to enhance UX and reduce confusion.
-    // After form submission, maintain the state for fromSelectedToken, fromChainId, and toChainId,
-    // while resetting all other state related to the form.
-    this.fromAmount = ''
-    this.fromAmountInFiat = ''
-    this.fromAmountFieldMode = 'token'
-    this.toSelectedToken = null
-    this.quote = null
-    this.quoteRoutesStatuses = {}
-
-    this.emitUpdate()
-=======
 
     try {
       const route = await this.#socketAPI.updateActiveRoute(activeRoute.activeRouteId)
@@ -1187,12 +1166,22 @@
         userTxHash: null,
         route
       })
-      this.resetForm(true)
+
+      // Preserve key form states instead of resetting the whole form to enhance UX and reduce confusion.
+      // After form submission, maintain the state for fromSelectedToken, fromChainId, and toChainId,
+      // while resetting all other state related to the form.
+      this.fromAmount = ''
+      this.fromAmountInFiat = ''
+      this.fromAmountFieldMode = 'token'
+      this.toSelectedToken = null
+      this.quote = null
+      this.quoteRoutesStatuses = {}
+
+      this.emitUpdate()
     } catch (error: any) {
       const { message } = getHumanReadableSwapAndBridgeError(error)
       throw new EmittableError({ error, level: 'major', message })
     }
->>>>>>> 37c7cfce
   }
 
   updateActiveRoute(
