--- conflicted
+++ resolved
@@ -321,32 +321,10 @@
     this.#selectedAccount = selectedAccount
     this.#networks = networks
     this.#activity = activity
-<<<<<<< HEAD
     this.#serviceProviderAPI = new SwapProviderParallelExecutor([
-      new LiFiAPI({
-        apiKey: process.env.LI_FI_API_KEY!,
-        fetch
-      }),
-      new SocketAPI({
-        apiKey: process.env.SOCKET_API_KEY!,
-        fetch
-      })
+      new LiFiAPI({ fetch }),
+      new SocketAPI({ fetch })
     ])
-=======
-    this.#serviceProviderAPI = new SocketAPI({ fetch })
-    this.#fallbackProviderAPI = new LiFiAPI({
-      apiKey: process.env.LI_FI_API_KEY!,
-      fetch
-    })
-    // this.#serviceProviderAPI = new LiFiAPI({
-    //   apiKey: process.env.LI_FI_API_KEY!,
-    //   fetch
-    // })
-    // this.#fallbackProviderAPI = new SocketAPI({
-    //   apiKey: process.env.SOCKET_API_KEY!,
-    //   fetch
-    // })
->>>>>>> 5eb22182
     this.#storage = storage
     this.#invite = invite
     this.#relayerUrl = relayerUrl
