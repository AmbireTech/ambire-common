import fetch from 'node-fetch'

import { expect, jest } from '@jest/globals'

import { relayerUrl, velcroUrl } from '../../../test/config'
import { produceMemoryStore } from '../../../test/helpers'
import { mockUiManager } from '../../../test/helpers/ui'
import { waitForFnToBeCalledAndExecuted } from '../../../test/recurringTimeout'
import { DEFAULT_ACCOUNT_LABEL } from '../../consts/account'
import humanizerInfo from '../../consts/humanizer/humanizerInfo.json'
import { networks } from '../../consts/networks'
<<<<<<< HEAD
import { RequestsController } from '../requests/requests'
import { TransferController } from '../transfer/transfer'
import { STATUS_WRAPPED_METHODS } from '../../interfaces/main'
=======
>>>>>>> b75de699
import { IProvidersController } from '../../interfaces/provider'
import { IRequestsController } from '../../interfaces/requests'
import { Storage } from '../../interfaces/storage'
import { HumanizerMeta } from '../../libs/humanizer/interfaces'
import { relayerCall } from '../../libs/relayerCall/relayerCall'
import { getRpcProvider } from '../../services/provider'
import wait from '../../utils/wait'
import { AccountsController } from '../accounts/accounts'
import { ActivityController } from '../activity/activity'
import { AddressBookController } from '../addressBook/addressBook'
import { AutoLoginController } from '../autoLogin/autoLogin'
import { BannerController } from '../banner/banner'
import { InviteController } from '../invite/invite'
import { KeystoreController } from '../keystore/keystore'
import { NetworksController } from '../networks/networks'
import { PhishingController } from '../phishing/phishing'
import { PortfolioController } from '../portfolio/portfolio'
import { ProvidersController } from '../providers/providers'
import { SelectedAccountController } from '../selectedAccount/selectedAccount'
import { StorageController } from '../storage/storage'
import { UiController } from '../ui/ui'
import { SocketAPIMock } from './socketApiMock'
import { SwapAndBridgeController, SwapAndBridgeFormStatus } from './swapAndBridge'

const accounts = [
  {
    addr: '0x77777777789A8BBEE6C64381e5E89E501fb0e4c8',
    associatedKeys: [],
    initialPrivileges: [],
    creation: {
      factoryAddr: '0xBf07a0Df119Ca234634588fbDb5625594E2a5BCA',
      bytecode:
        '0x7f00000000000000000000000000000000000000000000000000000000000000017f02c94ba85f2ea274a3869293a0a9bf447d073c83c617963b0be7c862ec2ee44e553d602d80604d3d3981f3363d3d373d3d3d363d732a2b85eb1054d6f0c6c2e37da05ed3e5fea684ef5af43d82803e903d91602b57fd5bf3',
      salt: '0x2ee01d932ede47b0b2fb1b6af48868de9f86bfc9a5be2f0b42c0111cf261d04c'
    },
    preferences: {
      label: DEFAULT_ACCOUNT_LABEL,
      pfp: '0x77777777789A8BBEE6C64381e5E89E501fb0e4c8'
    }
  }
]

// Notice
// The status of swapAndBridge.ts is a bit more difficult to test
// as we now have this code:
//
// this.signAccountOpController.estimation.onUpdate(() => {
//   if (
//     this.signAccountOpController?.accountOp.meta?.swapTxn?.activeRouteId &&
//     this.signAccountOpController.estimation.status === EstimationStatus.Error
//   ) {
//     // eslint-disable-next-line @typescript-eslint/no-floating-promises
//     this.onEstimationFailure(this.signAccountOpController.accountOp.meta.swapTxn.activeRouteId)
//   }
// })
//
// meaning we can't use fake data as the estimation is going to throw an error
// and it's going to cut the routes
// so the status of swapAndBridge.ts will always go to FetchingRoutes or NoRoutesFound
//
// In order to test the status better, we either need real data or a mock on signAccountOp

const providers = Object.fromEntries(
  networks.map((network) => [network.chainId, getRpcProvider(network.rpcUrls, network.chainId)])
)

const storage: Storage = produceMemoryStore()
const storageCtrl = new StorageController(storage)
let providersCtrl: IProvidersController
const networksCtrl = new NetworksController({
  storage: storageCtrl,
  fetch,
  relayerUrl,
  onAddOrUpdateNetworks: (nets) => {
    nets.forEach((n) => {
      providersCtrl.setProvider(n)
    })
  },
  onRemoveNetwork: (id) => {
    providersCtrl.removeProvider(id)
  }
})

providersCtrl = new ProvidersController(networksCtrl)
providersCtrl.providers = providers
const { uiManager } = mockUiManager()
const uiCtrl = new UiController({ uiManager })

const keystore = new KeystoreController('default', storageCtrl, {}, uiCtrl)

storage.set('selectedAccount', accounts[0]!.addr)

const accountsCtrl = new AccountsController(
  storageCtrl,
  providersCtrl,
  networksCtrl,
  keystore,
  () => {},
  () => {},
  () => {},
  relayerUrl,
  fetch
)
const autoLoginCtrl = new AutoLoginController(
  storageCtrl,
  keystore,
  providersCtrl,
  networksCtrl,
  accountsCtrl,
  {},
  new InviteController({ relayerUrl, fetch, storage: storageCtrl })
)
const selectedAccountCtrl = new SelectedAccountController({
  storage: storageCtrl,
  accounts: accountsCtrl,
  keystore,
  autoLogin: autoLoginCtrl
})

const addressBookCtrl = new AddressBookController(storageCtrl, accountsCtrl, selectedAccountCtrl)

const inviteCtrl = new InviteController({
  relayerUrl: '',
  fetch,
  storage: storageCtrl
})

const callRelayer = relayerCall.bind({ url: '', fetch })

const portfolioCtrl = new PortfolioController(
  storageCtrl,
  fetch,
  providersCtrl,
  networksCtrl,
  accountsCtrl,
  keystore,
  relayerUrl,
  velcroUrl,
  new BannerController(storageCtrl)
)

const activityCtrl = new ActivityController(
  storageCtrl,
  fetch,
  callRelayer,
  accountsCtrl,
  selectedAccountCtrl,
  providersCtrl,
  networksCtrl,
  portfolioCtrl,
  () => Promise.resolve()
)

const phishingCtrl = new PhishingController({
  fetch,
  storage: storageCtrl,
  addressBook: addressBookCtrl
})

const socketAPIMock = new SocketAPIMock({ fetch, apiKey: '' })

const PORTFOLIO_TOKENS = [
  {
    address: '0x94b008aA00579c1307B0EF2c499aD98a8ce58e58',
    amount: 2110000n,
    decimals: 6,
    flags: { onGasTank: false, rewardsType: null, isFeeToken: true, canTopUpGasTank: true },
    chainId: 10n,
    priceIn: [{ baseCurrency: 'usd', price: 0.99785 }],
    symbol: 'USDT',
    name: 'Tether'
  },
  {
    address: '0xcbB7C0000aB88B473b1f5aFd9ef808440eed33Bf',
    amount: 1852n,
    decimals: 8,
    flags: { onGasTank: false, rewardsType: null, isFeeToken: false, canTopUpGasTank: false },
    chainId: 8453n,
    priceIn: [{ baseCurrency: 'usd', price: 64325 }],
    symbol: 'cbBTC',
    name: 'Coinbase wrapped BTC'
  },
  {
    address: '0x0000000000000000000000000000000000000000',
    amount: 11756728636013018n,
    decimals: 8,
    flags: { onGasTank: false, rewardsType: null, isFeeToken: true, canTopUpGasTank: true },
    chainId: 10n,
    priceIn: [{ baseCurrency: 'usd', price: 3660.27 }],
    symbol: 'ETH',
    name: 'Ether'
  }
]

let requestsCtrl: IRequestsController | undefined

const swapAndBridgeController = new SwapAndBridgeController({
  callRelayer: () => {},
  selectedAccount: selectedAccountCtrl,
  networks: networksCtrl,
  accounts: accountsCtrl,
  activity: activityCtrl,
  storage: storageCtrl,
  swapProvider: socketAPIMock as any,
  invite: inviteCtrl,
  keystore,
  portfolio: portfolioCtrl,
  providers: providersCtrl,
  phishing: phishingCtrl,
  externalSignerControllers: {},
  relayerUrl,
  getUserRequests: () => [],
  getVisibleUserRequests: () => (requestsCtrl ? requestsCtrl.visibleUserRequests : []),
  onBroadcastSuccess: () => Promise.resolve(),
  onBroadcastFailed: () => {}
})

const transferCtrl = new TransferController(
  () => {},
  storageCtrl,
  humanizerInfo as HumanizerMeta,
  selectedAccountCtrl,
  networksCtrl,
  addressBookCtrl,
  accountsCtrl,
  keystore,
  portfolioCtrl,
  activityCtrl,
  {},
  providersCtrl,
  phishingCtrl,
  relayerUrl,
  () => Promise.resolve()
)

requestsCtrl = new RequestsController({
  relayerUrl,
  accounts: accountsCtrl,
  networks: networksCtrl,
  providers: providersCtrl,
  selectedAccount: selectedAccountCtrl,
  keystore,
  transfer: transferCtrl,
  swapAndBridge: swapAndBridgeController,
  ui: uiCtrl,
  getDapp: async () => undefined,
  getSignAccountOp: () => null,
  getMainStatuses: () => STATUS_WRAPPED_METHODS,
  updateSignAccountOp: () => {},
  destroySignAccountOp: () => {},
  updateSelectedAccountPortfolio: () => Promise.resolve(),
  addTokensToBeLearned: () => {},
  guardHWSigning: () => Promise.resolve(false),
  onSetCurrentUserRequest: () => {},
  autoLogin: autoLoginCtrl
})

describe('SwapAndBridge Controller', () => {
  beforeEach(() => {
    const testName = expect.getState().currentTestName
    if (
      testName?.includes('should continuously update the quote') ||
      testName?.includes('should continuously update active routes')
    ) {
      return
    }

    jest.spyOn(swapAndBridgeController.updateQuoteInterval, 'start').mockImplementation(jest.fn())
    jest.spyOn(swapAndBridgeController.updateQuoteInterval, 'restart').mockImplementation(jest.fn())
    jest.spyOn(swapAndBridgeController.updateQuoteInterval, 'stop').mockImplementation(jest.fn())
    jest
      .spyOn(swapAndBridgeController.updateActiveRoutesInterval, 'start')
      .mockImplementation(jest.fn())
    jest
      .spyOn(swapAndBridgeController.updateActiveRoutesInterval, 'restart')
      .mockImplementation(jest.fn())
    jest
      .spyOn(swapAndBridgeController.updateActiveRoutesInterval, 'stop')
      .mockImplementation(jest.fn())
  })
  afterEach(() => {
    jest.restoreAllMocks()
  })
  test('should initialize', async () => {
    await storage.set('accounts', accounts)
    await selectedAccountCtrl.initialLoadPromise
    await selectedAccountCtrl.setAccount(accounts[0])

    expect(swapAndBridgeController).toBeDefined()
    // TODO: move these in beforeEach with an exception for the continuous updates tests where mocks are not needed
  })
  test('should initForm', async () => {
    await swapAndBridgeController.initForm('1')
    expect(swapAndBridgeController.sessionIds).toContain('1')
  })
  test('should update portfolio token list', async () => {
    expect(swapAndBridgeController.fromChainId).toEqual(1)
    expect(swapAndBridgeController.fromSelectedToken).toEqual(null)
    await swapAndBridgeController.updatePortfolioTokenList(PORTFOLIO_TOKENS)
    expect(swapAndBridgeController.toTokenShortList).toHaveLength(3)
    expect(swapAndBridgeController.toTokenShortList).not.toContainEqual(
      expect.objectContaining({
        address: swapAndBridgeController.fromSelectedToken?.address
      })
    )
    expect(swapAndBridgeController.toSelectedToken).toBeNull()
    expect(swapAndBridgeController.fromSelectedToken).not.toBeNull()
    expect(swapAndBridgeController.fromSelectedToken?.address).toEqual(
      '0x0000000000000000000000000000000000000000' // the one with highest balance
    )
    expect(swapAndBridgeController.fromChainId).toEqual(10)
  })
  test('should update toChainId', (done) => {
    let emitCounter = 0
    const unsubscribe = swapAndBridgeController.onUpdate(async () => {
      emitCounter++
      if (emitCounter === 3) {
        expect(swapAndBridgeController.toChainId).toEqual(8453)
        unsubscribe()
        done()
      }
    })
    swapAndBridgeController.updateForm({ toChainId: 8453 })
  })
  test('should select toToken', (done) => {
    let emitCounter = 0
    const unsubscribe = swapAndBridgeController.onUpdate(async () => {
      emitCounter++
      if (emitCounter === 1) {
        expect(swapAndBridgeController.toChainId).toEqual(8453)
        unsubscribe()
        done()
      }
    })
    swapAndBridgeController.updateForm({
      toSelectedTokenAddr: swapAndBridgeController.toTokenShortList[0]!.address
    })
  })
  test('should update fromAmount', (done) => {
    let emitCounter = 0
    const unsubscribe = swapAndBridgeController.onUpdate(async () => {
      emitCounter++
      if (emitCounter === 4) {
        expect(swapAndBridgeController.formStatus).toEqual('ready-to-estimate')
        expect(swapAndBridgeController.quote).not.toBeNull()
        expect(swapAndBridgeController.fromAmount).toBe('0.8')
        unsubscribe()
        done()
      }
      if (emitCounter === 2) {
        expect(swapAndBridgeController.formStatus).toEqual('fetching-routes')
      }
    })
    swapAndBridgeController.updateForm({ fromAmount: '0.8' })
  })
  test('should switch from and to tokens', async () => {
    const prevFromChainId = swapAndBridgeController.fromChainId
    const prevToChainId = swapAndBridgeController.toChainId
    const prevFromSelectedTokenAddress = swapAndBridgeController.fromSelectedToken?.address
    const prevToSelectedTokenAddress = swapAndBridgeController.toSelectedToken?.address
    const fiatBefore = swapAndBridgeController.fromAmountInFiat
    await swapAndBridgeController.switchFromAndToTokens()
    expect(swapAndBridgeController.fromChainId).toEqual(prevToChainId)
    expect(swapAndBridgeController.toChainId).toEqual(prevFromChainId)
    expect(swapAndBridgeController.toSelectedToken?.address).toEqual(prevFromSelectedTokenAddress)
    expect(swapAndBridgeController.fromSelectedToken?.address).toEqual(prevToSelectedTokenAddress)
    expect(swapAndBridgeController.fromAmountInFiat).toEqual(fiatBefore)
    await swapAndBridgeController.switchFromAndToTokens()
    expect(swapAndBridgeController.fromChainId).toEqual(prevFromChainId)
    expect(swapAndBridgeController.toChainId).toEqual(prevToChainId)
    expect(swapAndBridgeController.toSelectedToken?.address).toEqual(prevToSelectedTokenAddress)
    expect(swapAndBridgeController.fromSelectedToken?.address).toEqual(prevFromSelectedTokenAddress)
  })
  test('should update fromAmount to make the form valid again', async () => {
    swapAndBridgeController.updateForm({ fromAmount: '0.02' })

    const check = async (attempt = 0) => {
      if (attempt > 10) {
        throw new Error('Quote timeout')
      }
      if (swapAndBridgeController.updateQuoteStatus === 'LOADING') {
        await wait(1000)
        await check(attempt + 1)
        return
      }

      expect(swapAndBridgeController.quote).toBeDefined()
    }

    await check()
  })
  it('should continuously update the quote', async () => {
    jest.useFakeTimers()
    jest.spyOn(global.console, 'error').mockImplementation(() => {})

    const updateQuoteSpy = jest
      .spyOn(swapAndBridgeController, 'updateQuote')
      .mockImplementation((() => {}) as any)
    jest.spyOn(swapAndBridgeController, 'continuouslyUpdateQuote')
    const updateQuoteIntervalRestartSpy = jest.spyOn(
      swapAndBridgeController.updateQuoteInterval,
      'restart'
    )
    const updateQuoteIntervalStopSpy = jest.spyOn(
      swapAndBridgeController.updateQuoteInterval,
      'stop'
    )

    expect(swapAndBridgeController.formStatus).not.toBe(SwapAndBridgeFormStatus.ReadyToSubmit)
    expect(swapAndBridgeController.updateQuoteInterval.running).toBe(false)

    swapAndBridgeController.updateQuoteInterval.restart()
    expect(updateQuoteIntervalRestartSpy).toHaveBeenCalledTimes(1)
    expect(updateQuoteIntervalStopSpy).toHaveBeenCalledTimes(0)
    await waitForFnToBeCalledAndExecuted(swapAndBridgeController.updateQuoteInterval)
    expect(updateQuoteSpy).toHaveBeenCalledTimes(0)
    expect(updateQuoteIntervalStopSpy).toHaveBeenCalledTimes(1)

    jest
      .spyOn(swapAndBridgeController, 'formStatus', 'get')
      .mockReturnValueOnce(SwapAndBridgeFormStatus.ReadyToSubmit)

    // Otherwise the interval won't run
    swapAndBridgeController.quote!.selectedRoute!.disabled = false

    swapAndBridgeController.updateQuoteInterval.restart()
    expect(updateQuoteIntervalRestartSpy).toHaveBeenCalledTimes(2)
    expect(updateQuoteIntervalStopSpy).toHaveBeenCalledTimes(1)
    await waitForFnToBeCalledAndExecuted(swapAndBridgeController.updateQuoteInterval)
    expect(updateQuoteSpy).toHaveBeenCalledTimes(1)
    expect(updateQuoteIntervalStopSpy).toHaveBeenCalledTimes(1)
    jest.clearAllTimers()
    jest.useRealTimers()
    ;(console.error as jest.Mock).mockRestore()
  })
  test('should add an activeRoute', async () => {
    const userTx = await socketAPIMock.startRoute({
      route: swapAndBridgeController.quote!.selectedRoute!
    })
    swapAndBridgeController.addActiveRoute({
      userTxIndex: userTx.userTxIndex
    })
    expect(swapAndBridgeController.activeRoutes).toHaveLength(1)
    expect(swapAndBridgeController.activeRoutes[0]!.routeStatus).toEqual('ready')
    expect(swapAndBridgeController.quote).toBeDefined()
    expect(swapAndBridgeController.banners).toHaveLength(0)
  })
  test('should update an activeRoute', async () => {
    const activeRouteId = swapAndBridgeController.activeRoutes[0]!.activeRouteId
    swapAndBridgeController.updateActiveRoute(activeRouteId, {
      routeStatus: 'in-progress',
      userTxHash: 'test'
    })
    swapAndBridgeController.updateActiveRoute(activeRouteId) // for the coverage
    expect(swapAndBridgeController.activeRoutes).toHaveLength(1)
    expect(swapAndBridgeController.activeRoutes[0]!.routeStatus).toEqual('in-progress')
    expect(swapAndBridgeController.banners).toHaveLength(1)
    expect(swapAndBridgeController.banners[0]!.actions).toHaveLength(2)
  })
  it('should continuously update active routes', async () => {
    jest.useFakeTimers()
    jest.spyOn(global.console, 'error').mockImplementation(() => {})

    const checkForActiveRoutesStatusUpdateSpy = jest
      .spyOn(swapAndBridgeController, 'checkForActiveRoutesStatusUpdate')
      .mockImplementation((() => {}) as any)
    jest.spyOn(swapAndBridgeController, 'continuouslyUpdateActiveRoutes')
    const updateActiveRoutesIntervalStartSpy = jest.spyOn(
      swapAndBridgeController.updateActiveRoutesInterval,
      'start'
    )
    const updateActiveRoutesIntervalUpdateTimeoutSpy = jest.spyOn(
      swapAndBridgeController.updateActiveRoutesInterval,
      'updateTimeout'
    )
    const updateActiveRoutesIntervalStopSpy = jest.spyOn(
      swapAndBridgeController.updateActiveRoutesInterval,
      'stop'
    )

    expect(updateActiveRoutesIntervalStartSpy).toHaveBeenCalledTimes(0)
    expect(updateActiveRoutesIntervalStopSpy).toHaveBeenCalledTimes(0)
    expect(checkForActiveRoutesStatusUpdateSpy).toHaveBeenCalledTimes(0)
    expect(swapAndBridgeController.activeRoutes.length).toEqual(1)
    expect(swapAndBridgeController.activeRoutesInProgress.length).toEqual(1)
    swapAndBridgeController.activeRoutes = [...swapAndBridgeController.activeRoutes]
    expect(updateActiveRoutesIntervalStartSpy).toHaveBeenCalledTimes(1)
    expect(updateActiveRoutesIntervalStopSpy).toHaveBeenCalledTimes(0)
    expect(checkForActiveRoutesStatusUpdateSpy).toHaveBeenCalledTimes(0)
    await waitForFnToBeCalledAndExecuted(swapAndBridgeController.updateActiveRoutesInterval)
    expect(updateActiveRoutesIntervalStartSpy).toHaveBeenCalledTimes(1)
    expect(updateActiveRoutesIntervalStopSpy).toHaveBeenCalledTimes(0)
    expect(swapAndBridgeController.continuouslyUpdateActiveRoutes).toHaveBeenCalledTimes(1)
    expect(checkForActiveRoutesStatusUpdateSpy).toHaveBeenCalledTimes(1)
    expect(updateActiveRoutesIntervalUpdateTimeoutSpy).toHaveBeenCalledTimes(2)
    await waitForFnToBeCalledAndExecuted(swapAndBridgeController.updateActiveRoutesInterval)
    expect(updateActiveRoutesIntervalStartSpy).toHaveBeenCalledTimes(1)
    expect(swapAndBridgeController.continuouslyUpdateActiveRoutes).toHaveBeenCalledTimes(2)
    expect(checkForActiveRoutesStatusUpdateSpy).toHaveBeenCalledTimes(2)
    expect(updateActiveRoutesIntervalUpdateTimeoutSpy).toHaveBeenCalledTimes(3)
    jest.clearAllTimers()
    jest.useRealTimers()
    ;(console.error as jest.Mock).mockRestore()
  })
  test('should check for route status', async () => {
    await swapAndBridgeController.checkForActiveRoutesStatusUpdate()
    swapAndBridgeController.updateActiveRoute(
      swapAndBridgeController.activeRoutes[0]!.activeRouteId,
      {
        routeStatus: 'in-progress',
        userTxHash: 'test',
        userTxIndex: 1
      }
    )
    await swapAndBridgeController.checkForActiveRoutesStatusUpdate()
    expect(swapAndBridgeController.activeRoutes[0]!.routeStatus).toEqual('completed')
  })
  test('should remove an activeRoute', async () => {
    const activeRouteId = swapAndBridgeController.activeRoutes[0]!.activeRouteId
    swapAndBridgeController.removeActiveRoute(activeRouteId)
    expect(swapAndBridgeController.activeRoutes).toHaveLength(0)
    expect(swapAndBridgeController.banners).toHaveLength(0)
  })
  test('should switch fromAmountFieldMode', () => {
    swapAndBridgeController.updateForm({ fromSelectedToken: PORTFOLIO_TOKENS[0] }) // select USDT for easier calcs
    swapAndBridgeController.updateForm({ fromAmountFieldMode: 'fiat' })
    expect(swapAndBridgeController.fromAmountFieldMode).toEqual('fiat')
    swapAndBridgeController.updateForm({ fromAmount: '0.99785' }) // USDT price in USD
    expect(swapAndBridgeController.fromAmount).toEqual('1.0')
    expect(swapAndBridgeController.validateFromAmount.success).toEqual(true)
  })
  test('should unload screen', () => {
    swapAndBridgeController.unloadScreen('1')
    expect(swapAndBridgeController.formStatus).toEqual('empty')
    expect(swapAndBridgeController.sessionIds.length).toEqual(0)
  })
  test('should toJSON()', () => {
    const json = swapAndBridgeController.toJSON()
    expect(json).toBeDefined()
  })
})<|MERGE_RESOLUTION|>--- conflicted
+++ resolved
@@ -9,12 +9,7 @@
 import { DEFAULT_ACCOUNT_LABEL } from '../../consts/account'
 import humanizerInfo from '../../consts/humanizer/humanizerInfo.json'
 import { networks } from '../../consts/networks'
-<<<<<<< HEAD
-import { RequestsController } from '../requests/requests'
-import { TransferController } from '../transfer/transfer'
 import { STATUS_WRAPPED_METHODS } from '../../interfaces/main'
-=======
->>>>>>> b75de699
 import { IProvidersController } from '../../interfaces/provider'
 import { IRequestsController } from '../../interfaces/requests'
 import { Storage } from '../../interfaces/storage'
@@ -33,8 +28,10 @@
 import { PhishingController } from '../phishing/phishing'
 import { PortfolioController } from '../portfolio/portfolio'
 import { ProvidersController } from '../providers/providers'
+import { RequestsController } from '../requests/requests'
 import { SelectedAccountController } from '../selectedAccount/selectedAccount'
 import { StorageController } from '../storage/storage'
+import { TransferController } from '../transfer/transfer'
 import { UiController } from '../ui/ui'
 import { SocketAPIMock } from './socketApiMock'
 import { SwapAndBridgeController, SwapAndBridgeFormStatus } from './swapAndBridge'
@@ -301,7 +298,7 @@
   test('should initialize', async () => {
     await storage.set('accounts', accounts)
     await selectedAccountCtrl.initialLoadPromise
-    await selectedAccountCtrl.setAccount(accounts[0])
+    await selectedAccountCtrl.setAccount(accounts[0]!)
 
     expect(swapAndBridgeController).toBeDefined()
     // TODO: move these in beforeEach with an exception for the continuous updates tests where mocks are not needed
