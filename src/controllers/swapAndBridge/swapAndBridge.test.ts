--- conflicted
+++ resolved
@@ -447,12 +447,7 @@
     ;(console.error as jest.Mock).mockRestore()
   })
   test('should check for route status', async () => {
-<<<<<<< HEAD
-    await swapAndBridgeController.checkForNextUserTxForActiveRoutes()
-=======
     await swapAndBridgeController.checkForActiveRoutesStatusUpdate()
-    expect(swapAndBridgeController.activeRoutes[0].routeStatus).toEqual('ready')
->>>>>>> 35271748
     swapAndBridgeController.updateActiveRoute(
       swapAndBridgeController.activeRoutes[0].activeRouteId,
       {
