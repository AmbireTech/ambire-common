import fetch from 'node-fetch'

import { expect, jest } from '@jest/globals'

import { relayerUrl, velcroUrl } from '../../../test/config'
import { produceMemoryStore } from '../../../test/helpers'
import { suppressConsole } from '../../../test/helpers/console'
import { mockUiManager } from '../../../test/helpers/ui'
import { waitForFnToBeCalledAndExecuted } from '../../../test/recurringTimeout'
import { DEFAULT_ACCOUNT_LABEL } from '../../consts/account'
import humanizerInfo from '../../consts/humanizer/humanizerInfo.json'
import { networks } from '../../consts/networks'
import { STATUS_WRAPPED_METHODS } from '../../interfaces/main'
import { IProvidersController } from '../../interfaces/provider'
import { IRequestsController } from '../../interfaces/requests'
import { Storage } from '../../interfaces/storage'
import { HumanizerMeta } from '../../libs/humanizer/interfaces'
import { relayerCall } from '../../libs/relayerCall/relayerCall'
import { getRpcProvider } from '../../services/provider'
import wait from '../../utils/wait'
import { AccountsController } from '../accounts/accounts'
import { ActivityController } from '../activity/activity'
import { AddressBookController } from '../addressBook/addressBook'
import { AutoLoginController } from '../autoLogin/autoLogin'
import { BannerController } from '../banner/banner'
import { InviteController } from '../invite/invite'
import { KeystoreController } from '../keystore/keystore'
import { NetworksController } from '../networks/networks'
import { PhishingController } from '../phishing/phishing'
import { PortfolioController } from '../portfolio/portfolio'
import { ProvidersController } from '../providers/providers'
import { RequestsController } from '../requests/requests'
import { SelectedAccountController } from '../selectedAccount/selectedAccount'
import { StorageController } from '../storage/storage'
import { TransferController } from '../transfer/transfer'
import { UiController } from '../ui/ui'
import { SocketAPIMock } from './socketApiMock'
import { SwapAndBridgeController, SwapAndBridgeFormStatus } from './swapAndBridge'

const accounts = [
  {
    addr: '0x77777777789A8BBEE6C64381e5E89E501fb0e4c8',
    associatedKeys: [],
    initialPrivileges: [],
    creation: {
      factoryAddr: '0xBf07a0Df119Ca234634588fbDb5625594E2a5BCA',
      bytecode:
        '0x7f00000000000000000000000000000000000000000000000000000000000000017f02c94ba85f2ea274a3869293a0a9bf447d073c83c617963b0be7c862ec2ee44e553d602d80604d3d3981f3363d3d373d3d3d363d732a2b85eb1054d6f0c6c2e37da05ed3e5fea684ef5af43d82803e903d91602b57fd5bf3',
      salt: '0x2ee01d932ede47b0b2fb1b6af48868de9f86bfc9a5be2f0b42c0111cf261d04c'
    },
    preferences: {
      label: DEFAULT_ACCOUNT_LABEL,
      pfp: '0x77777777789A8BBEE6C64381e5E89E501fb0e4c8'
    }
  }
]

// Notice
// The status of swapAndBridge.ts is a bit more difficult to test
// as we now have this code:
//
// this.signAccountOpController.estimation.onUpdate(() => {
//   if (
//     this.signAccountOpController?.accountOp.meta?.swapTxn?.activeRouteId &&
//     this.signAccountOpController.estimation.status === EstimationStatus.Error
//   ) {
//     // eslint-disable-next-line @typescript-eslint/no-floating-promises
//     this.onEstimationFailure(this.signAccountOpController.accountOp.meta.swapTxn.activeRouteId)
//   }
// })
//
// meaning we can't use fake data as the estimation is going to throw an error
// and it's going to cut the routes
// so the status of swapAndBridge.ts will always go to FetchingRoutes or NoRoutesFound
//
// In order to test the status better, we either need real data or a mock on signAccountOp

const providers = Object.fromEntries(
  networks.map((network) => [network.chainId, getRpcProvider(network.rpcUrls, network.chainId)])
)

const storage: Storage = produceMemoryStore()
const storageCtrl = new StorageController(storage)
let providersCtrl: IProvidersController
const networksCtrl = new NetworksController({
  storage: storageCtrl,
  fetch,
  relayerUrl,
  onAddOrUpdateNetworks: (nets) => {
    nets.forEach((n) => {
      providersCtrl.setProvider(n)
    })
  },
  onRemoveNetwork: (id) => {
    providersCtrl.removeProvider(id)
  }
})

providersCtrl = new ProvidersController(networksCtrl)
providersCtrl.providers = providers
const { uiManager } = mockUiManager()
const uiCtrl = new UiController({ uiManager })

const keystore = new KeystoreController('default', storageCtrl, {}, uiCtrl)

storage.set('selectedAccount', accounts[0]!.addr)

const accountsCtrl = new AccountsController(
  storageCtrl,
  providersCtrl,
  networksCtrl,
  keystore,
  () => {},
  () => {},
  () => {},
  relayerUrl,
  fetch
)
const autoLoginCtrl = new AutoLoginController(
  storageCtrl,
  keystore,
  providersCtrl,
  networksCtrl,
  accountsCtrl,
  {},
  new InviteController({ relayerUrl, fetch, storage: storageCtrl })
)
const selectedAccountCtrl = new SelectedAccountController({
  storage: storageCtrl,
  accounts: accountsCtrl,
  keystore,
  autoLogin: autoLoginCtrl
})

const addressBookCtrl = new AddressBookController(storageCtrl, accountsCtrl, selectedAccountCtrl)

<<<<<<< HEAD
=======
const actionsCtrl = new ActionsController({
  selectedAccount: selectedAccountCtrl,
  ui: uiCtrl,
  onActionWindowClose: () => Promise.resolve(),
  onSetCurrentAction: () => Promise.resolve()
})

>>>>>>> 0632422b
const inviteCtrl = new InviteController({
  relayerUrl: '',
  fetch,
  storage: storageCtrl
})

const callRelayer = relayerCall.bind({ url: '', fetch })

const portfolioCtrl = new PortfolioController(
  storageCtrl,
  fetch,
  providersCtrl,
  networksCtrl,
  accountsCtrl,
  keystore,
  relayerUrl,
  velcroUrl,
  new BannerController(storageCtrl)
)

const activityCtrl = new ActivityController(
  storageCtrl,
  fetch,
  callRelayer,
  accountsCtrl,
  selectedAccountCtrl,
  providersCtrl,
  networksCtrl,
  portfolioCtrl,
  () => Promise.resolve()
)

const phishingCtrl = new PhishingController({
  fetch,
  storage: storageCtrl,
  addressBook: addressBookCtrl
})

const socketAPIMock = new SocketAPIMock({ fetch, apiKey: '' })

const PORTFOLIO_TOKENS = [
  {
    address: '0x94b008aA00579c1307B0EF2c499aD98a8ce58e58',
    amount: 2110000n,
    decimals: 6,
    flags: { onGasTank: false, rewardsType: null, isFeeToken: true, canTopUpGasTank: true },
    chainId: 10n,
    priceIn: [{ baseCurrency: 'usd', price: 0.99785 }],
    symbol: 'USDT',
    name: 'Tether'
  },
  {
    address: '0xcbB7C0000aB88B473b1f5aFd9ef808440eed33Bf',
    amount: 1852n,
    decimals: 8,
    flags: { onGasTank: false, rewardsType: null, isFeeToken: false, canTopUpGasTank: false },
    chainId: 8453n,
    priceIn: [{ baseCurrency: 'usd', price: 64325 }],
    symbol: 'cbBTC',
    name: 'Coinbase wrapped BTC'
  },
  {
    address: '0x0000000000000000000000000000000000000000',
    amount: 11756728636013018n,
    decimals: 8,
    flags: { onGasTank: false, rewardsType: null, isFeeToken: true, canTopUpGasTank: true },
    chainId: 10n,
    priceIn: [{ baseCurrency: 'usd', price: 3660.27 }],
    symbol: 'ETH',
    name: 'Ether'
  }
]

let requestsCtrl: IRequestsController | undefined

const swapAndBridgeController = new SwapAndBridgeController({
  callRelayer: () => {},
  selectedAccount: selectedAccountCtrl,
  networks: networksCtrl,
  accounts: accountsCtrl,
  activity: activityCtrl,
  storage: storageCtrl,
  swapProvider: socketAPIMock as any,
  invite: inviteCtrl,
  keystore,
  portfolio: portfolioCtrl,
  providers: providersCtrl,
  phishing: phishingCtrl,
  externalSignerControllers: {},
  relayerUrl,
  getUserRequests: () => [],
  getVisibleUserRequests: () => (requestsCtrl ? requestsCtrl.visibleUserRequests : []),
  onBroadcastSuccess: () => Promise.resolve(),
  onBroadcastFailed: () => {}
})

const transferCtrl = new TransferController(
  () => {},
  storageCtrl,
  humanizerInfo as HumanizerMeta,
  selectedAccountCtrl,
  networksCtrl,
  addressBookCtrl,
  accountsCtrl,
  keystore,
  portfolioCtrl,
  activityCtrl,
  {},
  providersCtrl,
  phishingCtrl,
  relayerUrl,
  () => Promise.resolve()
)

requestsCtrl = new RequestsController({
  relayerUrl,
  accounts: accountsCtrl,
  networks: networksCtrl,
  providers: providersCtrl,
  selectedAccount: selectedAccountCtrl,
  keystore,
  transfer: transferCtrl,
  swapAndBridge: swapAndBridgeController,
  ui: uiCtrl,
  getDapp: async () => undefined,
  getSignAccountOp: () => null,
  getMainStatuses: () => STATUS_WRAPPED_METHODS,
  updateSignAccountOp: () => {},
  destroySignAccountOp: () => {},
  updateSelectedAccountPortfolio: () => Promise.resolve(),
  addTokensToBeLearned: () => {},
  guardHWSigning: () => Promise.resolve(false),
  onSetCurrentUserRequest: () => {},
  autoLogin: autoLoginCtrl
})

describe('SwapAndBridge Controller', () => {
  beforeEach(() => {
    const testName = expect.getState().currentTestName
    if (
      testName?.includes('should continuously update the quote') ||
      testName?.includes('should continuously update active routes')
    ) {
      return
    }

    jest.spyOn(swapAndBridgeController.updateQuoteInterval, 'start').mockImplementation(jest.fn())
    jest.spyOn(swapAndBridgeController.updateQuoteInterval, 'restart').mockImplementation(jest.fn())
    jest.spyOn(swapAndBridgeController.updateQuoteInterval, 'stop').mockImplementation(jest.fn())
    jest
      .spyOn(swapAndBridgeController.updateActiveRoutesInterval, 'start')
      .mockImplementation(jest.fn())
    jest
      .spyOn(swapAndBridgeController.updateActiveRoutesInterval, 'restart')
      .mockImplementation(jest.fn())
    jest
      .spyOn(swapAndBridgeController.updateActiveRoutesInterval, 'stop')
      .mockImplementation(jest.fn())
  })
  afterEach(() => {
    jest.restoreAllMocks()
  })
  test('should initialize', async () => {
    await storage.set('accounts', accounts)
    await selectedAccountCtrl.initialLoadPromise
    await selectedAccountCtrl.setAccount(accounts[0]!)

    expect(swapAndBridgeController).toBeDefined()
    // TODO: move these in beforeEach with an exception for the continuous updates tests where mocks are not needed
  })
  test('should initForm', async () => {
    await swapAndBridgeController.initForm('1')
    expect(swapAndBridgeController.sessionIds).toContain('1')
  })
  test('should update portfolio token list', async () => {
    expect(swapAndBridgeController.fromChainId).toEqual(1)
    expect(swapAndBridgeController.fromSelectedToken).toEqual(null)
    await swapAndBridgeController.updatePortfolioTokenList(PORTFOLIO_TOKENS)
    expect(swapAndBridgeController.toTokenShortList).toHaveLength(3)
    expect(swapAndBridgeController.toTokenShortList).not.toContainEqual(
      expect.objectContaining({
        address: swapAndBridgeController.fromSelectedToken?.address
      })
    )
    expect(swapAndBridgeController.toSelectedToken).toBeNull()
    expect(swapAndBridgeController.fromSelectedToken).not.toBeNull()
    expect(swapAndBridgeController.fromSelectedToken?.address).toEqual(
      '0x0000000000000000000000000000000000000000' // the one with highest balance
    )
    expect(swapAndBridgeController.fromChainId).toEqual(10)
  })
  test('should update toChainId', (done) => {
    let emitCounter = 0
    const unsubscribe = swapAndBridgeController.onUpdate(async () => {
      emitCounter++
      if (emitCounter === 3) {
        expect(swapAndBridgeController.toChainId).toEqual(8453)
        unsubscribe()
        done()
      }
    })
    swapAndBridgeController.updateForm({ toChainId: 8453 })
  })
  test('should select toToken', (done) => {
    let emitCounter = 0
    const unsubscribe = swapAndBridgeController.onUpdate(async () => {
      emitCounter++
      if (emitCounter === 1) {
        expect(swapAndBridgeController.toChainId).toEqual(8453)
        unsubscribe()
        done()
      }
    })
    swapAndBridgeController.updateForm({
      toSelectedTokenAddr: swapAndBridgeController.toTokenShortList[0]!.address
    })
  })
  test('should update fromAmount', (done) => {
    let emitCounter = 0
    const unsubscribe = swapAndBridgeController.onUpdate(async () => {
      emitCounter++
      if (emitCounter === 4) {
        expect(swapAndBridgeController.formStatus).toEqual('ready-to-estimate')
        expect(swapAndBridgeController.quote).not.toBeNull()
        expect(swapAndBridgeController.fromAmount).toBe('0.8')
        unsubscribe()
        done()
      }
      if (emitCounter === 2) {
        expect(swapAndBridgeController.formStatus).toEqual('fetching-routes')
      }
    })
    swapAndBridgeController.updateForm({ fromAmount: '0.8' })
  })
  test('should switch from and to tokens', async () => {
    const prevFromChainId = swapAndBridgeController.fromChainId
    const prevToChainId = swapAndBridgeController.toChainId
    const prevFromSelectedTokenAddress = swapAndBridgeController.fromSelectedToken?.address
    const prevToSelectedTokenAddress = swapAndBridgeController.toSelectedToken?.address
    const fiatBefore = swapAndBridgeController.fromAmountInFiat
    await swapAndBridgeController.switchFromAndToTokens()
    expect(swapAndBridgeController.fromChainId).toEqual(prevToChainId)
    expect(swapAndBridgeController.toChainId).toEqual(prevFromChainId)
    expect(swapAndBridgeController.toSelectedToken?.address).toEqual(prevFromSelectedTokenAddress)
    expect(swapAndBridgeController.fromSelectedToken?.address).toEqual(prevToSelectedTokenAddress)
    expect(swapAndBridgeController.fromAmountInFiat).toEqual(fiatBefore)
    await swapAndBridgeController.switchFromAndToTokens()
    expect(swapAndBridgeController.fromChainId).toEqual(prevFromChainId)
    expect(swapAndBridgeController.toChainId).toEqual(prevToChainId)
    expect(swapAndBridgeController.toSelectedToken?.address).toEqual(prevToSelectedTokenAddress)
    expect(swapAndBridgeController.fromSelectedToken?.address).toEqual(prevFromSelectedTokenAddress)
  })
  test('should update fromAmount to make the form valid again', async () => {
    swapAndBridgeController.updateForm({ fromAmount: '0.02' })

    const check = async (attempt = 0) => {
      if (attempt > 10) {
        throw new Error('Quote timeout')
      }
      if (swapAndBridgeController.updateQuoteStatus === 'LOADING') {
        await wait(1000)
        await check(attempt + 1)
        return
      }

      expect(swapAndBridgeController.quote).toBeDefined()
    }

    await check()
  })
  it('should continuously update the quote', async () => {
    jest.useFakeTimers()
    const { restore } = suppressConsole()

    const updateQuoteSpy = jest
      .spyOn(swapAndBridgeController, 'updateQuote')
      .mockImplementation((() => {}) as any)
    jest.spyOn(swapAndBridgeController, 'continuouslyUpdateQuote')
    const updateQuoteIntervalRestartSpy = jest.spyOn(
      swapAndBridgeController.updateQuoteInterval,
      'restart'
    )
    const updateQuoteIntervalStopSpy = jest.spyOn(
      swapAndBridgeController.updateQuoteInterval,
      'stop'
    )

    expect(swapAndBridgeController.formStatus).not.toBe(SwapAndBridgeFormStatus.ReadyToSubmit)
    expect(swapAndBridgeController.updateQuoteInterval.running).toBe(false)

    swapAndBridgeController.updateQuoteInterval.restart()
    expect(updateQuoteIntervalRestartSpy).toHaveBeenCalledTimes(1)
    expect(updateQuoteIntervalStopSpy).toHaveBeenCalledTimes(0)
    await waitForFnToBeCalledAndExecuted(swapAndBridgeController.updateQuoteInterval)
    expect(updateQuoteSpy).toHaveBeenCalledTimes(0)
    expect(updateQuoteIntervalStopSpy).toHaveBeenCalledTimes(1)

    jest
      .spyOn(swapAndBridgeController, 'formStatus', 'get')
      .mockReturnValueOnce(SwapAndBridgeFormStatus.ReadyToSubmit)

    // Otherwise the interval won't run
    swapAndBridgeController.quote!.selectedRoute!.disabled = false

    swapAndBridgeController.updateQuoteInterval.restart()
    expect(updateQuoteIntervalRestartSpy).toHaveBeenCalledTimes(2)
    expect(updateQuoteIntervalStopSpy).toHaveBeenCalledTimes(1)
    await waitForFnToBeCalledAndExecuted(swapAndBridgeController.updateQuoteInterval)
    expect(updateQuoteSpy).toHaveBeenCalledTimes(1)
    expect(updateQuoteIntervalStopSpy).toHaveBeenCalledTimes(1)
    jest.clearAllTimers()
    jest.useRealTimers()
    restore()
  })
  test('should add an activeRoute', async () => {
    const userTx = await socketAPIMock.startRoute({
      route: swapAndBridgeController.quote!.selectedRoute!
    })
    swapAndBridgeController.addActiveRoute({
      userTxIndex: userTx.userTxIndex
    })
    expect(swapAndBridgeController.activeRoutes).toHaveLength(1)
    expect(swapAndBridgeController.activeRoutes[0]!.routeStatus).toEqual('ready')
    expect(swapAndBridgeController.quote).toBeDefined()
    expect(swapAndBridgeController.banners).toHaveLength(0)
  })
  test('should update an activeRoute', async () => {
    const activeRouteId = swapAndBridgeController.activeRoutes[0]!.activeRouteId
    swapAndBridgeController.updateActiveRoute(activeRouteId, {
      routeStatus: 'in-progress',
      userTxHash: 'test'
    })
    swapAndBridgeController.updateActiveRoute(activeRouteId) // for the coverage
    expect(swapAndBridgeController.activeRoutes).toHaveLength(1)
    expect(swapAndBridgeController.activeRoutes[0]!.routeStatus).toEqual('in-progress')
    expect(swapAndBridgeController.banners).toHaveLength(1)
    expect(swapAndBridgeController.banners[0]!.actions).toHaveLength(2)
  })
  it('should continuously update active routes', async () => {
    const { restore } = suppressConsole()
    jest.useFakeTimers()

    const checkForActiveRoutesStatusUpdateSpy = jest
      .spyOn(swapAndBridgeController, 'checkForActiveRoutesStatusUpdate')
      .mockImplementation((() => {}) as any)
    jest.spyOn(swapAndBridgeController, 'continuouslyUpdateActiveRoutes')
    const updateActiveRoutesIntervalStartSpy = jest.spyOn(
      swapAndBridgeController.updateActiveRoutesInterval,
      'start'
    )
    const updateActiveRoutesIntervalUpdateTimeoutSpy = jest.spyOn(
      swapAndBridgeController.updateActiveRoutesInterval,
      'updateTimeout'
    )
    const updateActiveRoutesIntervalStopSpy = jest.spyOn(
      swapAndBridgeController.updateActiveRoutesInterval,
      'stop'
    )

    expect(updateActiveRoutesIntervalStartSpy).toHaveBeenCalledTimes(0)
    expect(updateActiveRoutesIntervalStopSpy).toHaveBeenCalledTimes(0)
    expect(checkForActiveRoutesStatusUpdateSpy).toHaveBeenCalledTimes(0)
    expect(swapAndBridgeController.activeRoutes.length).toEqual(1)
    expect(swapAndBridgeController.activeRoutesInProgress.length).toEqual(1)
    swapAndBridgeController.activeRoutes = [...swapAndBridgeController.activeRoutes]
    expect(updateActiveRoutesIntervalStartSpy).toHaveBeenCalledTimes(1)
    expect(updateActiveRoutesIntervalStopSpy).toHaveBeenCalledTimes(0)
    expect(checkForActiveRoutesStatusUpdateSpy).toHaveBeenCalledTimes(0)
    await waitForFnToBeCalledAndExecuted(swapAndBridgeController.updateActiveRoutesInterval)
    expect(updateActiveRoutesIntervalStartSpy).toHaveBeenCalledTimes(1)
    expect(updateActiveRoutesIntervalStopSpy).toHaveBeenCalledTimes(0)
    expect(swapAndBridgeController.continuouslyUpdateActiveRoutes).toHaveBeenCalledTimes(1)
    expect(checkForActiveRoutesStatusUpdateSpy).toHaveBeenCalledTimes(1)
    expect(updateActiveRoutesIntervalUpdateTimeoutSpy).toHaveBeenCalledTimes(2)
    await waitForFnToBeCalledAndExecuted(swapAndBridgeController.updateActiveRoutesInterval)
    expect(updateActiveRoutesIntervalStartSpy).toHaveBeenCalledTimes(1)
    expect(swapAndBridgeController.continuouslyUpdateActiveRoutes).toHaveBeenCalledTimes(2)
    expect(checkForActiveRoutesStatusUpdateSpy).toHaveBeenCalledTimes(2)
    expect(updateActiveRoutesIntervalUpdateTimeoutSpy).toHaveBeenCalledTimes(3)
    jest.clearAllTimers()
    jest.useRealTimers()
    restore()
  })
  test('should check for route status', async () => {
    await swapAndBridgeController.checkForActiveRoutesStatusUpdate()
    swapAndBridgeController.updateActiveRoute(
      swapAndBridgeController.activeRoutes[0]!.activeRouteId,
      {
        routeStatus: 'in-progress',
        userTxHash: 'test',
        userTxIndex: 1
      }
    )
    await swapAndBridgeController.checkForActiveRoutesStatusUpdate()
    expect(swapAndBridgeController.activeRoutes[0]!.routeStatus).toEqual('completed')
  })
  test('should remove an activeRoute', async () => {
    const activeRouteId = swapAndBridgeController.activeRoutes[0]!.activeRouteId
    swapAndBridgeController.removeActiveRoute(activeRouteId)
    expect(swapAndBridgeController.activeRoutes).toHaveLength(0)
    expect(swapAndBridgeController.banners).toHaveLength(0)
  })
  test('should switch fromAmountFieldMode', () => {
    swapAndBridgeController.updateForm({ fromSelectedToken: PORTFOLIO_TOKENS[0] }) // select USDT for easier calcs
    swapAndBridgeController.updateForm({ fromAmountFieldMode: 'fiat' })
    expect(swapAndBridgeController.fromAmountFieldMode).toEqual('fiat')
    swapAndBridgeController.updateForm({ fromAmount: '0.99785' }) // USDT price in USD
    expect(swapAndBridgeController.fromAmount).toEqual('1.0')
    expect(swapAndBridgeController.validateFromAmount.success).toEqual(true)
  })
  test('should unload screen', () => {
    swapAndBridgeController.unloadScreen('1')
    expect(swapAndBridgeController.formStatus).toEqual('empty')
    expect(swapAndBridgeController.sessionIds.length).toEqual(0)
  })
  test('should toJSON()', () => {
    const json = swapAndBridgeController.toJSON()
    expect(json).toBeDefined()
  })
})<|MERGE_RESOLUTION|>--- conflicted
+++ resolved
@@ -134,16 +134,6 @@
 
 const addressBookCtrl = new AddressBookController(storageCtrl, accountsCtrl, selectedAccountCtrl)
 
-<<<<<<< HEAD
-=======
-const actionsCtrl = new ActionsController({
-  selectedAccount: selectedAccountCtrl,
-  ui: uiCtrl,
-  onActionWindowClose: () => Promise.resolve(),
-  onSetCurrentAction: () => Promise.resolve()
-})
-
->>>>>>> 0632422b
 const inviteCtrl = new InviteController({
   relayerUrl: '',
   fetch,
@@ -255,7 +245,8 @@
   providersCtrl,
   phishingCtrl,
   relayerUrl,
-  () => Promise.resolve()
+  () => Promise.resolve(),
+  uiCtrl
 )
 
 requestsCtrl = new RequestsController({
