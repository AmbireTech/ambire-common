import fetch from 'node-fetch'

import { expect, jest } from '@jest/globals'

import { relayerUrl, velcroUrl } from '../../../test/config'
import { produceMemoryStore } from '../../../test/helpers'
import { mockUiManager } from '../../../test/helpers/ui'
import { waitForFnToBeCalledAndExecuted } from '../../../test/recurringTimeout'
import { DEFAULT_ACCOUNT_LABEL } from '../../consts/account'
import { networks } from '../../consts/networks'
import { IProvidersController } from '../../interfaces/provider'
import { Storage } from '../../interfaces/storage'
import { relayerCall } from '../../libs/relayerCall/relayerCall'
import { getRpcProvider } from '../../services/provider'
import wait from '../../utils/wait'
import { AccountsController } from '../accounts/accounts'
import { ActionsController } from '../actions/actions'
import { ActivityController } from '../activity/activity'
import { BannerController } from '../banner/banner'
import { InviteController } from '../invite/invite'
import { KeystoreController } from '../keystore/keystore'
import { NetworksController } from '../networks/networks'
import { PortfolioController } from '../portfolio/portfolio'
import { ProvidersController } from '../providers/providers'
import { SelectedAccountController } from '../selectedAccount/selectedAccount'
import { StorageController } from '../storage/storage'
import { UiController } from '../ui/ui'
import { SocketAPIMock } from './socketApiMock'
import { SwapAndBridgeController, SwapAndBridgeFormStatus } from './swapAndBridge'

const accounts = [
  {
    addr: '0x77777777789A8BBEE6C64381e5E89E501fb0e4c8',
    associatedKeys: [],
    initialPrivileges: [],
    creation: {
      factoryAddr: '0xBf07a0Df119Ca234634588fbDb5625594E2a5BCA',
      bytecode:
        '0x7f00000000000000000000000000000000000000000000000000000000000000017f02c94ba85f2ea274a3869293a0a9bf447d073c83c617963b0be7c862ec2ee44e553d602d80604d3d3981f3363d3d373d3d3d363d732a2b85eb1054d6f0c6c2e37da05ed3e5fea684ef5af43d82803e903d91602b57fd5bf3',
      salt: '0x2ee01d932ede47b0b2fb1b6af48868de9f86bfc9a5be2f0b42c0111cf261d04c'
    },
    preferences: {
      label: DEFAULT_ACCOUNT_LABEL,
      pfp: '0x77777777789A8BBEE6C64381e5E89E501fb0e4c8'
    }
  }
]

// Notice
// The status of swapAndBridge.ts is a bit more difficult to test
// as we now have this code:
//
// this.signAccountOpController.estimation.onUpdate(() => {
//   if (
//     this.signAccountOpController?.accountOp.meta?.swapTxn?.activeRouteId &&
//     this.signAccountOpController.estimation.status === EstimationStatus.Error
//   ) {
//     // eslint-disable-next-line @typescript-eslint/no-floating-promises
//     this.onEstimationFailure(this.signAccountOpController.accountOp.meta.swapTxn.activeRouteId)
//   }
// })
//
// meaning we can't use fake data as the estimation is going to throw an error
// and it's going to cut the routes
// so the status of swapAndBridge.ts will always go to FetchingRoutes or NoRoutesFound
//
// In order to test the status better, we either need real data or a mock on signAccountOp

const providers = Object.fromEntries(
  networks.map((network) => [network.chainId, getRpcProvider(network.rpcUrls, network.chainId)])
)

const storage: Storage = produceMemoryStore()
const storageCtrl = new StorageController(storage)
let providersCtrl: IProvidersController
const networksCtrl = new NetworksController({
  storage: storageCtrl,
  fetch,
  relayerUrl,
  onAddOrUpdateNetworks: (nets) => {
    nets.forEach((n) => {
      providersCtrl.setProvider(n)
    })
  },
  onRemoveNetwork: (id) => {
    providersCtrl.removeProvider(id)
  }
})

providersCtrl = new ProvidersController(networksCtrl)
providersCtrl.providers = providers
const { uiManager } = mockUiManager()
const uiCtrl = new UiController({ uiManager })

const keystore = new KeystoreController('default', storageCtrl, {}, uiCtrl)

storage.set('selectedAccount', accounts[0].addr)

const accountsCtrl = new AccountsController(
  storageCtrl,
  providersCtrl,
  networksCtrl,
  keystore,
  () => {},
  () => {},
  () => {}
)
const selectedAccountCtrl = new SelectedAccountController({
  storage: storageCtrl,
  accounts: accountsCtrl,
  keystore
})

const actionsCtrl = new ActionsController({
  selectedAccount: selectedAccountCtrl,
  ui: uiCtrl,
  onActionWindowClose: () => Promise.resolve()
})

const inviteCtrl = new InviteController({
  relayerUrl: '',
  fetch,
  storage: storageCtrl
})

const callRelayer = relayerCall.bind({ url: '', fetch })

const portfolioCtrl = new PortfolioController(
  storageCtrl,
  fetch,
  providersCtrl,
  networksCtrl,
  accountsCtrl,
  keystore,
  relayerUrl,
  velcroUrl,
  new BannerController(storageCtrl)
)

const activityCtrl = new ActivityController(
  storageCtrl,
  fetch,
  callRelayer,
  accountsCtrl,
  selectedAccountCtrl,
  providersCtrl,
  networksCtrl,
  portfolioCtrl,
  () => Promise.resolve()
)

const socketAPIMock = new SocketAPIMock({ fetch, apiKey: '' })

const PORTFOLIO_TOKENS = [
  {
    address: '0x94b008aA00579c1307B0EF2c499aD98a8ce58e58',
    amount: 2110000n,
    decimals: 6,
    flags: { onGasTank: false, rewardsType: null, isFeeToken: true, canTopUpGasTank: true },
    chainId: 10n,
    priceIn: [{ baseCurrency: 'usd', price: 0.99785 }],
    symbol: 'USDT',
    name: 'Tether'
  },
  {
    address: '0xcbB7C0000aB88B473b1f5aFd9ef808440eed33Bf',
    amount: 1852n,
    decimals: 8,
    flags: { onGasTank: false, rewardsType: null, isFeeToken: false, canTopUpGasTank: false },
    chainId: 8453n,
    priceIn: [{ baseCurrency: 'usd', price: 64325 }],
    symbol: 'cbBTC',
    name: 'Coinbase wrapped BTC'
  },
  {
    address: '0x0000000000000000000000000000000000000000',
    amount: 11756728636013018n,
    decimals: 8,
    flags: { onGasTank: false, rewardsType: null, isFeeToken: true, canTopUpGasTank: true },
    chainId: 10n,
    priceIn: [{ baseCurrency: 'usd', price: 3660.27 }],
    symbol: 'ETH',
    name: 'Ether'
  }
]

const swapAndBridgeController = new SwapAndBridgeController({
  selectedAccount: selectedAccountCtrl,
  networks: networksCtrl,
  accounts: accountsCtrl,
  activity: activityCtrl,
  storage: storageCtrl,
  serviceProviderAPI: socketAPIMock as any,
  invite: inviteCtrl,
  keystore,
  portfolio: portfolioCtrl,
  providers: providersCtrl,
  externalSignerControllers: {},
  relayerUrl,
  getUserRequests: () => [],
  getVisibleActionsQueue: () => actionsCtrl.visibleActionsQueue
})

describe('SwapAndBridge Controller', () => {
  beforeEach(() => {
    const testName = expect.getState().currentTestName
    if (
      testName?.includes('should continuously update the quote') ||
      testName?.includes('should continuously update active routes')
    ) {
      return
    }

    jest.spyOn(swapAndBridgeController.updateQuoteInterval, 'start').mockImplementation(jest.fn())
    jest.spyOn(swapAndBridgeController.updateQuoteInterval, 'restart').mockImplementation(jest.fn())
    jest.spyOn(swapAndBridgeController.updateQuoteInterval, 'stop').mockImplementation(jest.fn())
    jest
      .spyOn(swapAndBridgeController.updateActiveRoutesInterval, 'start')
      .mockImplementation(jest.fn())
    jest
      .spyOn(swapAndBridgeController.updateActiveRoutesInterval, 'restart')
      .mockImplementation(jest.fn())
    jest
      .spyOn(swapAndBridgeController.updateActiveRoutesInterval, 'stop')
      .mockImplementation(jest.fn())
    jest.spyOn(swapAndBridgeController, 'reestimate').mockImplementation(jest.fn() as any)
  })
  afterEach(() => {
    jest.restoreAllMocks()
  })
  test('should initialize', async () => {
    await storage.set('accounts', accounts)
    await selectedAccountCtrl.initialLoadPromise
    await selectedAccountCtrl.setAccount(accounts[0])

<<<<<<< HEAD
    swapAndBridgeController = new SwapAndBridgeController({
      selectedAccount: selectedAccountCtrl,
      networks: networksCtrl,
      accounts: accountsCtrl,
      activity: activityCtrl,
      storage: storageCtrl,
      fetch,
      invite: inviteCtrl,
      keystore,
      portfolio: portfolioCtrl,
      providers: providersCtrl,
      externalSignerControllers: {},
      relayerUrl,
      getUserRequests: () => [],
      getVisibleActionsQueue: () => actionsCtrl.visibleActionsQueue
    })
=======
>>>>>>> 0e2e4e4a
    expect(swapAndBridgeController).toBeDefined()
    // TODO: move these in beforeEach with an exception for the continuous updates tests where mocks are not needed
  })
  test('should initForm', async () => {
    await swapAndBridgeController.initForm('1')
    expect(swapAndBridgeController.sessionIds).toContain('1')
  })
  test('should update portfolio token list', async () => {
    expect(swapAndBridgeController.fromChainId).toEqual(1)
    expect(swapAndBridgeController.fromSelectedToken).toEqual(null)
    await swapAndBridgeController.updatePortfolioTokenList(PORTFOLIO_TOKENS)
    expect(swapAndBridgeController.toTokenShortList).toHaveLength(3)
    expect(swapAndBridgeController.toTokenShortList).not.toContainEqual(
      expect.objectContaining({
        address: swapAndBridgeController.fromSelectedToken?.address
      })
    )
    expect(swapAndBridgeController.toSelectedToken).toBeNull()
    expect(swapAndBridgeController.fromSelectedToken).not.toBeNull()
    expect(swapAndBridgeController.fromSelectedToken?.address).toEqual(
      '0x0000000000000000000000000000000000000000' // the one with highest balance
    )
    expect(swapAndBridgeController.fromChainId).toEqual(10)
  })
  test('should update toChainId', (done) => {
    let emitCounter = 0
    const unsubscribe = swapAndBridgeController.onUpdate(async () => {
      emitCounter++
      if (emitCounter === 3) {
        expect(swapAndBridgeController.toChainId).toEqual(8453)
        unsubscribe()
        done()
      }
    })
    swapAndBridgeController.updateForm({ toChainId: 8453 })
  })
  test('should select toToken', (done) => {
    let emitCounter = 0
    const unsubscribe = swapAndBridgeController.onUpdate(async () => {
      emitCounter++
      if (emitCounter === 1) {
        expect(swapAndBridgeController.toChainId).toEqual(8453)
        unsubscribe()
        done()
      }
    })
    swapAndBridgeController.updateForm({
      toSelectedTokenAddr: swapAndBridgeController.toTokenShortList[0].address
    })
  })
  test('should update fromAmount', (done) => {
    let emitCounter = 0
    const unsubscribe = swapAndBridgeController.onUpdate(async () => {
      emitCounter++
      if (emitCounter === 10) {
        unsubscribe()
        done()
      }
      if (emitCounter === 9) {
        expect(swapAndBridgeController.formStatus).toEqual('ready-to-estimate')
        expect(swapAndBridgeController.quote).not.toBeNull()
      }
      if (emitCounter === 2) {
        expect(swapAndBridgeController.formStatus).toEqual('fetching-routes')
      }
    })
    swapAndBridgeController.updateForm({ fromAmount: '0.8' })
  })
  test('should switch from and to tokens', async () => {
    const prevFromChainId = swapAndBridgeController.fromChainId
    const prevToChainId = swapAndBridgeController.toChainId
    const prevFromSelectedTokenAddress = swapAndBridgeController.fromSelectedToken?.address
    const prevToSelectedTokenAddress = swapAndBridgeController.toSelectedToken?.address
    await swapAndBridgeController.switchFromAndToTokens()
    expect(swapAndBridgeController.fromChainId).toEqual(prevToChainId)
    expect(swapAndBridgeController.toChainId).toEqual(prevFromChainId)
    expect(swapAndBridgeController.toSelectedToken?.address).toEqual(prevFromSelectedTokenAddress)
    expect(swapAndBridgeController.fromSelectedToken?.address).toEqual(prevToSelectedTokenAddress)
    expect(swapAndBridgeController.fromAmount).toEqual('')
    expect(swapAndBridgeController.formStatus).toEqual('empty')
    await swapAndBridgeController.switchFromAndToTokens()
    expect(swapAndBridgeController.fromChainId).toEqual(prevFromChainId)
    expect(swapAndBridgeController.toChainId).toEqual(prevToChainId)
    expect(swapAndBridgeController.toSelectedToken?.address).toEqual(prevToSelectedTokenAddress)
    expect(swapAndBridgeController.fromSelectedToken?.address).toEqual(prevFromSelectedTokenAddress)
  })
  test('should update fromAmount to make the form valid again', async () => {
    swapAndBridgeController.updateForm({ fromAmount: '0.02' })

    const check = async (attempt = 0) => {
      if (attempt > 10) {
        throw new Error('Quote timeout')
      }
      if (swapAndBridgeController.updateQuoteStatus === 'LOADING') {
        await wait(1000)
        await check(attempt + 1)
        return
      }

      expect(swapAndBridgeController.quote).toBeDefined()
    }

    await check()
  })
  it('should continuously update the quote', async () => {
    jest.useFakeTimers()
    jest.spyOn(global.console, 'error').mockImplementation(() => {})

    const updateQuoteSpy = jest
      .spyOn(swapAndBridgeController, 'updateQuote')
      .mockImplementation((() => {}) as any)
    jest.spyOn(swapAndBridgeController, 'continuouslyUpdateQuote')
    const updateQuoteIntervalRestartSpy = jest.spyOn(
      swapAndBridgeController.updateQuoteInterval,
      'restart'
    )
    const updateQuoteIntervalStopSpy = jest.spyOn(
      swapAndBridgeController.updateQuoteInterval,
      'stop'
    )

    expect(swapAndBridgeController.formStatus).not.toBe(SwapAndBridgeFormStatus.ReadyToSubmit)
    expect(swapAndBridgeController.updateQuoteInterval.running).toBe(false)

    swapAndBridgeController.updateQuoteInterval.restart()
    expect(updateQuoteIntervalRestartSpy).toHaveBeenCalledTimes(1)
    expect(updateQuoteIntervalStopSpy).toHaveBeenCalledTimes(0)
    await waitForFnToBeCalledAndExecuted(swapAndBridgeController.updateQuoteInterval)
    expect(updateQuoteSpy).toHaveBeenCalledTimes(0)
    expect(updateQuoteIntervalStopSpy).toHaveBeenCalledTimes(1)

    jest
      .spyOn(swapAndBridgeController, 'formStatus', 'get')
      .mockReturnValueOnce(SwapAndBridgeFormStatus.ReadyToSubmit)

    swapAndBridgeController.updateQuoteInterval.restart()
    expect(updateQuoteIntervalRestartSpy).toHaveBeenCalledTimes(2)
    expect(updateQuoteIntervalStopSpy).toHaveBeenCalledTimes(1)
    await waitForFnToBeCalledAndExecuted(swapAndBridgeController.updateQuoteInterval)
    expect(updateQuoteSpy).toHaveBeenCalledTimes(1)
    expect(updateQuoteIntervalStopSpy).toHaveBeenCalledTimes(1)
    jest.clearAllTimers()
    jest.useRealTimers()
    ;(console.error as jest.Mock).mockRestore()
  })
  test('should add an activeRoute', async () => {
    const userTx = await socketAPIMock.startRoute({
      fromChainId: swapAndBridgeController.fromChainId!,
      toChainId: swapAndBridgeController.toChainId!,
      fromAssetAddress: swapAndBridgeController.fromSelectedToken!.address,
      toAssetAddress: swapAndBridgeController.toSelectedToken!.address,
      route: swapAndBridgeController.quote!.selectedRoute
    })
    await swapAndBridgeController.addActiveRoute({
      activeRouteId: userTx.activeRouteId,
      userTxIndex: userTx.userTxIndex
    })
    expect(swapAndBridgeController.activeRoutes).toHaveLength(1)
    expect(swapAndBridgeController.activeRoutes[0].routeStatus).toEqual('ready')
    expect(swapAndBridgeController.quote).toBeDefined()
    expect(swapAndBridgeController.banners).toHaveLength(0)
  })
  test('should update an activeRoute', async () => {
    const activeRouteId = swapAndBridgeController.activeRoutes[0].activeRouteId
    swapAndBridgeController.updateActiveRoute(activeRouteId, {
      routeStatus: 'in-progress',
      userTxHash: 'test'
    })
    swapAndBridgeController.updateActiveRoute(activeRouteId) // for the coverage
    expect(swapAndBridgeController.activeRoutes).toHaveLength(1)
    expect(swapAndBridgeController.activeRoutes[0].routeStatus).toEqual('in-progress')
    expect(swapAndBridgeController.banners).toHaveLength(1)
    expect(swapAndBridgeController.banners[0].actions).toHaveLength(2)
  })
  it('should continuously update active routes', async () => {
    jest.useFakeTimers()
    jest.spyOn(global.console, 'error').mockImplementation(() => {})

    const checkForNextUserTxForActiveRoutesSpy = jest
      .spyOn(swapAndBridgeController, 'checkForNextUserTxForActiveRoutes')
      .mockImplementation((() => {}) as any)
    jest.spyOn(swapAndBridgeController, 'continuouslyUpdateActiveRoutes')
    const updateActiveRoutesIntervalStartSpy = jest.spyOn(
      swapAndBridgeController.updateActiveRoutesInterval,
      'start'
    )
    const updateActiveRoutesIntervalUpdateTimeoutSpy = jest.spyOn(
      swapAndBridgeController.updateActiveRoutesInterval,
      'updateTimeout'
    )
    const updateActiveRoutesIntervalStopSpy = jest.spyOn(
      swapAndBridgeController.updateActiveRoutesInterval,
      'stop'
    )

    expect(updateActiveRoutesIntervalStartSpy).toHaveBeenCalledTimes(0)
    expect(updateActiveRoutesIntervalStopSpy).toHaveBeenCalledTimes(0)
    expect(checkForNextUserTxForActiveRoutesSpy).toHaveBeenCalledTimes(0)
    expect(swapAndBridgeController.activeRoutes.length).toEqual(1)
    expect(swapAndBridgeController.activeRoutesInProgress.length).toEqual(1)
    swapAndBridgeController.activeRoutes = [...swapAndBridgeController.activeRoutes]
    expect(updateActiveRoutesIntervalStartSpy).toHaveBeenCalledTimes(1)
    expect(updateActiveRoutesIntervalStopSpy).toHaveBeenCalledTimes(0)
    expect(checkForNextUserTxForActiveRoutesSpy).toHaveBeenCalledTimes(0)
    await waitForFnToBeCalledAndExecuted(swapAndBridgeController.updateActiveRoutesInterval)
    expect(updateActiveRoutesIntervalStartSpy).toHaveBeenCalledTimes(1)
    expect(updateActiveRoutesIntervalStopSpy).toHaveBeenCalledTimes(0)
    expect(swapAndBridgeController.continuouslyUpdateActiveRoutes).toHaveBeenCalledTimes(1)
    expect(checkForNextUserTxForActiveRoutesSpy).toHaveBeenCalledTimes(1)
    expect(updateActiveRoutesIntervalUpdateTimeoutSpy).toHaveBeenCalledTimes(1)
    jest.spyOn(swapAndBridgeController, 'activeRoutesInProgress', 'get').mockReturnValueOnce([])
    await waitForFnToBeCalledAndExecuted(swapAndBridgeController.updateActiveRoutesInterval)
    expect(updateActiveRoutesIntervalStartSpy).toHaveBeenCalledTimes(1)
    expect(updateActiveRoutesIntervalStopSpy).toHaveBeenCalledTimes(1)
    expect(swapAndBridgeController.continuouslyUpdateActiveRoutes).toHaveBeenCalledTimes(2)
    expect(checkForNextUserTxForActiveRoutesSpy).toHaveBeenCalledTimes(1)
    expect(updateActiveRoutesIntervalUpdateTimeoutSpy).toHaveBeenCalledTimes(1)
    jest.clearAllTimers()
    jest.useRealTimers()
    ;(console.error as jest.Mock).mockRestore()
  })
  test('should check for route status', async () => {
    await swapAndBridgeController.checkForNextUserTxForActiveRoutes()
    expect(swapAndBridgeController.activeRoutes[0].routeStatus).toEqual('ready')
    swapAndBridgeController.updateActiveRoute(
      swapAndBridgeController.activeRoutes[0].activeRouteId,
      {
        routeStatus: 'in-progress',
        userTxHash: 'test',
        userTxIndex: 1
      }
    )
    await swapAndBridgeController.checkForNextUserTxForActiveRoutes()
    expect(swapAndBridgeController.activeRoutes[0].routeStatus).toEqual('completed')
  })
  test('should remove an activeRoute', async () => {
    const activeRouteId = swapAndBridgeController.activeRoutes[0].activeRouteId
    swapAndBridgeController.removeActiveRoute(activeRouteId)
    expect(swapAndBridgeController.activeRoutes).toHaveLength(0)
    expect(swapAndBridgeController.banners).toHaveLength(0)
  })
  test('should switch fromAmountFieldMode', () => {
    swapAndBridgeController.updateForm({ fromSelectedToken: PORTFOLIO_TOKENS[0] }) // select USDT for easier calcs
    swapAndBridgeController.updateForm({ fromAmountFieldMode: 'fiat' })
    expect(swapAndBridgeController.fromAmountFieldMode).toEqual('fiat')
    swapAndBridgeController.updateForm({ fromAmount: '0.99785' }) // USDT price in USD
    expect(swapAndBridgeController.fromAmount).toEqual('1.0')
    expect(swapAndBridgeController.validateFromAmount.success).toEqual(true)
  })
  test('should unload screen', () => {
    swapAndBridgeController.unloadScreen('1')
    expect(swapAndBridgeController.formStatus).toEqual('empty')
    expect(swapAndBridgeController.sessionIds.length).toEqual(0)
  })
  test('should toJSON()', () => {
    const json = swapAndBridgeController.toJSON()
    expect(json).toBeDefined()
  })
})<|MERGE_RESOLUTION|>--- conflicted
+++ resolved
@@ -190,7 +190,7 @@
   accounts: accountsCtrl,
   activity: activityCtrl,
   storage: storageCtrl,
-  serviceProviderAPI: socketAPIMock as any,
+  fetch,
   invite: inviteCtrl,
   keystore,
   portfolio: portfolioCtrl,
@@ -233,25 +233,6 @@
     await selectedAccountCtrl.initialLoadPromise
     await selectedAccountCtrl.setAccount(accounts[0])
 
-<<<<<<< HEAD
-    swapAndBridgeController = new SwapAndBridgeController({
-      selectedAccount: selectedAccountCtrl,
-      networks: networksCtrl,
-      accounts: accountsCtrl,
-      activity: activityCtrl,
-      storage: storageCtrl,
-      fetch,
-      invite: inviteCtrl,
-      keystore,
-      portfolio: portfolioCtrl,
-      providers: providersCtrl,
-      externalSignerControllers: {},
-      relayerUrl,
-      getUserRequests: () => [],
-      getVisibleActionsQueue: () => actionsCtrl.visibleActionsQueue
-    })
-=======
->>>>>>> 0e2e4e4a
     expect(swapAndBridgeController).toBeDefined()
     // TODO: move these in beforeEach with an exception for the continuous updates tests where mocks are not needed
   })
