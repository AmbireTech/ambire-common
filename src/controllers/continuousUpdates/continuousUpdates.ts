import {
  IRecurringTimeout,
  RecurringTimeout
} from '../../classes/recurringTimeout/recurringTimeout'
import {
  ACCOUNT_STATE_PENDING_INTERVAL,
  ACCOUNT_STATE_STAND_BY_INTERVAL,
  ACTIVE_EXTENSION_PORTFOLIO_UPDATE_INTERVAL,
  ACTIVITY_REFRESH_INTERVAL,
  INACTIVE_EXTENSION_PORTFOLIO_UPDATE_INTERVAL
} from '../../consts/intervals'
import { IMainController } from '../../interfaces/main'
import { Network } from '../../interfaces/network'
import { getNetworksWithFailedRPC } from '../../libs/networks/networks'
import EventEmitter from '../eventEmitter/eventEmitter'

/* eslint-disable @typescript-eslint/no-floating-promises */

export class ContinuousUpdatesController extends EventEmitter {
  #main: IMainController

  #updatePortfolioInterval: IRecurringTimeout

  get updatePortfolioInterval() {
    return this.#updatePortfolioInterval
  }

  #accountsOpsStatusesInterval: IRecurringTimeout

  get accountsOpsStatusesInterval() {
    return this.#accountsOpsStatusesInterval
  }

  #accountStateLatestInterval: IRecurringTimeout

  get accountStateLatestInterval() {
    return this.#accountStateLatestInterval
  }

  #accountStatePendingInterval: IRecurringTimeout

  get accountStatePendingInterval() {
    return this.#accountStatePendingInterval
  }

  #fastAccountStateReFetchTimeout: IRecurringTimeout

  get fastAccountStateReFetchTimeout() {
    return this.#fastAccountStateReFetchTimeout
  }

  #retriedFastAccountStateReFetchForNetworks: string[] = []

  // Holds the initial load promise, so that one can wait until it completes
  initialLoadPromise?: Promise<void> | undefined

  constructor({ main }: { main: IMainController }) {
    super()

    this.#main = main

    // Postpone the portfolio update for the next interval
    // if we have broadcasted but not yet confirmed acc op.
    // Here's why:
    // 1. On the Dashboard, we show a pending-to-be-confirmed token badge
    //    if an acc op has been broadcasted but is still unconfirmed.
    // 2. To display the expected balance change, we calculate it from the portfolio's pending simulation state.
    // 3. When we sign and broadcast the acc op, we remove it from the Main controller.
    // 4. If we trigger a portfolio update at this point, we will lose the pending simulation state.
    // 5. Therefore, to ensure the badge is displayed, we pause the portfolio update temporarily.
    //    Once the acc op is confirmed or failed, the portfolio interval will resume as normal.
    // 6. Gotcha: If the user forcefully updates the portfolio, we will also lose the simulation.
    //    However, this is not a frequent case, and we can make a compromise here.
    this.#updatePortfolioInterval = new RecurringTimeout(
      this.#updatePortfolio.bind(this),
      INACTIVE_EXTENSION_PORTFOLIO_UPDATE_INTERVAL,
      this.emitError.bind(this)
    )

    this.#main.ui.uiEvent.on('addView', () => {
      if (this.#main.ui.views.length === 1) {
        this.#updatePortfolioInterval.restart({
          timeout: ACTIVE_EXTENSION_PORTFOLIO_UPDATE_INTERVAL
        })
        this.#fastAccountStateReFetchTimeout.start()
      }
    })
    this.#main.ui.uiEvent.on('removeView', () => {
      if (!this.#main.ui.views.length) {
        this.#updatePortfolioInterval.restart({
          timeout: INACTIVE_EXTENSION_PORTFOLIO_UPDATE_INTERVAL
        })
        this.#fastAccountStateReFetchTimeout.stop()
      }
    })

    /**
     * Updates the account state for the selected account. Doesn't update the state for networks with failed RPC as this is handled by a different interval.
     */
    this.#accountStateLatestInterval = new RecurringTimeout(
      this.#updateAccountStateLatest.bind(this),
      ACCOUNT_STATE_STAND_BY_INTERVAL,
      this.emitError.bind(this)
    )

    this.#accountStatePendingInterval = new RecurringTimeout(
      this.#updateAccountStatePending.bind(this),
      ACCOUNT_STATE_PENDING_INTERVAL,
      this.emitError.bind(this),
      'accountStatePendingInterval'
    )

    this.#accountsOpsStatusesInterval = new RecurringTimeout(
      this.#updateAccountsOpsStatuses.bind(this),
      ACTIVITY_REFRESH_INTERVAL,
      this.emitError.bind(this)
    )

    /**
     * Update failed network states more often. If a network's first failed
     *  update is just now, retry in 8s. If it's a repeated failure, retry in 20s.
     */
    this.#fastAccountStateReFetchTimeout = new RecurringTimeout(
      this.#fastAccountStateReFetch.bind(this),
      8000,
      this.emitError.bind(this),
      'fastAccountStateReFetchTimeout'
    )

    this.#main.onUpdate(() => {
      if (this.#main.statuses.signAndBroadcastAccountOp === 'SUCCESS') {
        this.#accountStatePendingInterval.start({ timeout: ACCOUNT_STATE_PENDING_INTERVAL / 2 })
        this.#accountStateLatestInterval.restart()
      }
    }, 'continuous-update')

    this.#main.providers.onUpdate(() => {
      this.#fastAccountStateReFetchTimeout.restart()
    }, 'continuous-update')

    this.#main.activity.onUpdate(() => {
      const allBroadcastedButNotConfirmed = Object.values(
        this.#main.activity.broadcastedButNotConfirmed
      ).flat()

      if (allBroadcastedButNotConfirmed.length) {
        this.#accountsOpsStatusesInterval.start()
      } else {
        this.#accountsOpsStatusesInterval.stop()
      }
    }, 'continuous-update')

    this.initialLoadPromise = this.#load().finally(() => {
      this.initialLoadPromise = undefined
    })
  }

  async #load() {
    await this.#main.initialLoadPromise

    this.#accountStateLatestInterval.start()
  }

  async #updatePortfolio() {
    await this.initialLoadPromise

<<<<<<< HEAD
    if (this.#main.activity.broadcastedButNotConfirmed.length) return
    await this.#main.updateSelectedAccountPortfolio({
      maxDataAgeMs: 60 * 1000,
      maxDataAgeMsUnused: 60 * 60 * 1000
    })
=======
    const selectedAccountBroadcastedButNotConfirmed = this.#main.selectedAccount.account
      ? this.#main.activity.broadcastedButNotConfirmed[this.#main.selectedAccount.account.addr]
      : []
    if (selectedAccountBroadcastedButNotConfirmed.length) return
    await this.#main.updateSelectedAccountPortfolio({ maxDataAgeMs: 60 * 1000 })
>>>>>>> ec33a24d
  }

  async #updateAccountsOpsStatuses() {
    await this.initialLoadPromise
    await this.#main.updateAccountsOpsStatuses()
  }

  async #updateAccountStateLatest() {
    await this.initialLoadPromise
    await this.#main.accounts.accountStatesInitialLoadPromise

    if (!this.#main.selectedAccount.account) {
      console.error('No selected account to latest state')
      return
    }

    const failedChainIds: string[] = getNetworksWithFailedRPC({
      providers: this.#main.providers.providers
    })

    const selectedAccountBroadcastedButNotConfirmed = this.#main.selectedAccount.account
      ? this.#main.activity.broadcastedButNotConfirmed[this.#main.selectedAccount.account.addr]
      : []
    const networksWithPendingAccountOp = selectedAccountBroadcastedButNotConfirmed
      .map((op) => op.chainId)
      .filter((chainId, index, self) => self.indexOf(chainId) === index)

    const networksToUpdate = this.#main.networks.networks
      .filter(
        ({ chainId }) =>
          !networksWithPendingAccountOp.includes(chainId) &&
          !failedChainIds.includes(chainId.toString())
      )
      .map(({ chainId }) => chainId)

    await this.#main.accounts.updateAccountState(
      this.#main.selectedAccount.account.addr,
      'latest',
      networksToUpdate
    )
  }

  async #updateAccountStatePending() {
    await this.initialLoadPromise
    await this.#main.accounts.accountStatesInitialLoadPromise

    if (!this.#main.selectedAccount.account) {
      console.error('No selected account to update pending state')
      return
    }

    const selectedAccountBroadcastedButNotConfirmed = this.#main.selectedAccount.account
      ? this.#main.activity.broadcastedButNotConfirmed[this.#main.selectedAccount.account.addr]
      : []
    const networksToUpdate = selectedAccountBroadcastedButNotConfirmed
      .map((op) => op.chainId)
      .filter((chainId, index, self) => self.indexOf(chainId) === index)

    if (!networksToUpdate.length) {
      this.#accountStatePendingInterval.stop()
      this.#accountStateLatestInterval.restart()
      return
    }

    await this.#main.accounts.updateAccountState(
      this.#main.selectedAccount.account.addr,
      'pending',
      networksToUpdate
    )
  }

  async #fastAccountStateReFetch() {
    await this.initialLoadPromise

    const failedChainIds: string[] = getNetworksWithFailedRPC({
      providers: this.#main.providers.providers
    })
    if (!failedChainIds.length) {
      this.#fastAccountStateReFetchTimeout.stop()
      this.#retriedFastAccountStateReFetchForNetworks = []
      return
    }

    await this.#main.accounts.updateAccountStates(
      this.#main.selectedAccount.account?.addr,
      'latest',
      failedChainIds.map((id) => BigInt(id))
    )

    // Add the networks that have been retried to the list
    failedChainIds.forEach((id) => {
      if (this.#retriedFastAccountStateReFetchForNetworks.includes(id)) return
      this.#retriedFastAccountStateReFetchForNetworks.push(id)
    })

    const failedChainIdsAfterUpdate = getNetworksWithFailedRPC({
      providers: this.#main.providers.providers
    })

    // Delete the network ids that have been successfully re-fetched so the logic can be re-applied
    // if the RPC goes down again
    if (this.#retriedFastAccountStateReFetchForNetworks.length) {
      const networksToUpdate: Network[] = []
      this.#retriedFastAccountStateReFetchForNetworks.forEach((chainId, index) => {
        if (!failedChainIdsAfterUpdate.includes(chainId)) {
          delete this.#retriedFastAccountStateReFetchForNetworks[index]

          const network = this.#main.networks.networks.find((n) => n.chainId.toString() === chainId)

          if (network) networksToUpdate.push(network)
        }
      })
      this.#main.updateSelectedAccountPortfolio({
        networks: networksToUpdate.length ? networksToUpdate : undefined,
        maxDataAgeMs: 60 * 1000
      })
    }

    if (!failedChainIdsAfterUpdate.length) {
      this.#fastAccountStateReFetchTimeout.stop()
      this.#retriedFastAccountStateReFetchForNetworks = []
      return
    }

    // Filter out the network ids that have already been retried
    const networksNotYetRetried = failedChainIdsAfterUpdate.filter(
      (id) => !this.#retriedFastAccountStateReFetchForNetworks.find((chainId) => chainId === id)
    )

    const updateTime = networksNotYetRetried.length ? 8000 : 20000

    this.#fastAccountStateReFetchTimeout.updateTimeout({ timeout: updateTime })
  }
}<|MERGE_RESOLUTION|>--- conflicted
+++ resolved
@@ -164,19 +164,14 @@
   async #updatePortfolio() {
     await this.initialLoadPromise
 
-<<<<<<< HEAD
-    if (this.#main.activity.broadcastedButNotConfirmed.length) return
-    await this.#main.updateSelectedAccountPortfolio({
-      maxDataAgeMs: 60 * 1000,
-      maxDataAgeMsUnused: 60 * 60 * 1000
-    })
-=======
     const selectedAccountBroadcastedButNotConfirmed = this.#main.selectedAccount.account
       ? this.#main.activity.broadcastedButNotConfirmed[this.#main.selectedAccount.account.addr]
       : []
     if (selectedAccountBroadcastedButNotConfirmed.length) return
-    await this.#main.updateSelectedAccountPortfolio({ maxDataAgeMs: 60 * 1000 })
->>>>>>> ec33a24d
+    await this.#main.updateSelectedAccountPortfolio({
+      maxDataAgeMs: 60 * 1000,
+      maxDataAgeMsUnused: 60 * 60 * 1000
+    })
   }
 
   async #updateAccountsOpsStatuses() {
