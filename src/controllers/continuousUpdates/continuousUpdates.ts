--- conflicted
+++ resolved
@@ -86,16 +86,8 @@
     //    Once the acc op is confirmed or failed, the portfolio interval will resume as normal.
     // 6. Gotcha: If the user forcefully updates the portfolio, we will also lose the simulation.
     //    However, this is not a frequent case, and we can make a compromise here.
-<<<<<<< HEAD
-    this.updatePortfolioInterval = createRecurringTimeout(
-      async () => {
-        if (this.#main.activity.broadcastedButNotConfirmed.length) return
-        await this.#main.updateSelectedAccountPortfolio({ maxDataAgeMs: 60 * 1000 })
-      },
-=======
     this.#updatePortfolioInterval = new RecurringTimeout(
       () => this.updatePortfolio(),
->>>>>>> dee87554
       INACTIVE_EXTENSION_PORTFOLIO_UPDATE_INTERVAL,
       this.emitError.bind(this)
     )
@@ -143,74 +135,8 @@
      * Update failed network states more often. If a network's first failed
      *  update is just now, retry in 8s. If it's a repeated failure, retry in 20s.
      */
-<<<<<<< HEAD
-    this.fastAccountStateReFetchTimeout = createRecurringTimeout(
-      async () => {
-        const failedChainIds = getNetworksWithFailedRPC({
-          providers: this.#main.providers.providers
-        })
-        if (!failedChainIds.length) {
-          this.fastAccountStateReFetchTimeout.stop()
-          this.#retriedFastAccountStateReFetchForNetworks = []
-          return
-        }
-
-        await this.#main.accounts.updateAccountStates(
-          this.#main.selectedAccount.account?.addr,
-          'latest',
-          failedChainIds.map((id) => BigInt(id))
-        )
-
-        // Add the networks that have been retried to the list
-        failedChainIds.forEach((id) => {
-          if (this.#retriedFastAccountStateReFetchForNetworks.includes(id)) return
-          this.#retriedFastAccountStateReFetchForNetworks.push(id)
-        })
-
-        const failedChainIdsAfterUpdate = getNetworksWithFailedRPC({
-          providers: this.#main.providers.providers
-        })
-
-        // Delete the network ids that have been successfully re-fetched so the logic can be re-applied
-        // if the RPC goes down again
-        if (this.#retriedFastAccountStateReFetchForNetworks.length) {
-          const networksToUpdate: Network[] = []
-          this.#retriedFastAccountStateReFetchForNetworks.forEach((chainId, index) => {
-            if (!failedChainIdsAfterUpdate.includes(chainId)) {
-              delete this.#retriedFastAccountStateReFetchForNetworks[index]
-
-              const network = this.#main.networks.networks.find(
-                (n) => n.chainId.toString() === chainId
-              )
-
-              if (network) networksToUpdate.push(network)
-            }
-          })
-          this.#main.updateSelectedAccountPortfolio({
-            networks: networksToUpdate.length ? networksToUpdate : undefined,
-            maxDataAgeMs: 60 * 1000
-          })
-        }
-
-        // Filter out the network ids that have already been retried
-        const networksNotYetRetried = failedChainIdsAfterUpdate.filter(
-          (id) => !this.#retriedFastAccountStateReFetchForNetworks.find((chainId) => chainId === id)
-        )
-
-        const updateTime = networksNotYetRetried.length ? 8000 : 20000
-
-        if (!failedChainIdsAfterUpdate.length) {
-          this.fastAccountStateReFetchTimeout.stop()
-          this.#retriedFastAccountStateReFetchForNetworks = []
-          return
-        }
-
-        this.fastAccountStateReFetchTimeout.updateTimeout({ timeout: updateTime })
-      },
-=======
     this.#fastAccountStateReFetchTimeout = new RecurringTimeout(
       async () => this.fastAccountStateReFetch(),
->>>>>>> dee87554
       8000,
       this.emitError.bind(this),
       'fastAccountStateReFetchTimeout'
@@ -250,7 +176,7 @@
     await this.initialLoadPromise
 
     if (this.#main.activity.broadcastedButNotConfirmed.length) return
-    await this.#main.updateSelectedAccountPortfolio()
+    await this.#main.updateSelectedAccountPortfolio({ maxDataAgeMs: 60 * 1000 })
   }
 
   async updateAccountsOpsStatuses() {
@@ -373,7 +299,8 @@
         }
       })
       this.#main.updateSelectedAccountPortfolio({
-        networks: networksToUpdate.length ? networksToUpdate : undefined
+        networks: networksToUpdate.length ? networksToUpdate : undefined,
+        maxDataAgeMs: 60 * 1000
       })
     }
 
