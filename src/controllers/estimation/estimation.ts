/* eslint-disable class-methods-use-this */
import { ZeroAddress } from 'ethers'
import { RPCProvider } from '../../interfaces/provider'
import { Warning } from '../../interfaces/signAccountOp'
import { BaseAccount } from '../../libs/account/BaseAccount'
import { getBaseAccount } from '../../libs/account/getBaseAccount'
import { AccountOp } from '../../libs/accountOp/accountOp'
import { getEstimation, getEstimationSummary } from '../../libs/estimate/estimate'
import { FeePaymentOption, FullEstimationSummary } from '../../libs/estimate/interfaces'
import { isPortfolioGasTankResult } from '../../libs/portfolio/helpers'
import { BundlerSwitcher } from '../../services/bundlers/bundlerSwitcher'
import { getIsViewOnly } from '../../utils/accounts'
import { AccountsController } from '../accounts/accounts'
import EventEmitter, { ErrorRef } from '../eventEmitter/eventEmitter'
import { KeystoreController } from '../keystore/keystore'
import { NetworksController } from '../networks/networks'
import { PortfolioController } from '../portfolio/portfolio'
import { EstimationStatus } from './types'

export class EstimationController extends EventEmitter {
  #keystore: KeystoreController

  #accounts: AccountsController

  #networks: NetworksController

  #provider: RPCProvider

  #portfolio: PortfolioController

  // this is mainly for the bundler switcher but in general
  // if the estimation wants to know the status of the outside
  // controller, this is the function to set up intiially
  #getOutsideControllerStatus: Function = () => {}

  // this is mainly for the bundler switcher but in general
  // if the estimation wants to know on which statuses in should
  // disregard updates, this is the place
  #outsideControllerNoUpdateStatuses: any[] = []

  status: EstimationStatus = EstimationStatus.Initial

  estimation: FullEstimationSummary | null = null

  error: Error | null = null

  // a boolean to understand if the estimation has been performed
  // at least one indicating clearly that all other are re-estimates
  hasEstimated: boolean = false

  estimationRetryError: ErrorRef | null = null

  availableFeeOptions: FeePaymentOption[] = []

  constructor(
    keystore: KeystoreController,
    accounts: AccountsController,
    networks: NetworksController,
    provider: RPCProvider,
    portfolio: PortfolioController,
    getOutsideControllerStatus?: Function,
    outsideControllerNoUpdateStatuses?: any[]
  ) {
    super()
    this.#keystore = keystore
    this.#accounts = accounts
    this.#networks = networks
    this.#provider = provider
    this.#portfolio = portfolio
    if (getOutsideControllerStatus) this.#getOutsideControllerStatus = getOutsideControllerStatus
    if (outsideControllerNoUpdateStatuses)
      this.#outsideControllerNoUpdateStatuses = outsideControllerNoUpdateStatuses
  }

  #getAvailableFeeOptions(baseAcc: BaseAccount): FeePaymentOption[] {
    if (this.status !== EstimationStatus.Success) return []

    const estimation = this.estimation as FullEstimationSummary
    const isSponsored = !!estimation.bundlerEstimation?.paymaster.isSponsored()

    if (isSponsored) {
      // if there's no ambireEstimation, it means there's an error
      if (!estimation.ambireEstimation) return []

      // if the txn is sponsored, return the native option only
      const native = estimation.ambireEstimation.feePaymentOptions.find(
        (feeOption) => feeOption.token.address === ZeroAddress
      )
      return native ? [native] : []
    }

    return baseAcc.getAvailableFeeOptions(
      estimation,
      // eslint-disable-next-line no-nested-ternary
      estimation.ambireEstimation
        ? estimation.ambireEstimation.feePaymentOptions
        : estimation.providerEstimation
        ? estimation.providerEstimation.feePaymentOptions
        : []
    )
  }

  async estimate(op: AccountOp) {
    this.status = EstimationStatus.Loading
    this.emitUpdate()

    const account = this.#accounts.accounts.find((acc) => acc.addr === op.accountAddr)!
    const network = this.#networks.networks.find((net) => net.chainId === op.chainId)!
    const accountState = await this.#accounts.getOrFetchAccountOnChainState(
      op.accountAddr,
      op.chainId
    )
    const baseAcc = getBaseAccount(
      account,
      accountState,
      this.#keystore.getAccountKeys(account),
      network
    )

    // Take the fee tokens from two places: the user's tokens and his gasTank
    // The gasTank tokens participate on each network as they belong everywhere
    // NOTE: at some point we should check all the "?" signs below and if
    // an error pops out, we should notify the user about it
    const networkFeeTokens =
      this.#portfolio.getLatestPortfolioState(op.accountAddr)?.[op.chainId.toString()]?.result
        ?.feeTokens ?? []
    const gasTankResult = this.#portfolio.getLatestPortfolioState(op.accountAddr)?.gasTank?.result
    const gasTankFeeTokens = isPortfolioGasTankResult(gasTankResult)
      ? gasTankResult.gasTankTokens
      : []
    const feeTokens =
      [...networkFeeTokens, ...gasTankFeeTokens].filter((t) => t.flags.isFeeToken) || []

    // Here, we list EOA accounts for which you can also obtain an estimation of the AccountOp payment.
    // In the case of operating with a smart account (an account with creation code), all other EOAs can pay the fee.
    //
    // If the current account is an EOA, only this account can pay the fee,
    // and there's no need for checking other EOA accounts native balances.
    // This is already handled and estimated as a fee option in the estimate library, which is why we pass an empty array here.
    //
    // we're excluding the view only accounts from the natives to check
    // in all cases EXCEPT the case where we're making an estimation for
    // the view only account itself. In all other, view only accounts options
    // should not be present as the user cannot pay the fee with them (no key)
    const nativeToCheck = account.creation
      ? this.#accounts.accounts
          .filter(
            (acc) =>
              !acc.creation &&
              (acc.addr === op.accountAddr ||
                !getIsViewOnly(this.#keystore.keys, acc.associatedKeys))
          )
          .map((acc) => acc.addr)
      : []

    // configure the bundler switcher for the network if any
    const bundlerSwitcher = new BundlerSwitcher(
      network,
      this.#getOutsideControllerStatus,
      this.#outsideControllerNoUpdateStatuses
    )
    const estimation = await getEstimation(
      baseAcc,
      accountState,
      op,
      network,
<<<<<<< HEAD
      this.#provider,
=======
      this.#providers.providers[op.chainId.toString()],
>>>>>>> 15457eb2
      feeTokens,
      nativeToCheck,
      bundlerSwitcher,
      (e: ErrorRef) => {
        if (!this) return
        this.estimationRetryError = e
        this.emitUpdate()
      }
    ).catch((e) => e)

    const isSuccess = !(estimation instanceof Error)
    if (isSuccess) {
      this.estimation = getEstimationSummary(estimation)
      this.error = null
      this.status = EstimationStatus.Success
      this.estimationRetryError = null
      this.availableFeeOptions = this.#getAvailableFeeOptions(baseAcc)
    } else {
      this.estimation = null
      this.error = estimation
      this.status = EstimationStatus.Error
      this.availableFeeOptions = []
    }

    // estimation.flags.hasNonceDiscrepancy is a signal from the estimation
    // that the account state is not the latest and needs to be updated
    if (
      this.estimation &&
      (this.estimation.flags.hasNonceDiscrepancy || this.estimation.flags.has4337NonceDiscrepancy)
    )
      // silenly continuing on error here as the flags are more like app helpers
      this.#accounts.updateAccountState(op.accountAddr, 'pending', [op.chainId]).catch((e) => e)

    this.hasEstimated = true
    this.emitUpdate()
  }

  // it's initialized if it has estimated at least once
  isInitialized() {
    return this.hasEstimated
  }

  // has it estimated at least once without a failure
  isLoadingOrFailed() {
    return !this.hasEstimated || !!this.error
  }

  calculateWarnings() {
    const warnings: Warning[] = []

    if (this.estimationRetryError && this.status === EstimationStatus.Success) {
      warnings.push({
        id: 'estimation-retry',
        title: this.estimationRetryError.message,
        text: 'You can try to broadcast this transaction with the last successful estimation or wait for a new one. Retrying...',
        promptBeforeSign: false,
        displayBeforeSign: true
      })
    }

    return warnings
  }

  get errors(): string[] {
    const errors: string[] = []

    if (this.isLoadingOrFailed() && this.estimationRetryError) {
      // If there is a successful estimation we should show this as a warning
      // as the user can use the old estimation to broadcast
      errors.push(
        `${this.estimationRetryError.message} ${
          this.error
            ? 'We will continue retrying, but please check your internet connection.'
            : 'Automatically retrying in a few seconds. Please wait...'
        }`
      )

      return errors
    }

    if (!this.isInitialized()) return []

    if (this.error) {
      errors.push(this.error.message)
    }

    return errors
  }

  reset() {
    this.estimation = null
    this.error = null
    this.hasEstimated = false
    this.status = EstimationStatus.Initial
    this.estimationRetryError = null
  }
}<|MERGE_RESOLUTION|>--- conflicted
+++ resolved
@@ -164,11 +164,7 @@
       accountState,
       op,
       network,
-<<<<<<< HEAD
       this.#provider,
-=======
-      this.#providers.providers[op.chainId.toString()],
->>>>>>> 15457eb2
       feeTokens,
       nativeToCheck,
       bundlerSwitcher,
