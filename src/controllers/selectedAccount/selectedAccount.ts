--- conflicted
+++ resolved
@@ -70,13 +70,9 @@
 
   portfolioStartedLoadingAtTimestamp: number | null = null
 
-<<<<<<< HEAD
+  #isPortfolioLoadingFromScratch = true
+
   dashboardNetworkFilter: bigint | string | null = null
-=======
-  #isPortfolioLoadingFromScratch = true
-
-  dashboardNetworkFilter: NetworkId | null = null
->>>>>>> f557598c
 
   #shouldDebounceFlags: { [key: string]: boolean } = {}
 
