import { getAddress } from 'ethers'

import { AMBIRE_ACCOUNT_FACTORY } from '../../consts/deploy'
import { Account } from '../../interfaces/account'
import { Banner } from '../../interfaces/banner'
import { NetworkId } from '../../interfaces/network'
import { SelectedAccountPortfolio } from '../../interfaces/selectedAccount'
import { Storage } from '../../interfaces/storage'
import { isSmartAccount } from '../../libs/account/account'
<<<<<<< HEAD
// eslint-disable-next-line import/no-cycle
import {
  getFirstCashbackBanners,
  getNetworksWithDeFiPositionsErrorBanners,
  getNetworksWithFailedRPCBanners,
  getNetworksWithPortfolioErrorBanners
} from '../../libs/banners/banners'
=======
>>>>>>> fd2385fa
import { sortByValue } from '../../libs/defiPositions/helpers'
import { PositionsByProvider } from '../../libs/defiPositions/types'
// eslint-disable-next-line import/no-cycle
import {
  getNetworksWithDeFiPositionsErrorErrors,
  getNetworksWithFailedRPCErrors,
  getNetworksWithPortfolioErrorErrors,
  SelectedAccountBalanceError
} from '../../libs/selectedAccount/errors'
import {
  calculateSelectedAccountPortfolio,
  updatePortfolioStateWithDefiPositions
} from '../../libs/selectedAccount/selectedAccount'
// eslint-disable-next-line import/no-cycle
import { AccountsController } from '../accounts/accounts'
// eslint-disable-next-line import/no-cycle
import { ActionsController } from '../actions/actions'
// eslint-disable-next-line import/no-cycle
import { DefiPositionsController } from '../defiPositions/defiPositions'
import EventEmitter from '../eventEmitter/eventEmitter'
import { NetworksController } from '../networks/networks'
// eslint-disable-next-line import/no-cycle
import { PortfolioController } from '../portfolio/portfolio'
import { ProvidersController } from '../providers/providers'

export const DEFAULT_SELECTED_ACCOUNT_PORTFOLIO = {
  tokens: [],
  collections: [],
  tokenAmounts: [],
  totalBalance: 0,
  isAllReady: false,
  networkSimulatedAccountOp: {},
  latest: {},
  pending: {}
}

export class SelectedAccountController extends EventEmitter {
  #storage: Storage

  #accounts: AccountsController

  #portfolio: PortfolioController | null = null

  #defiPositions: DefiPositionsController | null = null

  #actions: ActionsController | null = null

  #networks: NetworksController | null = null

  #providers: ProvidersController | null = null

  account: Account | null = null

  portfolio: SelectedAccountPortfolio = DEFAULT_SELECTED_ACCOUNT_PORTFOLIO

  portfolioStartedLoadingAtTimestamp: number | null = null

  dashboardNetworkFilter: NetworkId | null = null

  #shouldDebounceFlags: { [key: string]: boolean } = {}

  defiPositions: PositionsByProvider[] = []

  #portfolioErrors: SelectedAccountBalanceError[] = []

  #defiPositionsErrors: SelectedAccountBalanceError[] = []

  isReady: boolean = false

  areControllersInitialized: boolean = false

  // Holds the initial load promise, so that one can wait until it completes
  initialLoadPromise: Promise<void>

  constructor({ storage, accounts }: { storage: Storage; accounts: AccountsController }) {
    super()

    this.#storage = storage
    this.#accounts = accounts

    // eslint-disable-next-line @typescript-eslint/no-floating-promises
    this.initialLoadPromise = this.#load()
  }

  async #load() {
    await this.#accounts.initialLoadPromise
    const selectedAccountAddress = await this.#storage.get('selectedAccount', null)

    const selectedAccount = this.#accounts.accounts.find((a) => a.addr === selectedAccountAddress)

    this.account = selectedAccount || null
    this.isReady = true

    this.emitUpdate()
  }

  initControllers({
    portfolio,
    defiPositions,
    actions,
    networks,
    providers
  }: {
    portfolio: PortfolioController
    defiPositions: DefiPositionsController
    actions: ActionsController
    networks: NetworksController
    providers: ProvidersController
  }) {
    this.#portfolio = portfolio
    this.#defiPositions = defiPositions
    this.#actions = actions
    this.#networks = networks
    this.#providers = providers

    this.#updateSelectedAccountPortfolio(true)
    this.#updatePortfolioErrors(true)
    this.#updateSelectedAccountDefiPositions(true)
    this.#updateDefiPositionsErrors(true)

    this.#portfolio.onUpdate(async () => {
      this.#debounceFunctionCallsOnSameTick('updateSelectedAccountPortfolio', () => {
        this.#updateSelectedAccountPortfolio()
      })
    }, 'selectedAccount')

    this.#defiPositions.onUpdate(() => {
      this.#debounceFunctionCallsOnSameTick('updateSelectedAccountDefiPositions', () => {
        this.#updateSelectedAccountDefiPositions()

        if (!this.areDefiPositionsLoading && this.portfolio.isAllReady) {
          this.#updateSelectedAccountPortfolio(true)
          this.#updateDefiPositionsErrors()
        }
      })
    })

    this.#providers.onUpdate(() => {
      this.#debounceFunctionCallsOnSameTick('updateDefiPositionsErrors', () => {
        this.#updatePortfolioErrors(true)
        this.#updateDefiPositionsErrors()
      })
    })

    this.#networks.onUpdate(() => {
      this.#debounceFunctionCallsOnSameTick('resetDashboardNetworkFilterIfNeeded', () => {
        if (!this.dashboardNetworkFilter) return
        const dashboardFilteredNetwork = this.#networks!.networks.find(
          (n) => n.id === this.dashboardNetworkFilter
        )

        // reset the dashboardNetworkFilter if the network is removed
        if (!dashboardFilteredNetwork) this.setDashboardNetworkFilter(null)
      })
    })

    this.#accounts.onUpdate(() => {
      this.#debounceFunctionCallsOnSameTick('updateSelectedAccount', () => {
        this.#updateSelectedAccount()
        this.#updatePortfolioErrors(true)
        this.#updateDefiPositionsErrors()
      })
    })

    this.areControllersInitialized = true

    this.emitUpdate()
  }

  async setAccount(account: Account | null) {
    this.account = account
    this.#portfolioErrors = []
    this.#defiPositionsErrors = []
    this.resetSelectedAccountPortfolio(true)
    this.dashboardNetworkFilter = null

    if (!account) {
      await this.#storage.remove('selectedAccount')
    } else {
      await this.#storage.set('selectedAccount', account.addr)
    }

    this.emitUpdate()
  }

  #updateSelectedAccount() {
    if (!this.account) return

    const updatedAccount = this.#accounts.accounts.find((a) => a.addr === this.account!.addr)
    if (!updatedAccount) return

    this.account = updatedAccount

    this.emitUpdate()
  }

  resetSelectedAccountPortfolio(skipUpdate?: boolean) {
    this.portfolio = DEFAULT_SELECTED_ACCOUNT_PORTFOLIO
    this.#portfolioErrors = []

    if (!skipUpdate) {
      this.emitUpdate()
    }
  }

  #updateSelectedAccountPortfolio(skipUpdate?: boolean) {
    if (!this.#portfolio || !this.#defiPositions || !this.account) return
    const defiPositionsAccountState = this.#defiPositions.getDefiPositionsState(this.account.addr)

    const latestStateSelectedAccount = structuredClone(
      this.#portfolio.getLatestPortfolioState(this.account.addr)
    )
    const pendingStateSelectedAccount = structuredClone(
      this.#portfolio.getPendingPortfolioState(this.account.addr)
    )

    const latestStateSelectedAccountWithDefiPositions = updatePortfolioStateWithDefiPositions(
      latestStateSelectedAccount,
      defiPositionsAccountState,
      this.areDefiPositionsLoading
    )

    const pendingStateSelectedAccountWithDefiPositions = updatePortfolioStateWithDefiPositions(
      pendingStateSelectedAccount,
      defiPositionsAccountState,
      this.areDefiPositionsLoading
    )

    const hasSignAccountOp = !!this.#actions?.visibleActionsQueue.filter(
      (action) => action.type === 'accountOp'
    )

    const newSelectedAccountPortfolio = calculateSelectedAccountPortfolio(
      latestStateSelectedAccountWithDefiPositions,
      pendingStateSelectedAccountWithDefiPositions,
      this.portfolio,
      hasSignAccountOp
    )

    if (this.portfolioStartedLoadingAtTimestamp && newSelectedAccountPortfolio.isAllReady) {
      this.portfolioStartedLoadingAtTimestamp = null
    }

    if (!this.portfolioStartedLoadingAtTimestamp && !newSelectedAccountPortfolio.isAllReady) {
      this.portfolioStartedLoadingAtTimestamp = Date.now()
    }

    if (
      newSelectedAccountPortfolio.isAllReady ||
      (!this.portfolio?.tokens?.length && newSelectedAccountPortfolio.tokens.length)
    ) {
      this.portfolio = newSelectedAccountPortfolio
      this.#updatePortfolioErrors(true)
    }

    if (!skipUpdate) {
      this.emitUpdate()
    }
  }

  get areDefiPositionsLoading() {
    if (!this.account || !this.#defiPositions) return false

    const defiPositionsAccountState = this.#defiPositions.getDefiPositionsState(this.account.addr)
    return Object.values(defiPositionsAccountState).some((n) => n.isLoading)
  }

  #updateSelectedAccountDefiPositions(skipUpdate?: boolean) {
    if (!this.#defiPositions || !this.account) return

    const defiPositionsAccountState = this.#defiPositions.getDefiPositionsState(this.account.addr)

    const positionsByProvider = Object.values(defiPositionsAccountState).flatMap(
      (n) => n.positionsByProvider
    )

    const positionsByProviderWithSortedAssets = positionsByProvider.map((provider) => {
      const positions = provider.positions
        .map((position) => {
          const assets = position.assets.sort((a, b) => sortByValue(a.value, b.value))

          return { ...position, assets }
        })
        .sort((a, b) => sortByValue(a.additionalData.positionInUSD, b.additionalData.positionInUSD))

      return { ...provider, positions }
    })

    const sortedPositionsByProvider = positionsByProviderWithSortedAssets.sort((a, b) =>
      sortByValue(a.positionInUSD, b.positionInUSD)
    )

    this.defiPositions = sortedPositionsByProvider

    if (!skipUpdate) {
      this.emitUpdate()
    }
  }

  #debounceFunctionCallsOnSameTick(funcName: string, func: () => void) {
    if (this.#shouldDebounceFlags[funcName]) return
    this.#shouldDebounceFlags[funcName] = true

    // Debounce multiple calls in the same tick and only execute one of them
    setTimeout(() => {
      this.#shouldDebounceFlags[funcName] = false
      try {
        func()
      } catch (error: any) {
        this.emitError({
          level: 'minor',
          message: `The execution of ${funcName} in SelectedAccountController failed`,
          error
        })
      }
    }, 0)
  }

  #updateDefiPositionsErrors(skipUpdate?: boolean) {
    if (
      !this.account ||
      !this.#networks ||
      !this.#providers ||
      !this.#defiPositions ||
      this.areDefiPositionsLoading
    ) {
      this.#defiPositionsErrors = []
      if (!skipUpdate) {
        this.emitUpdate()
      }
      return
    }

    const defiPositionsAccountState = this.#defiPositions.getDefiPositionsState(this.account.addr)

    const errorBanners = getNetworksWithDeFiPositionsErrorErrors({
      networks: this.#networks.networks,
      currentAccountState: defiPositionsAccountState,
      providers: this.#providers.providers,
      networksWithPositions: this.#defiPositions.getNetworksWithPositions(this.account.addr)
    })

    this.#defiPositionsErrors = errorBanners

    if (!skipUpdate) {
      this.emitUpdate()
    }
  }

  #updatePortfolioErrors(skipUpdate?: boolean) {
    if (
      !this.account ||
      !this.#networks ||
      !this.#providers ||
      !this.#portfolio ||
      !this.portfolio.isAllReady
    ) {
      this.#portfolioErrors = []
      if (!skipUpdate) {
        this.emitUpdate()
      }
      return
    }

    const networksWithFailedRPCBanners = getNetworksWithFailedRPCErrors({
      providers: this.#providers.providers,
      networks: this.#networks.networks,
      networksWithAssets: this.#portfolio.getNetworksWithAssets(this.account.addr)
    })

<<<<<<< HEAD
    const firstCashbackBanners = getFirstCashbackBanners({
      selectedAccountAddr: this.account.addr,
      shouldShowConfetti: this.#portfolio.shouldShowConfettiBanner
    })

    const errorBanners = getNetworksWithPortfolioErrorBanners({
=======
    const errorBanners = getNetworksWithPortfolioErrorErrors({
>>>>>>> fd2385fa
      networks: this.#networks.networks,
      selectedAccountLatest: this.portfolio.latest,
      providers: this.#providers.providers
    })

<<<<<<< HEAD
    this.portfolioBanners = [
      ...networksWithFailedRPCBanners,
      ...firstCashbackBanners,
      ...errorBanners
    ]
=======
    this.#portfolioErrors = [...networksWithFailedRPCBanners, ...errorBanners]
>>>>>>> fd2385fa

    if (!skipUpdate) {
      this.emitUpdate()
    }
  }

  get balanceAffectingErrors() {
    return [...this.#portfolioErrors, ...this.#defiPositionsErrors]
  }

  get deprecatedSmartAccountBanner(): Banner[] {
    if (!this.account || !isSmartAccount(this.account)) return []

    if (
      !this.#accounts.accountStates[this.account.addr] ||
      !this.#accounts.accountStates[this.account.addr].ethereum ||
      !this.#accounts.accountStates[this.account.addr].ethereum.isV2
    )
      return []

    if (
      !this.account.creation ||
      getAddress(this.account.creation.factoryAddr) === AMBIRE_ACCOUNT_FACTORY
    )
      return []

    return [
      {
        id: 'old-account',
        accountAddr: this.account.addr,
        type: 'warning',
        category: 'old-account',
        title: 'Old Ambire Account',
        text: "The account you are using is an old Ambire Account that was intended for testing the extension only. Fee options aren't available on custom networks. It won't be supported in the future. Please migrate to another by creating a new smart account in the extension or contact the team for support",
        actions: []
      }
    ]
  }

  setDashboardNetworkFilter(networkFilter: NetworkId | null) {
    this.dashboardNetworkFilter = networkFilter
    this.emitUpdate()
  }

  toJSON() {
    return {
      ...this,
      ...super.toJSON(),
      deprecatedSmartAccountBanner: this.deprecatedSmartAccountBanner,
      areDefiPositionsLoading: this.areDefiPositionsLoading,
      balanceAffectingErrors: this.balanceAffectingErrors
    }
  }
}<|MERGE_RESOLUTION|>--- conflicted
+++ resolved
@@ -7,16 +7,8 @@
 import { SelectedAccountPortfolio } from '../../interfaces/selectedAccount'
 import { Storage } from '../../interfaces/storage'
 import { isSmartAccount } from '../../libs/account/account'
-<<<<<<< HEAD
-// eslint-disable-next-line import/no-cycle
-import {
-  getFirstCashbackBanners,
-  getNetworksWithDeFiPositionsErrorBanners,
-  getNetworksWithFailedRPCBanners,
-  getNetworksWithPortfolioErrorBanners
-} from '../../libs/banners/banners'
-=======
->>>>>>> fd2385fa
+// eslint-disable-next-line import/no-cycle
+import { getFirstCashbackBanners } from '../../libs/banners/banners'
 import { sortByValue } from '../../libs/defiPositions/helpers'
 import { PositionsByProvider } from '../../libs/defiPositions/types'
 // eslint-disable-next-line import/no-cycle
@@ -387,30 +379,13 @@
       networksWithAssets: this.#portfolio.getNetworksWithAssets(this.account.addr)
     })
 
-<<<<<<< HEAD
-    const firstCashbackBanners = getFirstCashbackBanners({
-      selectedAccountAddr: this.account.addr,
-      shouldShowConfetti: this.#portfolio.shouldShowConfettiBanner
-    })
-
-    const errorBanners = getNetworksWithPortfolioErrorBanners({
-=======
     const errorBanners = getNetworksWithPortfolioErrorErrors({
->>>>>>> fd2385fa
       networks: this.#networks.networks,
       selectedAccountLatest: this.portfolio.latest,
       providers: this.#providers.providers
     })
 
-<<<<<<< HEAD
-    this.portfolioBanners = [
-      ...networksWithFailedRPCBanners,
-      ...firstCashbackBanners,
-      ...errorBanners
-    ]
-=======
     this.#portfolioErrors = [...networksWithFailedRPCBanners, ...errorBanners]
->>>>>>> fd2385fa
 
     if (!skipUpdate) {
       this.emitUpdate()
@@ -450,6 +425,15 @@
     ]
   }
 
+  get firstCashbackBanner(): Banner[] {
+    if (!this.account || !isSmartAccount(this.account) || !this.#portfolio) return []
+
+    return getFirstCashbackBanners({
+      selectedAccountAddr: this.account.addr,
+      shouldShowConfetti: this.#portfolio.shouldShowConfettiBanner
+    })
+  }
+
   setDashboardNetworkFilter(networkFilter: NetworkId | null) {
     this.dashboardNetworkFilter = networkFilter
     this.emitUpdate()
@@ -459,6 +443,7 @@
     return {
       ...this,
       ...super.toJSON(),
+      firstCashbackBanner: this.firstCashbackBanner,
       deprecatedSmartAccountBanner: this.deprecatedSmartAccountBanner,
       areDefiPositionsLoading: this.areDefiPositionsLoading,
       balanceAffectingErrors: this.balanceAffectingErrors
