/* eslint-disable no-underscore-dangle */
import { getAddress } from 'ethers'

import { STK_WALLET, WALLET_TOKEN } from '../../consts/addresses'
import { AMBIRE_ACCOUNT_FACTORY } from '../../consts/deploy'
import { Account, IAccountsController } from '../../interfaces/account'
import { AutoLoginPolicy, IAutoLoginController } from '../../interfaces/autoLogin'
import { Banner } from '../../interfaces/banner'
import { IDefiPositionsController } from '../../interfaces/defiPositions'
import { IKeystoreController } from '../../interfaces/keystore'
import { INetworksController } from '../../interfaces/network'
import { IPortfolioController } from '../../interfaces/portfolio'
import { IProvidersController } from '../../interfaces/provider'
import {
  ISelectedAccountController,
  SelectedAccountPortfolio,
  SelectedAccountPortfolioByNetworks
} from '../../interfaces/selectedAccount'
import { IStorageController } from '../../interfaces/storage'
import { isSmartAccount } from '../../libs/account/account'
import {
  defiPositionsOnDisabledNetworksBannerId,
  getDefiPositionsOnDisabledNetworksForTheSelectedAccount
} from '../../libs/banners/banners'
import { sortByValue } from '../../libs/defiPositions/helpers'
import { getStakedWalletPositions } from '../../libs/defiPositions/providers'
import { PositionsByProvider } from '../../libs/defiPositions/types'
import {
  getNetworksWithDeFiPositionsErrorErrors,
  getNetworksWithErrors,
  SelectedAccountBalanceError
} from '../../libs/selectedAccount/errors'
import {
  calculateAndSetProjectedRewards,
  calculateSelectedAccountPortfolio
} from '../../libs/selectedAccount/selectedAccount'
import EventEmitter from '../eventEmitter/eventEmitter'

export const DEFAULT_SELECTED_ACCOUNT_PORTFOLIO = {
  tokens: [],
  collections: [],
  tokenAmounts: [],
  totalBalance: 0,
  balancePerNetwork: {},
  isReadyToVisualize: false,
  isAllReady: false,
  shouldShowPartialResult: false,
  isReloading: false,
  networkSimulatedAccountOp: {},
  portfolioState: {}
}

export class SelectedAccountController extends EventEmitter implements ISelectedAccountController {
  #storage: IStorageController

  #accounts: IAccountsController

  #autoLogin: IAutoLoginController

  #portfolio: IPortfolioController | null = null

  #defiPositions: IDefiPositionsController | null = null

  #networks: INetworksController | null = null

  #keystore: IKeystoreController | null = null

  #providers: IProvidersController | null = null

  account: Account | null = null

  /**
   * Holds the selected account portfolio that is used by the UI to display the portfolio.
   * It includes the portfolio and defi positions for the selected account.
   * It is updated when the portfolio or defi positions controllers are updated.
   */
  portfolio: SelectedAccountPortfolio = DEFAULT_SELECTED_ACCOUNT_PORTFOLIO

  /**
   * Holds the selected account portfolio divided by networks. It includes the portfolio
   * and defi positions for each network. It's used when calculating the portfolio
   * for the UI - unnecessary calculations are avoided by using data stored here
   * in case it doesn't have to be recalculated.
   */
  #portfolioByNetworks: SelectedAccountPortfolioByNetworks = {}

  #portfolioLoadingTimeout: NodeJS.Timeout | null = null

  #isManualUpdate = true

  dashboardNetworkFilter: bigint | string | null = null

  #shouldDebounceFlags: { [key: string]: boolean } = {}

  #portfolioErrors: SelectedAccountBalanceError[] = []

  #defiPositionsErrors: SelectedAccountBalanceError[] = []

  isReady: boolean = false

  areControllersInitialized: boolean = false

  // Holds the initial load promise, so that one can wait until it completes
  initialLoadPromise?: Promise<void>

  dismissedBannerIds: { [key: string]: string[] } = {}

  #_defiPositions: PositionsByProvider[] = []

  set defiPositions(val: PositionsByProvider[]) {
    this.#_defiPositions = val
  }

  // @TODO: Get rid of this and get ambire's staked wallet position from cena, like all other positions
  // Currently, if you hide the stkWallet token, its balance will be deducted from the total balance,
  // unlike other positions (which isn't desired).
  get defiPositions() {
    const stkWalletToken = this.portfolio.tokens.find(
      (t) =>
        t.chainId === 1n &&
        t.address === '0xE575cC6EC0B5d176127ac61aD2D3d9d19d1aa4a0' &&
        !t.flags.rewardsType
    )
    const ambireStakedWalletDefiPosition = getStakedWalletPositions(stkWalletToken)

    if (ambireStakedWalletDefiPosition) {
      return [ambireStakedWalletDefiPosition, ...this.#_defiPositions]
    }

    return this.#_defiPositions
  }

  constructor({
    storage,
    accounts,
    keystore,
    autoLogin
  }: {
    storage: IStorageController
    accounts: IAccountsController
    keystore: IKeystoreController
    autoLogin: IAutoLoginController
  }) {
    super()

    this.#storage = storage
    this.#accounts = accounts
    this.#keystore = keystore
    this.#autoLogin = autoLogin

    // eslint-disable-next-line @typescript-eslint/no-floating-promises
    this.initialLoadPromise = this.#load().finally(() => {
      this.initialLoadPromise = undefined
    })
  }

  async #load() {
    await this.#accounts.initialLoadPromise

    const [selectedAccountAddress, selectedAccountDismissedBannerIds] = await Promise.all([
      this.#storage.get('selectedAccount', null),
      this.#storage.get('selectedAccountDismissedBannerIds', [])
    ])
    this.dismissedBannerIds = selectedAccountDismissedBannerIds
    this.account = this.#accounts.accounts.find((a) => a.addr === selectedAccountAddress) || null
    this.isReady = true

    this.emitUpdate()
  }

  initControllers({
    portfolio,
    defiPositions,
    networks,
    providers
  }: {
    portfolio: IPortfolioController
    defiPositions: IDefiPositionsController
    networks: INetworksController
    providers: IProvidersController
  }) {
    this.#portfolio = portfolio
    this.#defiPositions = defiPositions
    this.#networks = networks
    this.#providers = providers

    this.updateSelectedAccountPortfolio(true)
    this.#updatePortfolioErrors(true)
    this.#updateSelectedAccountDefiPositions(true)
    this.#updateDefiPositionsErrors(true)

    this.#portfolio.onUpdate(async () => {
      this.#debounceFunctionCallsOnSameTick('updateSelectedAccountPortfolio', () => {
        this.updateSelectedAccountPortfolio()
      })
    }, 'selectedAccount')

    this.#defiPositions.onUpdate(() => {
      this.#debounceFunctionCallsOnSameTick('updateSelectedAccountDefiPositions', () => {
        this.#updateSelectedAccountDefiPositions()

        if (!this.areDefiPositionsLoading) {
          this.#debounceFunctionCallsOnSameTick('updateSelectedAccountPortfolio', () => {
            this.updateSelectedAccountPortfolio(true)
            this.#updateDefiPositionsErrors()
          })
        }
      })
    })

    this.#providers.onUpdate(() => {
      this.#debounceFunctionCallsOnSameTick('updateDefiPositionsErrors', () => {
        this.#updatePortfolioErrors(true)
        this.#updateDefiPositionsErrors()
      })
    })

    this.#accounts.onUpdate(() => {
      this.#debounceFunctionCallsOnSameTick('updateSelectedAccount', () => {
        this.#updateSelectedAccount(true)
        this.#updatePortfolioErrors(true)
        this.#updateDefiPositionsErrors()
      })
    })

    this.#autoLogin.onUpdate(() => {
      if (this.account) {
        this.emitUpdate()
      }
    })

    this.areControllersInitialized = true

    this.emitUpdate()
  }

  async setAccount(account: Account | null) {
    this.account = account
    this.#portfolioErrors = []
    this.#defiPositionsErrors = []
    this.defiPositions = []
    this.#portfolioByNetworks = {}
    this.resetSelectedAccountPortfolio({ skipUpdate: true })

    const isStateWithOutdatedNetworks =
      this.account &&
      this.#portfolio &&
      this.#portfolio.getIsStateWithOutdatedNetworks(this.account.addr)

    // Display the current portfolio state immediately only if the user hasn't
    // added/removed networks since the last time the portfolio was calculated.
    if (!isStateWithOutdatedNetworks) {
      this.#updateSelectedAccountDefiPositions(true)
      this.updateSelectedAccountPortfolio(true)
      this.#updateDefiPositionsErrors(true)
    }
    this.dashboardNetworkFilter = null
    if (this.#portfolioLoadingTimeout) clearTimeout(this.#portfolioLoadingTimeout)
    this.#portfolioLoadingTimeout = null

    this.emitUpdate()

    if (!account) {
      await this.#storage.remove('selectedAccount')
    } else {
      await this.#storage.set('selectedAccount', account.addr)
    }
  }

  #updateSelectedAccount(skipUpdate: boolean = false) {
    if (!this.account) return

    const updatedAccount = this.#accounts.accounts.find((a) => a.addr === this.account!.addr)
    if (!updatedAccount) return

    this.account = updatedAccount

    if (!skipUpdate) this.emitUpdate()
  }

  resetSelectedAccountPortfolio({
    isManualUpdate,
    skipUpdate
  }: { isManualUpdate?: boolean; skipUpdate?: boolean } = {}) {
    if (!this.#portfolio || !this.account) return

    if (isManualUpdate) {
      this.#isManualUpdate = true
    }

    this.portfolio = DEFAULT_SELECTED_ACCOUNT_PORTFOLIO
    this.#portfolioErrors = []
    this.#portfolioByNetworks = {}

    if (!skipUpdate) {
      this.emitUpdate()
    }
  }

  updateSelectedAccountPortfolio(skipUpdate?: boolean) {
    if (!this.#portfolio || !this.#defiPositions || !this.account) return

    const defiPositionsAccountState = this.#defiPositions.getDefiPositionsState(this.account.addr)

    const portfolioAccountState = structuredClone(
      this.#portfolio.getAccountPortfolioState(this.account.addr)
    )

    const {
      selectedAccountPortfolio: newSelectedAccountPortfolio,
      selectedAccountPortfolioByNetworks: newSelectedAccountPortfolioByNetworks
    } = calculateSelectedAccountPortfolio(
      portfolioAccountState,
      structuredClone(this.#portfolioByNetworks),
      defiPositionsAccountState,
      this.portfolio.shouldShowPartialResult,
      this.#isManualUpdate
    )

    // Find stkWALLET or WALLET token in the latest portfolio state
    const walletORStkWalletToken = portfolioAccountState['1']?.result?.tokens.find(
      ({ address }) => address === STK_WALLET || address === WALLET_TOKEN
    )

    if (newSelectedAccountPortfolio.isAllReady && portfolioAccountState.projectedRewards) {
      const walletOrStkWalletTokenPrice = walletORStkWalletToken?.priceIn?.[0]?.price

      // Calculate and add projected rewards token
      const projectedRewardsToken = calculateAndSetProjectedRewards(
        portfolioAccountState.projectedRewards,
        newSelectedAccountPortfolio.balancePerNetwork,
        walletOrStkWalletTokenPrice
      )

      if (projectedRewardsToken) newSelectedAccountPortfolio.tokens.push(projectedRewardsToken)
    }

    // Reset the loading timestamp if the portfolio is ready
    if (this.#portfolioLoadingTimeout && newSelectedAccountPortfolio.isAllReady) {
      clearTimeout(this.#portfolioLoadingTimeout)
      this.#portfolioLoadingTimeout = null
    }

    // Set the loading timestamp when the portfolio starts loading
    if (!this.#portfolioLoadingTimeout && !newSelectedAccountPortfolio.isAllReady) {
      this.#portfolioLoadingTimeout = setTimeout(() => {
        this.portfolio.shouldShowPartialResult = true
        this.updateSelectedAccountPortfolio()
        this.#portfolioLoadingTimeout = null
      }, 5000)
    }

    // Reset isManualUpdate flag when the portfolio has finished the initial load
    if (this.#isManualUpdate && newSelectedAccountPortfolio.isAllReady) {
      this.#isManualUpdate = false
      this.portfolio.shouldShowPartialResult = false
    }

    this.portfolio = newSelectedAccountPortfolio
    this.#portfolioByNetworks = newSelectedAccountPortfolioByNetworks
    this.#updatePortfolioErrors(true)
<<<<<<< HEAD
    this.updateCashbackStatus(skipUpdate)

    if (!skipUpdate) {
      this.emitUpdate()
    }
  }

  async updateCashbackStatus(skipUpdate?: boolean) {
    if (!this.#portfolio || !this.account || !this.portfolio.portfolioState.gasTank?.result) return
    const importedAccountKeys = this.#keystore?.getAccountKeys(this.account) || []

    // Don't update cashback status for view-only accounts
    if (getIsViewOnly(importedAccountKeys, this.account.associatedKeys)) return

    const accountId = this.account.addr
    const gasTankResult = this.portfolio.portfolioState.gasTank.result as PortfolioGasTankResult

    const isCashbackZero = gasTankResult.gasTankTokens?.[0]?.cashback === 0n
    const cashbackWasZeroBefore = this.#cashbackStatusByAccount[accountId] === 'no-cashback'
    const notReceivedFirstCashbackBefore =
      this.#cashbackStatusByAccount[accountId] !== 'unseen-cashback'

    if (isCashbackZero) {
      await this.changeCashbackStatus('no-cashback', skipUpdate)
    } else if (!isCashbackZero && cashbackWasZeroBefore && notReceivedFirstCashbackBefore) {
      await this.changeCashbackStatus('unseen-cashback', skipUpdate)
    }
  }

  async changeCashbackStatus(newStatus: CashbackStatus, skipUpdate?: boolean) {
    if (!this.account) return

    const accountId = this.account.addr

    this.#cashbackStatusByAccount = {
      ...this.#cashbackStatusByAccount,
      [accountId]: newStatus
    }

    await this.#storage.set('cashbackStatusByAccount', this.#cashbackStatusByAccount)
=======
>>>>>>> c3c6b60e

    if (!skipUpdate) {
      this.emitUpdate()
    }
  }

  get areDefiPositionsLoading() {
    if (!this.account || !this.#defiPositions) return false

    const defiPositionsAccountState = this.#defiPositions.getDefiPositionsState(this.account.addr)
    return (
      !Object.keys(defiPositionsAccountState).length ||
      Object.values(defiPositionsAccountState).some((n) => n.isLoading)
    )
  }

  #updateSelectedAccountDefiPositions(skipUpdate?: boolean) {
    if (!this.#defiPositions || !this.account) return

    const defiPositionsAccountState = this.#defiPositions.getDefiPositionsState(this.account.addr)

    const positionsByProvider = Object.values(defiPositionsAccountState).flatMap(
      (n) => n.positionsByProvider
    )

    const positionsByProviderWithSortedAssets = positionsByProvider.map((provider) => {
      const positions = provider.positions
        .map((position) => {
          const assets = position.assets
            .filter(Boolean)
            .sort((a, b) => sortByValue(a.value, b.value))

          return { ...position, assets }
        })
        .sort((a, b) => sortByValue(a.additionalData.positionInUSD, b.additionalData.positionInUSD))

      return { ...provider, positions }
    })

    const sortedPositionsByProvider = positionsByProviderWithSortedAssets.sort((a, b) =>
      sortByValue(a.positionInUSD, b.positionInUSD)
    )

    this.defiPositions = sortedPositionsByProvider

    if (!skipUpdate) {
      this.emitUpdate()
    }
  }

  #debounceFunctionCallsOnSameTick(funcName: string, func: () => void) {
    if (this.#shouldDebounceFlags[funcName]) return
    this.#shouldDebounceFlags[funcName] = true

    // Debounce multiple calls in the same tick and only execute one of them
    setTimeout(() => {
      this.#shouldDebounceFlags[funcName] = false
      try {
        func()
      } catch (error: any) {
        this.emitError({
          level: 'silent',
          message: `The execution of ${funcName} in SelectedAccountController failed`,
          error
        })
      }
    }, 0)
  }

  #updateDefiPositionsErrors(skipUpdate?: boolean) {
    if (
      !this.account ||
      !this.#networks ||
      !this.#providers ||
      !this.#defiPositions ||
      this.areDefiPositionsLoading
    ) {
      this.#defiPositionsErrors = []
      if (!skipUpdate) {
        this.emitUpdate()
      }
      return
    }

    const defiPositionsAccountState = this.#defiPositions.getDefiPositionsState(this.account.addr)

    const errorBanners = getNetworksWithDeFiPositionsErrorErrors({
      networks: this.#networks.networks,
      currentAccountState: defiPositionsAccountState,
      providers: this.#providers.providers,
      networksWithPositions: this.#defiPositions.getNetworksWithPositions(this.account.addr)
    })

    this.#defiPositionsErrors = errorBanners

    if (!skipUpdate) {
      this.emitUpdate()
    }
  }

  #updatePortfolioErrors(skipUpdate?: boolean) {
    if (
      !this.account ||
      !this.#networks ||
      !this.#providers ||
      !this.#portfolio ||
      (!this.portfolio.isAllReady && !this.portfolio.shouldShowPartialResult)
    ) {
      this.#portfolioErrors = []
      if (!skipUpdate) {
        this.emitUpdate()
      }
      return
    }

    this.#portfolioErrors = getNetworksWithErrors({
      networks: this.#networks.networks,
      shouldShowPartialResult: this.portfolio.shouldShowPartialResult,
      selectedAccountPortfolioState: this.portfolio.portfolioState,
      isAllReady: this.portfolio.isAllReady,
      accountState: this.#accounts.accountStates[this.account.addr] || {},
      providers: this.#providers.providers,
      networksWithAssets: this.#portfolio.getNetworksWithAssets(this.account.addr)
    })

    if (!skipUpdate) {
      this.emitUpdate()
    }
  }

  get balanceAffectingErrors() {
    // Sort errors so that errors are shown before warnings
    const sorted = [...this.#portfolioErrors, ...this.#defiPositionsErrors].sort((a, b) => {
      const order = { error: 0, warning: 1 } as const
      return order[a.type] - order[b.type]
    })

    return sorted
  }

  get deprecatedSmartAccountBanner(): Banner[] {
    if (!this.account || !isSmartAccount(this.account)) return []

    if (!this.#accounts.accountStates[this.account.addr]?.['1']?.isV2) return []

    if (
      !this.account.creation ||
      getAddress(this.account.creation.factoryAddr) === AMBIRE_ACCOUNT_FACTORY
    )
      return []

    return [
      {
        id: 'old-account',
        meta: {
          accountAddr: this.account.addr
        },
        type: 'warning',
        category: 'old-account',
        title: 'Old Ambire Account',
        text: "The account you are using is an old Ambire Account that was intended for testing the extension only. Fee options aren't available on custom networks. It won't be supported in the future. Please migrate to another by creating a new smart account in the extension or contact the team for support",
        actions: []
      }
    ]
  }

  get autoLoginPolicies(): AutoLoginPolicy[] {
    if (!this.account) return []

    return this.#autoLogin.getAccountPolicies(this.account.addr, true)
  }

  setDashboardNetworkFilter(networkFilter: bigint | string | null) {
    this.dashboardNetworkFilter = networkFilter
    this.emitUpdate()
  }

  removeNetworkData(chainId: bigint) {
    const stringChainId = chainId.toString()

    if (this.#portfolioByNetworks[stringChainId]) {
      delete this.#portfolioByNetworks[stringChainId]
    }
    if (String(this.dashboardNetworkFilter) === stringChainId) {
      this.dashboardNetworkFilter = null
    }

    this.updateSelectedAccountPortfolio()
  }

  async dismissDefiPositionsBannerForTheSelectedAccount() {
    if (!this.account) return

    const defiBanner = this.banners.find((b) => b.id === defiPositionsOnDisabledNetworksBannerId)
    if (!defiBanner) return

    const action = defiBanner.actions.find((a) => a.actionName === 'enable-networks')
    if (!action) return

    if (!this.dismissedBannerIds[defiPositionsOnDisabledNetworksBannerId])
      this.dismissedBannerIds[defiPositionsOnDisabledNetworksBannerId] = []

    action.meta.networkChainIds.forEach((chainId) => {
      if (
        this.dismissedBannerIds[defiPositionsOnDisabledNetworksBannerId].includes(
          `${this.account!.addr}-${chainId}`
        )
      )
        return
      this.dismissedBannerIds[defiPositionsOnDisabledNetworksBannerId].push(
        `${this.account!.addr}-${chainId}`
      )
    })

    await this.#storage.set('selectedAccountDismissedBannerIds', this.dismissedBannerIds)
    this.emitUpdate()
  }

  // ! IMPORTANT !
  // Banners that depend on async data from sub-controllers should be implemented
  // in the sub-controllers themselves. This is because updates in the sub-controllers
  // will not trigger emitUpdate in the MainController, therefore the banners will
  // remain the same until a subsequent update in the MainController.
  get banners(): Banner[] {
    if (
      !this.account ||
      !this.#networks ||
      !this.#networks.isInitialized ||
      !this.#defiPositions ||
      !this.portfolio.isAllReady
    )
      return []

    const defiPositionsAccountState = this.#defiPositions.getDefiPositionsStateForAllNetworks(
      this.account.addr
    )

    const notDismissedNetworks = this.dismissedBannerIds[defiPositionsOnDisabledNetworksBannerId]
      ? this.#networks.allNetworks.filter(
          (n) =>
            !this.dismissedBannerIds[defiPositionsOnDisabledNetworksBannerId].includes(
              `${this.account!.addr}-${n.chainId}`
            )
        )
      : this.#networks.allNetworks
    return getDefiPositionsOnDisabledNetworksForTheSelectedAccount({
      defiPositionsAccountState,
      networks: notDismissedNetworks,
      accountAddr: this.account.addr
    })
  }

  toJSON() {
    return {
      ...this,
      ...super.toJSON(),
      banners: this.banners,
      deprecatedSmartAccountBanner: this.deprecatedSmartAccountBanner,
      balanceAffectingErrors: this.balanceAffectingErrors,
      defiPositions: this.defiPositions,
      areDefiPositionsLoading: this.areDefiPositionsLoading,
      autoLoginPolicies: this.autoLoginPolicies
    }
  }
}<|MERGE_RESOLUTION|>--- conflicted
+++ resolved
@@ -359,49 +359,6 @@
     this.portfolio = newSelectedAccountPortfolio
     this.#portfolioByNetworks = newSelectedAccountPortfolioByNetworks
     this.#updatePortfolioErrors(true)
-<<<<<<< HEAD
-    this.updateCashbackStatus(skipUpdate)
-
-    if (!skipUpdate) {
-      this.emitUpdate()
-    }
-  }
-
-  async updateCashbackStatus(skipUpdate?: boolean) {
-    if (!this.#portfolio || !this.account || !this.portfolio.portfolioState.gasTank?.result) return
-    const importedAccountKeys = this.#keystore?.getAccountKeys(this.account) || []
-
-    // Don't update cashback status for view-only accounts
-    if (getIsViewOnly(importedAccountKeys, this.account.associatedKeys)) return
-
-    const accountId = this.account.addr
-    const gasTankResult = this.portfolio.portfolioState.gasTank.result as PortfolioGasTankResult
-
-    const isCashbackZero = gasTankResult.gasTankTokens?.[0]?.cashback === 0n
-    const cashbackWasZeroBefore = this.#cashbackStatusByAccount[accountId] === 'no-cashback'
-    const notReceivedFirstCashbackBefore =
-      this.#cashbackStatusByAccount[accountId] !== 'unseen-cashback'
-
-    if (isCashbackZero) {
-      await this.changeCashbackStatus('no-cashback', skipUpdate)
-    } else if (!isCashbackZero && cashbackWasZeroBefore && notReceivedFirstCashbackBefore) {
-      await this.changeCashbackStatus('unseen-cashback', skipUpdate)
-    }
-  }
-
-  async changeCashbackStatus(newStatus: CashbackStatus, skipUpdate?: boolean) {
-    if (!this.account) return
-
-    const accountId = this.account.addr
-
-    this.#cashbackStatusByAccount = {
-      ...this.#cashbackStatusByAccount,
-      [accountId]: newStatus
-    }
-
-    await this.#storage.set('cashbackStatusByAccount', this.#cashbackStatusByAccount)
-=======
->>>>>>> c3c6b60e
 
     if (!skipUpdate) {
       this.emitUpdate()
