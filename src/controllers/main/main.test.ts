import { beforeAll, describe, expect, test } from '@jest/globals'
import fetch from 'node-fetch'
import { UserRequest } from '../../interfaces/userRequest'
import { MainController } from './main'
import { Storage } from '../../interfaces/storage'
import { AccountOp } from '../../libs/accountOp/accountOp'

export function produceMemoryStore(): Storage {
  const storage = new Map()
  return {
    get: (key, defaultValue): any => {
      const serialized = storage.get(key)
      return Promise.resolve(serialized ? JSON.parse(serialized) : defaultValue)
    },
    set: (key, value) => {
      storage.set(key, JSON.stringify(value))
      return Promise.resolve(null)
    }
  }
}

describe('Main Controller ', () => {
  const accounts = [
    {
      addr: '0xa07D75aacEFd11b425AF7181958F0F85c312f143',
      label: '',
      pfp: '',
      associatedKeys: ['0xd6e371526cdaeE04cd8AF225D42e37Bc14688D9E'],
      creation: {
        factoryAddr: '0xBf07a0Df119Ca234634588fbDb5625594E2a5BCA',
        bytecode:
          '0x7f28d4ea8f825adb036e9b306b2269570e63d2aa5bd10751437d98ed83551ba1cd7fa57498058891e98f45f8abb85dafbcd30f3d8b3ab586dfae2e0228bbb1de7018553d602d80604d3d3981f3363d3d373d3d3d363d732a2b85eb1054d6f0c6c2e37da05ed3e5fea684ef5af43d82803e903d91602b57fd5bf3',
        salt: '0x0000000000000000000000000000000000000000000000000000000000000001'
      }
    },
    {
      addr: '0x6C0937c7a04487573673a47F22E4Af9e96b91ecd',
      label: '',
      pfp: '',
      associatedKeys: ['0xfF3f6D14DF43c112aB98834Ee1F82083E07c26BF'],
      creation: {
        factoryAddr: '0xBf07a0Df119Ca234634588fbDb5625594E2a5BCA',
        bytecode:
          '0x7f1e7646e4695bead8bb0596679b0caf3a7ff6c4e04d2ad79103c8fa61fb6337f47fa57498058891e98f45f8abb85dafbcd30f3d8b3ab586dfae2e0228bbb1de7018553d602d80604d3d3981f3363d3d373d3d3d363d732a2b85eb1054d6f0c6c2e37da05ed3e5fea684ef5af43d82803e903d91602b57fd5bf3',
        salt: '0x0000000000000000000000000000000000000000000000000000000000000001'
      }
    },
    {
      addr: '0x77777777789A8BBEE6C64381e5E89E501fb0e4c8',
      label: '',
      pfp: '',
      associatedKeys: [],
      creation: {
        factoryAddr: '0xBf07a0Df119Ca234634588fbDb5625594E2a5BCA',
        bytecode:
          '0x7f00000000000000000000000000000000000000000000000000000000000000017f02c94ba85f2ea274a3869293a0a9bf447d073c83c617963b0be7c862ec2ee44e553d602d80604d3d3981f3363d3d373d3d3d363d732a2b85eb1054d6f0c6c2e37da05ed3e5fea684ef5af43d82803e903d91602b57fd5bf3',
        salt: '0x2ee01d932ede47b0b2fb1b6af48868de9f86bfc9a5be2f0b42c0111cf261d04c'
      }
    }
  ]

  const storage = produceMemoryStore()
  const relayerUrl = 'https://staging-relayer.ambire.com'
  const email = 'emil@ambire.com'
  storage.set('accounts', accounts)
  let controller: MainController
  test('Init controller', async () => {
    controller = new MainController(storage, fetch, relayerUrl)
    await new Promise((resolve) => controller.onUpdate(() => resolve(null)))
    // console.dir(controller.accountStates, { depth: null })
    // @TODO
    // expect(states).to
  })

  test('Add a user request', async () => {
    const req: UserRequest = {
      id: 0n,
      // @TODO: more elegant way of setting this?
      added: BigInt(Date.now()),
      accountAddr: '0x77777777789A8BBEE6C64381e5E89E501fb0e4c8',
      networkId: 'ethereum',
      forceNonce: null,
      action: {
        kind: 'call',
        to: '0xA0b86991c6218b36c1d19D4a2e9Eb0cE3606eB48',
        value: BigInt(0),
        data: '0xa9059cbb000000000000000000000000e5a4dad2ea987215460379ab285df87136e83bea00000000000000000000000000000000000000000000000000000000005040aa'
      }
    }
    await controller.addUserRequest(req)
    // console.dir(controller.accountOpsToBeSigned, { depth: null })
    // @TODO test if nonce is correctly set
  })

  test('login with emailVault', async () => {
    controller.emailVault.login(email)
    await new Promise((resolve) => controller.emailVault.onUpdate(() => resolve(null)))
    // console.log(controller.emailVault.emailVaultStates)
  })

<<<<<<< HEAD
  test('backup keyStore secret emailVault', async () => {
    console.log(
      JSON.stringify(controller.emailVault.emailVaultStates[email].availableSecrets, null, 2)
    )
=======
  test('beckup keyStore secret emailVault', async () => {
    // console.log(
    //   JSON.stringify(controller.emailVault.emailVaultStates[email].availableSecrets, null, 2)
    // )
>>>>>>> 941cdd14
    controller.emailVault.backupRecoveryKeyStoreSecret(email)
    await new Promise((resolve) => controller.emailVault.onUpdate(() => resolve(null)))
    // console.log(
    //   JSON.stringify(controller.emailVault.emailVaultStates[email].availableSecrets, null, 2)
    // )
  })

  test('unlock keyStore with recovery secret emailVault', async () => {
    async function wait(ms: number) {
      return new Promise((resolve) => setTimeout(() => resolve(null), ms))
    }
    // controller.lock()
    controller.emailVault.recoverKeyStore(email)
    // console.log('isUnlock ==>', controller.isUnlock())
    await new Promise((resolve) => controller.emailVault.onUpdate(() => resolve(null)))
    await wait(10000)
    // console.log('isUnlock ==>', controller.isUnlock())
  })
})<|MERGE_RESOLUTION|>--- conflicted
+++ resolved
@@ -98,17 +98,10 @@
     // console.log(controller.emailVault.emailVaultStates)
   })
 
-<<<<<<< HEAD
   test('backup keyStore secret emailVault', async () => {
-    console.log(
-      JSON.stringify(controller.emailVault.emailVaultStates[email].availableSecrets, null, 2)
-    )
-=======
-  test('beckup keyStore secret emailVault', async () => {
     // console.log(
     //   JSON.stringify(controller.emailVault.emailVaultStates[email].availableSecrets, null, 2)
     // )
->>>>>>> 941cdd14
     controller.emailVault.backupRecoveryKeyStoreSecret(email)
     await new Promise((resolve) => controller.emailVault.onUpdate(() => resolve(null)))
     // console.log(
