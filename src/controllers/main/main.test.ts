import { describe, expect, test } from '@jest/globals'
import { MainController, UserRequest } from './main'
import { Storage } from '../../interfaces/storage'
import { AccountOp } from '../../libs/accountOp/accountOp'

export function produceMemoryStore(): Storage {
  const storage = new Map()
  return {
    get: (key, defaultValue): any => {
      const serialized = storage.get(key)
      return Promise.resolve(serialized ? JSON.parse(serialized) : defaultValue)
    },
    set: (key, value) => {
      storage.set(key, JSON.stringify(value))
      return Promise.resolve(null)
    }
  }
}

describe('Main Controller ', () => {
  const accounts = [
    {
      addr: '0xa07D75aacEFd11b425AF7181958F0F85c312f143',
      label: '',
      pfp: '',
      associatedKeys: ['0xd6e371526cdaeE04cd8AF225D42e37Bc14688D9E'],
      creation: {
        factoryAddr: '0xBf07a0Df119Ca234634588fbDb5625594E2a5BCA',
        bytecode:
          '0x7f28d4ea8f825adb036e9b306b2269570e63d2aa5bd10751437d98ed83551ba1cd7fa57498058891e98f45f8abb85dafbcd30f3d8b3ab586dfae2e0228bbb1de7018553d602d80604d3d3981f3363d3d373d3d3d363d732a2b85eb1054d6f0c6c2e37da05ed3e5fea684ef5af43d82803e903d91602b57fd5bf3',
        salt: '0x0000000000000000000000000000000000000000000000000000000000000001'
      }
    },
    {
      addr: '0x6C0937c7a04487573673a47F22E4Af9e96b91ecd',
      label: '',
      pfp: '',
      associatedKeys: ['0xfF3f6D14DF43c112aB98834Ee1F82083E07c26BF'],
      creation: {
        factoryAddr: '0xBf07a0Df119Ca234634588fbDb5625594E2a5BCA',
        bytecode:
          '0x7f1e7646e4695bead8bb0596679b0caf3a7ff6c4e04d2ad79103c8fa61fb6337f47fa57498058891e98f45f8abb85dafbcd30f3d8b3ab586dfae2e0228bbb1de7018553d602d80604d3d3981f3363d3d373d3d3d363d732a2b85eb1054d6f0c6c2e37da05ed3e5fea684ef5af43d82803e903d91602b57fd5bf3',
        salt: '0x0000000000000000000000000000000000000000000000000000000000000001'
      }
    },
    {
      addr: '0x77777777789A8BBEE6C64381e5E89E501fb0e4c8',
      label: '',
      pfp: '',
      associatedKeys: [],
      creation: {
        factoryAddr: '0xBf07a0Df119Ca234634588fbDb5625594E2a5BCA',
        bytecode:
          '0x7f00000000000000000000000000000000000000000000000000000000000000017f02c94ba85f2ea274a3869293a0a9bf447d073c83c617963b0be7c862ec2ee44e553d602d80604d3d3981f3363d3d373d3d3d363d732a2b85eb1054d6f0c6c2e37da05ed3e5fea684ef5af43d82803e903d91602b57fd5bf3',
        salt: '0x2ee01d932ede47b0b2fb1b6af48868de9f86bfc9a5be2f0b42c0111cf261d04c'
      }
    }
  ]

  const storage = produceMemoryStore()
  storage.set('accounts', accounts)
  let controller: MainController
  test('Init controller', async () => {
<<<<<<< HEAD
    const controller = new MainController(storage)
    controller.onUpdate((res) => {
        console.log()
    })
    setInterval(() => {
      const states = controller.currentAccountStates
      console.log(states, controller.lastUpdate)
      controller.pushUpdate()
    }, 1000)
=======
    controller = new MainController(storage)
    await new Promise(resolve => controller.onUpdate(() => resolve(null)))
    console.dir(controller.accountStates, { depth: null })
    // @TODO
>>>>>>> 214f6e7e
    // expect(states).to
  })

  test('Add a user request', async () => {
    const req: UserRequest = {
      id: 0n,
      // @TODO: more elegant way of setting this?
      added: BigInt(Date.now()),
      accountAddr: '0x77777777789A8BBEE6C64381e5E89E501fb0e4c8',
      networkId: 'ethereum',
      forceNonce: null,
      action: {
        kind: 'call',
        to: '0xA0b86991c6218b36c1d19D4a2e9Eb0cE3606eB48',
        value: BigInt(0),
        data: '0xa9059cbb000000000000000000000000e5a4dad2ea987215460379ab285df87136e83bea00000000000000000000000000000000000000000000000000000000005040aa'
      }
    }
    controller.addUserRequest(req)
    // @TODO test if nonce is correctly set

  })

})<|MERGE_RESOLUTION|>--- conflicted
+++ resolved
@@ -61,22 +61,10 @@
   storage.set('accounts', accounts)
   let controller: MainController
   test('Init controller', async () => {
-<<<<<<< HEAD
-    const controller = new MainController(storage)
-    controller.onUpdate((res) => {
-        console.log()
-    })
-    setInterval(() => {
-      const states = controller.currentAccountStates
-      console.log(states, controller.lastUpdate)
-      controller.pushUpdate()
-    }, 1000)
-=======
     controller = new MainController(storage)
-    await new Promise(resolve => controller.onUpdate(() => resolve(null)))
+    await new Promise((resolve) => controller.onUpdate(() => resolve(null)))
     console.dir(controller.accountStates, { depth: null })
     // @TODO
->>>>>>> 214f6e7e
     // expect(states).to
   })
 
