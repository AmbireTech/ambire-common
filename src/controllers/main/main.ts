--- conflicted
+++ resolved
@@ -124,13 +124,6 @@
     this.portfolio = new PortfolioController(this.#storage, relayerUrl, pinned)
     this.keystore = new KeystoreController(this.#storage, keystoreSigners)
     this.settings = { networks }
-<<<<<<< HEAD
-    this.initialLoadPromise = this.load()
-    this.emailVault = new EmailVaultController(storage, fetch, relayerUrl, this.keystore)
-    this.accountAdder = new AccountAdderController({ storage, relayerUrl, fetch })
-    this.signAccountOp = new SignAccountOpController(this.keystore, this.portfolio, storage, fetch)
-    this.#callRelayer = relayerCall.bind({ url: relayerUrl, fetch })
-=======
     this.#initialLoadPromise = this.#load()
     this.emailVault = new EmailVaultController(
       this.#storage,
@@ -143,8 +136,13 @@
       relayerUrl,
       fetch: this.#fetch
     })
+    this.signAccountOp = new SignAccountOpController(
+      this.keystore,
+      this.portfolio,
+      this.#storage,
+      this.#fetch
+    )
     this.#callRelayer = relayerCall.bind({ url: relayerUrl, fetch: this.#fetch })
->>>>>>> 00220b26
     this.onResolveDappRequest = onResolveDappRequest
     this.onRejectDappRequest = onRejectDappRequest
     this.onUpdateDappSelectedAccount = onUpdateDappSelectedAccount
@@ -191,7 +189,6 @@
     this.emitUpdate()
   }
 
-<<<<<<< HEAD
   private async handleGasPriceUpdates(): Promise<void> {
     setInterval(async () => {
       await this.updateGasPrice()
@@ -200,7 +197,7 @@
   }
 
   private async updateGasPrice(): Promise<void> {
-    await this.initialLoadPromise
+    await this.#initialLoadPromise
 
     // We want to update the gas price only for the networks having account ops.
     // Together with that, we make sure `ethereum` is included, as we always want to know its gas price (once we have a gas indicator, we will need it).
@@ -220,10 +217,7 @@
     )
   }
 
-  private async getAccountsInfo(accounts: Account[]): Promise<AccountStates> {
-=======
   async #getAccountsInfo(accounts: Account[]): Promise<AccountStates> {
->>>>>>> 00220b26
     const result = await Promise.all(
       this.settings.networks.map((network) =>
         getAccountState(this.#providers[network.id], network, accounts)
@@ -325,6 +319,7 @@
       accountAddr,
       networkId,
       signingKeyAddr: currentAccountOp?.signingKeyAddr || null,
+      signingKeyType: currentAccountOp?.signingKeyType || null,
       gasLimit: currentAccountOp?.gasLimit || null,
       gasFeePayment: currentAccountOp?.gasFeePayment || null,
       // We use the AccountInfo to determine
@@ -415,7 +410,6 @@
     this.emitUpdate()
   }
 
-<<<<<<< HEAD
   /**
    * Reestimate the current account op and update the gas prices in the same tick.
    * To achieve a more accurate gas amount calculation (gasUsageEstimate * gasPrice),
@@ -429,18 +423,11 @@
         const accountOp = this.accountOpsToBeSigned[accountAddr][networkId]?.accountOp
         // non-fatal, no need to do anything
         if (!accountOp) return
-        await this.estimateAccountOp(accountOp)
+        await this.#estimateAccountOp(accountOp)
       }
     ])
 
     this.emitUpdate()
-=======
-  async reestimateCurrentAccountOp(accountAddr: AccountId, networkId: NetworkId) {
-    const accountOp = this.accountOpsToBeSigned[accountAddr][networkId]?.accountOp
-    // non fatal, no need to do anything
-    if (!accountOp) return
-    await this.#estimateAccountOp(accountOp)
->>>>>>> 00220b26
   }
 
   // @TODO: protect this from race conditions/simultanous executions
