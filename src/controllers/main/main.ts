/* eslint-disable @typescript-eslint/brace-style */
import {
  getAddress,
  Interface,
  isAddress,
  toQuantity,
  TransactionResponse,
  ZeroAddress
} from 'ethers'

import AmbireAccount from '../../../contracts/compiled/AmbireAccount.json'
import AmbireAccountFactory from '../../../contracts/compiled/AmbireAccountFactory.json'
import { SINGLETON } from '../../consts/deploy'
import { Account, AccountId, AccountOnchainState, AccountStates } from '../../interfaces/account'
import { Banner } from '../../interfaces/banner'
import {
  ExternalSignerControllers,
  Key,
  KeystoreSignerType,
  TxnRequest
} from '../../interfaces/keystore'
import { NetworkDescriptor, NetworkId } from '../../interfaces/networkDescriptor'
import { CustomNetwork, NetworkPreference } from '../../interfaces/settings'
import { Storage } from '../../interfaces/storage'
import { Message, UserRequest } from '../../interfaces/userRequest'
import { getDefaultSelectedAccount, isSmartAccount } from '../../libs/account/account'
import { AccountOp, AccountOpStatus, getSignableCalls } from '../../libs/accountOp/accountOp'
import { Call as AccountOpCall } from '../../libs/accountOp/types'
import { getAccountState } from '../../libs/accountState/accountState'
import {
  getAccountOpBannersForEOA,
  getAccountOpBannersForSmartAccount,
  getMessageBanners,
  getPendingAccountOpBannersForEOA
} from '../../libs/banners/banners'
import { estimate } from '../../libs/estimate/estimate'
import { EstimateResult } from '../../libs/estimate/interfaces'
import { GasRecommendation, getGasPriceRecommendations } from '../../libs/gasPrice/gasPrice'
import { humanizeAccountOp } from '../../libs/humanizer'
import { shouldGetAdditionalPortfolio } from '../../libs/portfolio/helpers'
import { GetOptions } from '../../libs/portfolio/interfaces'
import { relayerCall } from '../../libs/relayerCall/relayerCall'
import { isErc4337Broadcast } from '../../libs/userOperation/userOperation'
import bundler from '../../services/bundlers'
import generateSpoofSig from '../../utils/generateSpoofSig'
import wait from '../../utils/wait'
import { AccountAdderController } from '../accountAdder/accountAdder'
import { ActivityController, SignedMessage, SubmittedAccountOp } from '../activity/activity'
import { AddressBookController } from '../addressBook/addressBook'
import { DomainsController } from '../domains/domains'
import { EmailVaultController } from '../emailVault/emailVault'
import EventEmitter from '../eventEmitter/eventEmitter'
import { KeystoreController } from '../keystore/keystore'
import { PortfolioController } from '../portfolio/portfolio'
import { SettingsController } from '../settings/settings'
/* eslint-disable no-underscore-dangle */
import { SignAccountOpController, SigningStatus } from '../signAccountOp/signAccountOp'
import { SignMessageController } from '../signMessage/signMessage'
import { TransferController } from '../transfer/transfer'

export class MainController extends EventEmitter {
  #storage: Storage

  #fetch: Function

  // Holds the initial load promise, so that one can wait until it completes
  #initialLoadPromise: Promise<void>

  status: 'INITIAL' | 'LOADING' | 'SUCCESS' | 'DONE' = 'INITIAL'

  latestMethodCall: string | null = null

  #callRelayer: Function

  accountStates: AccountStates = {}

  isReady: boolean = false

  keystore: KeystoreController

  /**
   * Hardware wallets (usually) need an additional (external signer) controller,
   * that is app-specific (web, mobile) and is used to interact with the device.
   * (example: LedgerController, TrezorController, LatticeController)
   */
  #externalSignerControllers: ExternalSignerControllers = {}

  accountAdder: AccountAdderController

  // Subcontrollers
  portfolio: PortfolioController

  transfer: TransferController

  // Public sub-structures
  // @TODO emailVaults
  emailVault: EmailVaultController

  signMessage!: SignMessageController

  signAccountOp: SignAccountOpController | null = null

  static signAccountOpListener: ReturnType<EventEmitter['onUpdate']> = () => {}

  signAccOpInitError: string | null = null

  activity!: ActivityController

  settings: SettingsController

  addressBook: AddressBookController

  domains: DomainsController

  // @TODO read networks from settings
  accounts: (Account & { newlyCreated?: boolean })[] = []

  selectedAccount: AccountId | null = null

  userRequests: UserRequest[] = []

  // network => GasRecommendation[]
  gasPrices: { [key: string]: GasRecommendation[] } = {}

  // The reason we use a map structure and not a flat array is:
  // 1) it's easier in the UI to deal with structured data rather than having to .find/.filter/etc. all the time
  // 2) it's easier to mutate this - to add/remove accountOps, to find the right accountOp to extend, etc.
  // accountAddr => networkId => { accountOp, estimation }
  // @TODO consider getting rid of the `| null` ugliness, but then we need to auto-delete
  accountOpsToBeSigned: {
    [key: string]: {
      [key: string]: { accountOp: AccountOp; estimation: EstimateResult | null } | null
    }
  } = {}

  accountOpsToBeConfirmed: { [key: string]: { [key: string]: AccountOp } } = {}

  // accountAddr => UniversalMessage[]
  messagesToBeSigned: { [key: string]: Message[] } = {}

  lastUpdate: Date = new Date()

  broadcastStatus: 'INITIAL' | 'LOADING' | 'DONE' = 'INITIAL'

  #relayerUrl: string

  onResolveDappRequest: (
    data: {
      hash: string | null
      networkId?: NetworkId
      isUserOp?: boolean
    },
    id?: number
  ) => void

  onRejectDappRequest: (err: any, id?: number) => void

  onUpdateDappSelectedAccount: (accountAddr: string) => void

  onBroadcastSuccess?: (type: 'message' | 'typed-data' | 'account-op') => void

  constructor({
    storage,
    fetch,
    relayerUrl,
    keystoreSigners,
    externalSignerControllers,
    onResolveDappRequest,
    onRejectDappRequest,
    onUpdateDappSelectedAccount,
    onBroadcastSuccess
  }: {
    storage: Storage
    fetch: Function
    relayerUrl: string
    keystoreSigners: Partial<{ [key in Key['type']]: KeystoreSignerType }>
    externalSignerControllers: ExternalSignerControllers
    onResolveDappRequest: (
      data: {
        hash: string | null
        networkId?: NetworkId
        isUserOp?: boolean
      },
      id?: number
    ) => void
    onRejectDappRequest: (err: any, id?: number) => void
    onUpdateDappSelectedAccount: (accountAddr: string) => void
    onBroadcastSuccess?: (type: 'message' | 'typed-data' | 'account-op') => void
  }) {
    super()
    this.#storage = storage
    this.#fetch = fetch
    this.#relayerUrl = relayerUrl

    this.keystore = new KeystoreController(this.#storage, keystoreSigners)
    this.#externalSignerControllers = externalSignerControllers
    this.settings = new SettingsController(this.#storage)
    this.portfolio = new PortfolioController(this.#storage, this.settings, relayerUrl)
    this.#initialLoadPromise = this.#load()
    this.emailVault = new EmailVaultController(
      this.#storage,
      this.#fetch,
      relayerUrl,
      this.keystore
    )
    this.accountAdder = new AccountAdderController({
      alreadyImportedAccounts: this.accounts,
      keystore: this.keystore,
      relayerUrl,
      fetch: this.#fetch
    })
    this.addressBook = new AddressBookController(this.#storage, this.accounts, this.settings)
    this.signMessage = new SignMessageController(
      this.keystore,
      this.settings,
      this.#externalSignerControllers,
      this.#storage,
      this.#fetch
    )
    this.transfer = new TransferController(this.settings, this.addressBook)
    this.domains = new DomainsController(this.settings.providers, this.#fetch)
    this.#callRelayer = relayerCall.bind({ url: relayerUrl, fetch: this.#fetch })
    this.onResolveDappRequest = onResolveDappRequest
    this.onRejectDappRequest = onRejectDappRequest
    this.onUpdateDappSelectedAccount = onUpdateDappSelectedAccount
    this.onBroadcastSuccess = onBroadcastSuccess
    // @TODO Load userRequests from storage and emit that we have updated
    // @TODO
  }

  async #load(): Promise<void> {
    this.isReady = false
    // #load is called in the constructor which is synchronous
    // we await (1 ms/next tick) for the constructor to extend the EventEmitter class
    // and then we call it's methods
    await wait(1)
    this.emitUpdate()
    const [accounts, selectedAccount] = await Promise.all([
      this.#storage.get('accounts', []),
      this.#storage.get('selectedAccount', null)
    ])
    // Do not re-assign `this.accounts`, use `push` instead in order NOT to break
    // the the reference link between `this.accounts` in the nested controllers.
    this.accounts.push(...accounts)
    this.selectedAccount = selectedAccount

    // @TODO reload those
    // @TODO error handling here
    this.accountStates = await this.#getAccountsInfo(this.accounts)
    this.activity = new ActivityController(this.#storage, this.accountStates, this.settings)

    if (this.selectedAccount) {
      this.activity.init({ filters: { account: this.selectedAccount } })
      this.addressBook.update({
        selectedAccount
      })
    }

    this.updateSelectedAccount(this.selectedAccount)

    /**
     * Listener that gets triggered as a finalization step of adding new
     * accounts via the AccountAdder controller flow.
     *
     * VIEW-ONLY ACCOUNTS: In case of changes in this method, make sure these
     * changes are reflected for view-only accounts as well. Because the
     * view-only accounts import flow bypasses the AccountAdder, this method
     * won't click for them. Their on add success flow continues in the
     * MAIN_CONTROLLER_ADD_VIEW_ONLY_ACCOUNTS action case.
     */
    const onAccountAdderSuccess = () => {
      if (this.accountAdder.addAccountsStatus !== 'SUCCESS') return

      return this.#statusWrapper('onAccountAdderSuccess', async () => {
        // Add accounts first, because some of the next steps have validation
        // if accounts exists.
        await this.addAccounts(this.accountAdder.readyToAddAccounts)

        // Then add keys, because some of the next steps could have validation
        // if keys exists. Should be separate (not combined in Promise.all,
        // since firing multiple keystore actions is not possible
        // (the #wrapKeystoreAction listens for the first one to finish and
        // skips the parallel one, if one is requested).
        await this.keystore.addKeys(this.accountAdder.readyToAddKeys.internal)
        await this.keystore.addKeysExternallyStored(this.accountAdder.readyToAddKeys.external)

        await Promise.all([
          this.settings.addKeyPreferences(this.accountAdder.readyToAddKeyPreferences),
          this.settings.addAccountPreferences(this.accountAdder.readyToAddAccountPreferences),
          (() => {
            const defaultSelectedAccount = getDefaultSelectedAccount(
              this.accountAdder.readyToAddAccounts
            )
            if (!defaultSelectedAccount) return Promise.resolve()

            return this.selectAccount(defaultSelectedAccount.addr)
          })()
        ])
      })
    }
    this.accountAdder.onUpdate(onAccountAdderSuccess)

    this.isReady = true
    this.emitUpdate()
  }

  async #statusWrapper(callName: string, fn: Function) {
    if (this.status === 'LOADING') return
    this.latestMethodCall = callName
    this.status = 'LOADING'
    this.emitUpdate()
    try {
      await fn()
      this.status = 'SUCCESS'
      this.emitUpdate()
    } catch (error: any) {
      this.emitError({
        level: 'major',
        message: `An error encountered. Please try again. If the problem persists, please contact support.', ${callName}`,
        error
      })
    }

    // set status in the next tick to ensure the FE receives the 'SUCCESS' status
    await wait(1)
    this.status = 'DONE'
    this.emitUpdate()

    // reset the status in the next tick to ensure the FE receives the 'DONE' status
    await wait(1)
    if (this.latestMethodCall === callName) {
      this.status = 'INITIAL'
      this.emitUpdate()
    }
  }

  initSignAccOp(accountAddr: string, networkId: string): null | void {
    const accountOpToBeSigned = this.accountOpsToBeSigned?.[accountAddr]?.[networkId]?.accountOp
    const account = this.accounts?.find((acc) => acc.addr === accountAddr)
    const network = this.settings.networks.find((net) => net.id === networkId)

    if (!account) {
      this.signAccOpInitError =
        'We cannot initiate the signing process as we are unable to locate the specified account.'
      return null
    }

    if (!network) {
      this.signAccOpInitError =
        'We cannot initiate the signing process as we are unable to locate the specified network.'
      return null
    }

    if (!accountOpToBeSigned) {
      this.signAccOpInitError =
        'We cannot initiate the signing process because no transaction has been found for the specified account and network.'
      return null
    }

    this.signAccOpInitError = null

    this.signAccountOp = new SignAccountOpController(
      this.keystore,
      this.portfolio,
      this.settings,
      this.#externalSignerControllers,
      account,
      this.accountStates,
      network,
      accountOpToBeSigned,
      this.#storage,
      this.#fetch,
      this.#callRelayer
    )

    const broadcastSignedAccountOpIfNeeded = async () => {
      // Signing is completed, therefore broadcast the transaction
      if (
        this.signAccountOp &&
        this.signAccountOp.accountOp.signature &&
        this.signAccountOp.status?.type === SigningStatus.Done
      ) {
        await this.broadcastSignedAccountOp(this.signAccountOp.accountOp)
      }
    }
    MainController.signAccountOpListener = this.signAccountOp.onUpdate(
      broadcastSignedAccountOpIfNeeded
    )

    this.emitUpdate()

    this.reestimateAndUpdatePrices(accountAddr, networkId)
  }

  destroySignAccOp() {
    this.signAccountOp = null
    this.portfolio.resetAdditionalHints()
    MainController.signAccountOpListener() // unsubscribes for further updates
    this.emitUpdate()
  }

  async updateAccountsOpsStatuses() {
    await this.#initialLoadPromise

    const { shouldEmitUpdate, shouldUpdatePortfolio } =
      await this.activity.updateAccountsOpsStatuses()

    if (shouldEmitUpdate) {
      this.emitUpdate()

      if (shouldUpdatePortfolio) {
        this.updateSelectedAccount(this.selectedAccount, true)
      }
    }
  }

  async #updateGasPrice() {
    await this.#initialLoadPromise

    // We want to update the gas price only for the networks having account ops.
    // Together with that, we make sure `ethereum` is included, as we always want to know its gas price (once we have a gas indicator, we will need it).
    // Note<Bobby>: remove ethereum as the above currently is not true
    const gasPriceNetworks = [
      ...new Set([
        ...Object.keys(this.accountOpsToBeSigned)
          .map((accountAddr) => Object.keys(this.accountOpsToBeSigned[accountAddr]))
          .flat()
        // 'ethereum'
      ])
    ]

    await Promise.all(
      gasPriceNetworks.map(async (network) => {
        try {
          this.gasPrices[network] = await getGasPriceRecommendations(
            this.settings.providers[network],
            this.settings.networks.find((net) => net.id === network)!
          )
        } catch (e: any) {
          this.emitError({
            level: 'major',
            message: `Unable to get gas price for ${
              this.settings.networks.find((n) => n.id === network)?.name
            }`,
            error: new Error(`Failed to fetch gas price: ${e?.message}`)
          })
        }
      })
    )
  }

  async #getAccountsInfo(
    accounts: Account[],
    blockTag: string | number = 'latest',
    updateOnlyNetworksWithIds: NetworkDescriptor['id'][] = []
  ): Promise<AccountStates> {
    // if any, update the account state only for the passed networks; else - all
    const updateOnlyPassedNetworks = updateOnlyNetworksWithIds.length
    const networksToUpdate = updateOnlyPassedNetworks
      ? this.settings.networks.filter((network) => updateOnlyNetworksWithIds.includes(network.id))
      : this.settings.networks

    const fetchedState = await Promise.all(
      networksToUpdate.map(async (network) =>
        getAccountState(this.settings.providers[network.id], network, accounts, blockTag).catch(
          () => []
        )
      )
    )

    const networkState: { [networkId: NetworkDescriptor['id']]: AccountOnchainState[] } = {}
    networksToUpdate.forEach((network: NetworkDescriptor, index) => {
      if (!fetchedState[index].length) return

      networkState[network.id] = fetchedState[index]
    })

    const states = accounts.reduce((accStates: AccountStates, acc: Account, accIndex: number) => {
      const networkStates = this.settings.networks.reduce(
        (netStates: AccountStates[keyof AccountStates], network) => {
          // if a flag for updateOnlyPassedNetworks is passed, we load
          // the ones not requested from the previous state
          if (updateOnlyPassedNetworks && !updateOnlyNetworksWithIds.includes(network.id)) {
            return {
              ...netStates,
              [network.id]: this.accountStates[acc.addr][network.id]
            }
          }

          if (!(network.id in networkState) || !(accIndex in networkState[network.id])) {
            this.settings.updateProviderIsWorking(network.id, false)
            return netStates
          }

          this.settings.updateProviderIsWorking(network.id, true)

          return {
            ...netStates,
            [network.id]: networkState[network.id][accIndex]
          }
        },
        {}
      )

      return {
        ...accStates,
        [acc.addr]: networkStates
      }
    }, {})

    return states
  }

  async updateAccountStates(
    blockTag: string | number = 'latest',
    networks: NetworkDescriptor['id'][] = []
  ) {
    const nextAccountStates = await this.#getAccountsInfo(this.accounts, blockTag, networks)
    // Use `Object.assign` to update `this.accountStates` on purpose! That's
    // in order NOT to break the the reference link between `this.accountStates`
    // in the MainController and in the ActivityController. Reassigning
    // `this.accountStates` to a new object would break the reference link which
    // is crucial for ensuring that updates to account states are synchronized
    // across both classes.
    Object.assign(this.accountStates, {}, nextAccountStates)
    this.lastUpdate = new Date()
    this.emitUpdate()
  }

  // All operations must be synchronous so the change is instantly reflected in the UI
  async selectAccount(toAccountAddr: string) {
    this.#statusWrapper('selectAccount', async () => {
      await this.#initialLoadPromise

      if (!this.accounts.find((acc) => acc.addr === toAccountAddr)) {
        // TODO: error handling, trying to switch to account that does not exist
        return
      }

      this.selectedAccount = toAccountAddr
      // eslint-disable-next-line @typescript-eslint/no-floating-promises
      this.#storage.set('selectedAccount', toAccountAddr)
      this.activity.init({ filters: { account: toAccountAddr } })
      this.addressBook.update({
        selectedAccount: toAccountAddr
      })
      // eslint-disable-next-line @typescript-eslint/no-floating-promises
      this.updateSelectedAccount(toAccountAddr)
      this.onUpdateDappSelectedAccount(toAccountAddr)
    })
    this.emitUpdate()
  }

  /**
   * Adds and stores in the MainController the required data for the newly
   * added accounts by the AccountAdder controller.
   */
  async addAccounts(accounts: (Account & { newlyCreated?: boolean })[] = []) {
    if (!accounts.length) return
    const alreadyAddedAddressSet = new Set(this.accounts.map((account) => account.addr))
    const newAccountsNotAddedYet = accounts.filter((acc) => !alreadyAddedAddressSet.has(acc.addr))
    const newAccountsAlreadyAdded = accounts.filter((acc) => alreadyAddedAddressSet.has(acc.addr))

    const nextAccounts = [
      ...this.accounts.map((acc) => ({
        ...acc,
        // reset the `newlyCreated` state for all already added accounts
        newlyCreated: false,
        // Merge the existing and new associated keys for the account (if the
        // account was already imported). This ensures up-to-date keys,
        // considering changes post-import (associated keys of the smart
        // accounts can change) or incomplete initial data (during the initial
        // import, not all associated keys could have been fetched (for privacy).
        associatedKeys: Array.from(
          new Set([
            ...acc.associatedKeys,
            ...(newAccountsAlreadyAdded.find((x) => x.addr === acc.addr)?.associatedKeys || [])
          ])
        )
      })),
      ...newAccountsNotAddedYet
    ]
    await this.#storage.set('accounts', nextAccounts)
    // Clean the existing array ref and use `push` instead of re-assigning
    // `this.accounts` to a new array in order NOT to break the the reference
    // link between `this.accounts` in the nested controllers.
    this.accounts.length = 0
    this.accounts.push(...nextAccounts)

    await this.updateAccountStates()

    this.emitUpdate()
  }

  async #ensureAccountInfo(accountAddr: AccountId, networkId: NetworkId) {
    await this.#initialLoadPromise
    // Initial sanity check: does this account even exist?
    if (!this.accounts.find((x) => x.addr === accountAddr)) {
      this.signAccOpInitError = `Account ${accountAddr} does not exist`
      return
    }
    // If this still didn't work, re-load
    // @TODO: should we re-start the whole load or only specific things?
    if (!this.accountStates[accountAddr]?.[networkId])
      await (this.#initialLoadPromise = this.#load())
    // If this still didn't work, throw error: this prob means that we're calling for a non-existant acc/network
    if (!this.accountStates[accountAddr]?.[networkId])
      this.signAccOpInitError = `Failed to retrieve account info for ${networkId}, because of one of the following reasons: 1) network doesn't exist, 2) RPC is down for this network`
  }

  #makeAccountOpFromUserRequests(accountAddr: AccountId, networkId: NetworkId): AccountOp | null {
    const account = this.accounts.find((x) => x.addr === accountAddr)
    if (!account)
      throw new Error(
        `makeAccountOpFromUserRequests: tried to run for non-existent account ${accountAddr}`
      )
    // Note: we use reduce instead of filter/map so that the compiler can deduce that we're checking .kind
    const calls = this.userRequests.reduce((uCalls: AccountOpCall[], req) => {
      // only the first one for EOAs
      if (!account.creation && uCalls.length > 0) return uCalls

      if (
        req.action.kind === 'call' &&
        req.networkId === networkId &&
        req.accountAddr === accountAddr
      ) {
        const { to, value, data } = req.action
        uCalls.push({ to, value, data, fromUserRequestId: req.id })
      }
      return uCalls
    }, [])

    if (!calls.length) return null

    const currentAccountOp = this.accountOpsToBeSigned[accountAddr]?.[networkId]?.accountOp

    return {
      accountAddr,
      networkId,
      signingKeyAddr: currentAccountOp?.signingKeyAddr || null,
      signingKeyType: currentAccountOp?.signingKeyType || null,
      gasLimit: currentAccountOp?.gasLimit || null,
      gasFeePayment: currentAccountOp?.gasFeePayment || null,
      // We use the AccountInfo to determine
      nonce: this.accountStates[accountAddr][networkId].nonce,
      signature: account.associatedKeys[0] ? generateSpoofSig(account.associatedKeys[0]) : null,
      // @TODO from pending recoveries
      accountOpToExecuteBefore: null,
      calls
    }
  }

  async updateSelectedAccount(
    selectedAccount: string | null = null,
    forceUpdate: boolean = false,
    additionalHints: string[] = []
  ) {
    if (!selectedAccount) return
    const updateOptions = additionalHints.length
      ? { forceUpdate, additionalHints }
      : { forceUpdate }

<<<<<<< HEAD
    // Additional portfolio is displayed first on the dashboard, so we need to fetch it first
    const account = this.accounts.find(({ addr }) => addr === selectedAccount)
    if (account && shouldGetAdditionalPortfolio(account))
      this.portfolio.getAdditionalPortfolio(selectedAccount)

    // pass the accountOps if any so we could reflect the pending state
    const accountOps = this.accountOpsToBeSigned[selectedAccount]
      ? Object.fromEntries(
          Object.entries(this.accountOpsToBeSigned[selectedAccount])
            .filter(([, accOp]) => accOp)
            .map(([networkId, x]) => [networkId, [x!.accountOp]])
        )
      : undefined

=======
>>>>>>> c74624e8
    this.portfolio.updateSelectedAccount(
      this.accounts,
      this.settings.networks,
      selectedAccount,
      accountOps,
      updateOptions
    )
  }

  async addUserRequest(req: UserRequest) {
    this.userRequests.push(req)
    const { id, action, accountAddr, networkId } = req
    if (!this.settings.networks.find((x) => x.id === networkId))
      throw new Error(`addUserRequest: ${networkId}: network does not exist`)
    if (action.kind === 'call') {
      // @TODO: if EOA, only one call per accountOp
      if (!this.accountOpsToBeSigned[accountAddr]) this.accountOpsToBeSigned[accountAddr] = {}
      // @TODO
      // one solution would be to, instead of checking, have a promise that we always await here, that is responsible for fetching
      // account data; however, this won't work with EOA accountOps, which have to always pick the first userRequest for a particular acc/network,
      // and be recalculated when one gets dismissed
      // although it could work like this: 1) await the promise, 2) check if exists 3) if not, re-trigger the promise;
      // 4) manage recalc on removeUserRequest too in order to handle EOAs
      // @TODO consider re-using this whole block in removeUserRequest
      await this.#ensureAccountInfo(accountAddr, networkId)

      if (this.signAccOpInitError) return

      const accountOp = this.#makeAccountOpFromUserRequests(accountAddr, networkId)
      if (accountOp) {
        this.accountOpsToBeSigned[accountAddr] ||= {}
        this.accountOpsToBeSigned[accountAddr][networkId] = { accountOp, estimation: null }
        if (this.signAccountOp) this.signAccountOp.update({ accountOp })
        this.#estimateAccountOp(accountOp)
      }
    } else {
      if (!this.messagesToBeSigned[accountAddr]) this.messagesToBeSigned[accountAddr] = []
      if (this.messagesToBeSigned[accountAddr].find((x) => x.fromUserRequestId === req.id)) return
      this.messagesToBeSigned[accountAddr].push({
        id,
        content: action,
        fromUserRequestId: req.id,
        signature: null,
        accountAddr,
        networkId
      })
    }
    this.emitUpdate()
  }

  async addCustomNetwork(customNetwork: CustomNetwork) {
    await this.settings.addCustomNetwork(customNetwork)
    await this.updateSelectedAccount(this.selectedAccount, true)
  }

  async removeCustomNetwork(id: NetworkDescriptor['id']) {
    await this.settings.removeCustomNetwork(id)
    await this.updateSelectedAccount(this.selectedAccount, true)
  }

  // @TODO allow this to remove multiple OR figure out a way to debounce re-estimations
  // first one sounds more reasonble
  // although the second one can't hurt and can help (or no debounce, just a one-at-a-time queue)
  async removeUserRequest(id: number) {
    const req = this.userRequests.find((uReq) => uReq.id === id)
    if (!req) return

    // remove from the request queue
    this.userRequests.splice(this.userRequests.indexOf(req), 1)

    // update the pending stuff to be signed
    const { action, accountAddr, networkId } = req
    if (action.kind === 'call') {
      // @TODO ensure acc info, re-estimate
      const accountOp = this.#makeAccountOpFromUserRequests(accountAddr, networkId)
      if (accountOp) {
        this.accountOpsToBeSigned[accountAddr] ||= {}
        this.accountOpsToBeSigned[accountAddr][networkId] = { accountOp, estimation: null }
        if (this.signAccountOp) this.signAccountOp.update({ accountOp, estimation: null })

        this.#estimateAccountOp(accountOp)
      } else {
        delete this.accountOpsToBeSigned[accountAddr]?.[networkId]
        if (!Object.keys(this.accountOpsToBeSigned[accountAddr] || {}).length)
          delete this.accountOpsToBeSigned[accountAddr]

        // remove the pending state
        this.updateSelectedAccount(this.selectedAccount, true)
      }
    } else {
      this.messagesToBeSigned[accountAddr] = this.messagesToBeSigned[accountAddr].filter(
        (x) => x.fromUserRequestId !== id
      )
      if (!Object.keys(this.messagesToBeSigned[accountAddr] || {}).length)
        delete this.messagesToBeSigned[accountAddr]
    }
    this.emitUpdate()
  }

  /**
   * Reestimate the current account op and update the gas prices in the same tick.
   * To achieve a more accurate gas amount calculation (gasUsageEstimate * gasPrice),
   * it would be preferable to update them simultaneously.
   * Otherwise, if either of the variables has not been recently updated, it may lead to an incorrect gas amount result.
   */
  async reestimateAndUpdatePrices(accountAddr: AccountId, networkId: NetworkId) {
    if (!this.signAccountOp) return

    const accountOp = this.accountOpsToBeSigned[accountAddr]?.[networkId]?.accountOp
    const reestimate = accountOp
      ? this.#estimateAccountOp(accountOp)
      : new Promise((resolve) => {
          resolve(true)
        })

    await Promise.all([this.#updateGasPrice(), reestimate])

    // there's a chance signAccountOp gets destroyed between the time
    // the first "if (!this.signAccountOp) return" is performed and
    // the time we get here. To prevent issues, we check one more time
    if (this.signAccountOp) {
      const gasPrices = this.gasPrices[networkId]
      const estimation = this.accountOpsToBeSigned[accountAddr]?.[networkId]?.estimation
      this.signAccountOp.update({ gasPrices, ...(estimation && { estimation }) })
      this.emitUpdate()
    }
  }

  // @TODO: protect this from race conditions/simultanous executions
  async #estimateAccountOp(accountOp: AccountOp) {
    try {
      // make a local copy to avoid updating the main reference
      const localAccountOp: AccountOp = { ...accountOp }

      await this.#initialLoadPromise
      // new accountOps should have spoof signatures so that they can be easily simulated
      // this is not used by the Estimator, because it iterates through all associatedKeys and
      // it knows which ones are authenticated, and it can generate it's own spoofSig
      // @TODO
      // accountOp.signature = `${}03`

      // TODO check if needed data in accountStates are available
      // this.accountStates[accountOp.accountAddr][accountOp.networkId].
      const account = this.accounts.find((x) => x.addr === localAccountOp.accountAddr)

      // Here, we list EOA accounts for which you can also obtain an estimation of the AccountOp payment.
      // In the case of operating with a smart account (an account with creation code), all other EOAs can pay the fee.
      //
      // If the current account is an EOA, only this account can pay the fee,
      // and there's no need for checking other EOA accounts native balances.
      // This is already handled and estimated as a fee option in the estimate library, which is why we pass an empty array here.
      const EOAaccounts = account?.creation ? this.accounts.filter((acc) => !acc.creation) : []

      if (!account)
        throw new Error(`estimateAccountOp: ${localAccountOp.accountAddr}: account does not exist`)
      const network = this.settings.networks.find((x) => x.id === localAccountOp.networkId)
      if (!network)
        throw new Error(`estimateAccountOp: ${localAccountOp.networkId}: network does not exist`)

      // Take the fee tokens from two places: the user's tokens and his gasTank
      // The gastTank tokens participate on each network as they belong everywhere
      // NOTE: at some point we should check all the "?" signs below and if
      // an error pops out, we should notify the user about it
      const networkFeeTokens =
        this.portfolio.latest?.[localAccountOp.accountAddr]?.[localAccountOp.networkId]?.result
          ?.tokens ?? []
      const gasTankFeeTokens =
        this.portfolio.latest?.[localAccountOp.accountAddr]?.gasTank?.result?.tokens ?? []

      const feeTokens =
        [...networkFeeTokens, ...gasTankFeeTokens].filter((t) => t.flags.isFeeToken) || []

      // if the network's chosen RPC supports debug_traceCall, we
      // make an additional simulation for each call in the accountOp
      let promises: any[] = []
      if (network.hasDebugTraceCall) {
        // 65gwei, try to make it work most of the times on ethereum
        let gasPrice = 65000000000n
        // calculate the fast gas price to use in simulation
        if (this.gasPrices[accountOp.networkId] && this.gasPrices[accountOp.networkId].length) {
          const fast = this.gasPrices[accountOp.networkId][2]
          gasPrice =
            'gasPrice' in fast ? fast.gasPrice : fast.baseFeePerGas + fast.maxPriorityFeePerGas
          // increase the gas price with 10% to try to get above the min baseFee
          gasPrice += gasPrice / 10n
        }
        // 200k, try to make it work most of the times on ethereum
        let gas = 200000n
        if (
          this.accountOpsToBeSigned[localAccountOp.accountAddr] &&
          this.accountOpsToBeSigned[localAccountOp.accountAddr][localAccountOp.networkId] &&
          this.accountOpsToBeSigned[localAccountOp.accountAddr][localAccountOp.networkId]!
            .estimation
        ) {
          gas =
            this.accountOpsToBeSigned[localAccountOp.accountAddr][localAccountOp.networkId]!
              .estimation!.gasUsed
        }
        const provider = this.settings.providers[localAccountOp.networkId]
        promises = localAccountOp.calls.map((call) => {
          return provider
            .send('debug_traceCall', [
              {
                to: call.to,
                value: toQuantity(call.value.toString()),
                data: call.data,
                from: localAccountOp.accountAddr,
                gasPrice: toQuantity(gasPrice.toString()),
                gas: toQuantity(gas.toString())
              },
              'latest',
              {
                tracer:
                  "{data: [], fault: function (log) {}, step: function (log) { if (log.op.toString() === 'LOG3') { this.data.push([ toHex(log.contract.getAddress()), '0x' + ('0000000000000000000000000000000000000000' + log.stack.peek(4).toString(16)).slice(-40)])}}, result: function () { return this.data }}",
                enableMemory: false,
                enableReturnData: true,
                disableStorage: true
              }
            ])
            .catch((e: any) => {
              console.log(e)
              return [ZeroAddress]
            })
        })
      }
      const result = await Promise.all([
        ...promises,
        humanizeAccountOp(this.#storage, localAccountOp, this.#fetch, this.emitError)
      ])
      const humanization = result[result.length - 1]

      // Reverse lookup addresses and save them in memory so they
      // can be read from the UI
      humanization.forEach((call: any) => {
        if (!call.fullVisualization) return

        call.fullVisualization.forEach(async (visualization: any) => {
          if (visualization.type !== 'address' || !visualization.address) return

          await this.domains.reverseLookup(visualization.address)
        })
      })

      const additionalHints: GetOptions['additionalHints'] = humanization
        .map((call: any) =>
          !call.fullVisualization
            ? []
            : call.fullVisualization.map((vis: any) =>
                vis.address && isAddress(vis.address) ? getAddress(vis.address) : ''
              )
        )
        .flat()
        .filter((x: any) => isAddress(x))
      result.pop()
      const stringAddr: any = result.length ? result.flat(Infinity) : []
      additionalHints!.push(...stringAddr)

      const [, estimation] = await Promise.all([
        // NOTE: we are not emitting an update here because the portfolio controller will do that
        // NOTE: the portfolio controller has it's own logic of constructing/caching providers, this is intentional, as
        // it may have different needs
        this.portfolio.updateSelectedAccount(
          this.accounts,
          this.settings.networks,
          localAccountOp.accountAddr,
          Object.fromEntries(
            Object.entries(this.accountOpsToBeSigned[localAccountOp.accountAddr])
              .filter(([, accOp]) => accOp)
              .map(([networkId, x]) => [networkId, [x!.accountOp]])
          ),
          {
            forceUpdate: true,
            additionalHints
          }
        ),
        estimate(
          this.settings.providers[localAccountOp.networkId],
          network,
          account,
          this.keystore.keys,
          localAccountOp,
          this.accountStates,
          EOAaccounts,
          // @TODO - first time calling this, portfolio is still not loaded.
          feeTokens,
          {
            is4337Broadcast: isErc4337Broadcast(
              network,
              this.accountStates[localAccountOp.accountAddr][localAccountOp.networkId]
            )
          }
        ).catch((e) => {
          this.emitError({
            level: 'major',
            message: `Failed to estimate account op for ${localAccountOp.accountAddr} on ${localAccountOp.networkId}`,
            error: e
          })
          return null
        })
      ])

      this.accountOpsToBeSigned[localAccountOp.accountAddr] ||= {}
      this.accountOpsToBeSigned[localAccountOp.accountAddr][localAccountOp.networkId] ||= {
        accountOp: localAccountOp,
        estimation
      }
      // @TODO compare intent between accountOp and this.accountOpsToBeSigned[accountOp.accountAddr][accountOp.networkId].accountOp
      this.accountOpsToBeSigned[localAccountOp.accountAddr][localAccountOp.networkId]!.estimation =
        estimation

      // if the nonce from the estimation is different than the one in localAccountOp,
      // override all places that contain the old nonce with the correct one
      if (estimation && BigInt(estimation.currentAccountNonce) !== localAccountOp.nonce) {
        localAccountOp.nonce = BigInt(estimation.currentAccountNonce)

        this.accountOpsToBeSigned[localAccountOp.accountAddr][
          localAccountOp.networkId
        ]!.accountOp.nonce = localAccountOp.nonce

        if (
          this.accountStates[localAccountOp.accountAddr] &&
          this.accountStates[localAccountOp.accountAddr][localAccountOp.networkId]
        )
          this.accountStates[localAccountOp.accountAddr][localAccountOp.networkId].nonce =
            localAccountOp.nonce
      }

      // update the signAccountOp controller once estimation finishes;
      // this eliminates the infinite loading bug if the estimation comes slower
      if (this.signAccountOp && estimation) {
        this.signAccountOp.update({ estimation })
      }
    } catch (error: any) {
      this.emitError({
        level: 'silent',
        message: 'Estimation error',
        error
      })
    }
  }

  /**
   * There are 4 ways to broadcast an AccountOp:
   *   1. For basic accounts (EOA), there is only one way to do that. After
   *   signing the transaction, the serialized signed transaction object gets
   *   send to the network.
   *   2. For smart accounts, when EOA pays the fee. Two signatures are needed
   *   for this. The first one is the signature of the AccountOp itself. The
   *   second one is the signature of the transaction that will be executed
   *   by the smart account.
   *   3. For smart accounts that broadcast the ERC-4337 way.
   *   4. for smart accounts, when the Relayer does the broadcast.
   *
   */
  async broadcastSignedAccountOp(accountOp: AccountOp) {
    this.broadcastStatus = 'LOADING'
    this.emitUpdate()

    if (!accountOp.signingKeyAddr || !accountOp.signingKeyType || !accountOp.signature) {
      return this.#throwAccountOpBroadcastError(new Error('AccountOp missing props'))
    }

    const provider = this.settings.providers[accountOp.networkId]
    const account = this.accounts.find((acc) => acc.addr === accountOp.accountAddr)
    const network = this.settings.networks.find((n) => n.id === accountOp.networkId)

    if (!provider) {
      return this.#throwAccountOpBroadcastError(
        new Error(`Provider for networkId: ${accountOp.networkId} not found`)
      )
    }

    if (!account) {
      return this.#throwAccountOpBroadcastError(
        new Error(`Account with address: ${accountOp.accountAddr} not found`)
      )
    }

    if (!network) {
      return this.#throwAccountOpBroadcastError(
        new Error(`Network with id: ${accountOp.networkId} not found`)
      )
    }

    let transactionRes: TransactionResponse | { hash: string; nonce: number } | null = null
    const estimation =
      this.accountOpsToBeSigned[accountOp.accountAddr][accountOp.networkId]!.estimation!
    const feeTokenEstimation = estimation.feePaymentOptions.find(
      (option) =>
        option.token.address === accountOp.gasFeePayment?.inToken &&
        option.paidBy === accountOp.gasFeePayment?.paidBy
    )!

    // Basic account (EOA)
    if (!isSmartAccount(account)) {
      try {
        const feePayerKeys = this.keystore.keys.filter(
          (key) => key.addr === accountOp.gasFeePayment!.paidBy
        )
        const feePayerKey =
          // Temporarily prioritize the key with the same type as the signing key.
          // TODO: Implement a way to choose the key type to broadcast with.
          feePayerKeys.find((key) => key.type === accountOp.signingKeyType) || feePayerKeys[0]
        if (!feePayerKey) {
          return this.#throwAccountOpBroadcastError(
            new Error(
              `Key with address: ${accountOp.gasFeePayment!.paidBy} for account with address: ${
                accountOp.accountAddr
              } not found`
            )
          )
        }
        const signer = await this.keystore.getSigner(feePayerKey.addr, feePayerKey.type)
        if (signer.init) signer.init(this.#externalSignerControllers[feePayerKey.type])

        const gasFeePayment = accountOp.gasFeePayment!
        const { to, value, data } = accountOp.calls[0]
        const rawTxn: TxnRequest = {
          to,
          value,
          data,
          chainId: network!.chainId,
          nonce: await provider.getTransactionCount(accountOp.accountAddr),
          gasLimit: gasFeePayment.simulatedGasLimit
        }

        // if it's eip1559, send it as such. If no, go to legacy
        const gasPrice =
          (gasFeePayment.amount - feeTokenEstimation.addedNative) / gasFeePayment.simulatedGasLimit
        if (gasFeePayment.maxPriorityFeePerGas !== undefined) {
          rawTxn.maxFeePerGas = gasPrice
          rawTxn.maxPriorityFeePerGas = gasFeePayment.maxPriorityFeePerGas
        } else {
          rawTxn.gasPrice = gasPrice
        }

        const signedTxn = await signer.signRawTransaction(rawTxn)
        transactionRes = await provider.broadcastTransaction(signedTxn)
      } catch (e: any) {
        let errorMsg = 'Please try again or contact support if the problem persists.'
        if (e?.message) {
          if (e.message.includes('insufficient funds')) {
            errorMsg = 'Insufficient funds for intristic transaction cost'
          } else {
            errorMsg = e.message.length > 200 ? `${e.message.substring(0, 200)}...` : e.message
          }
        }

        const message = `Failed to broadcast transaction on ${accountOp.networkId}: ${errorMsg}`
        return this.#throwAccountOpBroadcastError(new Error(message), message)
      }
    }
    // Smart account but EOA pays the fee
    else if (
      account.creation &&
      accountOp.gasFeePayment &&
      accountOp.gasFeePayment.paidBy !== account.addr
    ) {
      const feePayerKeys = this.keystore.keys.filter(
        (key) => key.addr === accountOp.gasFeePayment!.paidBy
      )
      const feePayerKey =
        // Temporarily prioritize the key with the same type as the signing key.
        // TODO: Implement a way to choose the key type to broadcast with.
        feePayerKeys.find((key) => key.type === accountOp.signingKeyType) || feePayerKeys[0]
      if (!feePayerKey) {
        return this.#throwAccountOpBroadcastError(
          new Error(
            `Key with address: ${accountOp.gasFeePayment!.paidBy} for account with address: ${
              accountOp.accountAddr
            } not found`
          )
        )
      }

      const accountState = this.accountStates[accountOp.accountAddr][accountOp.networkId]
      let data
      let to
      if (accountState.isDeployed) {
        const ambireAccount = new Interface(AmbireAccount.abi)
        to = accountOp.accountAddr
        data = ambireAccount.encodeFunctionData('execute', [
          getSignableCalls(accountOp),
          accountOp.signature
        ])
      } else {
        const ambireFactory = new Interface(AmbireAccountFactory.abi)
        to = account.creation.factoryAddr
        data = ambireFactory.encodeFunctionData('deployAndExecute', [
          account.creation.bytecode,
          account.creation.salt,
          getSignableCalls(accountOp),
          accountOp.signature
        ])
      }

      try {
        const signer = await this.keystore.getSigner(feePayerKey.addr, feePayerKey.type)
        if (signer.init) signer.init(this.#externalSignerControllers[feePayerKey.type])

        const gasPrice =
          (accountOp.gasFeePayment.amount - feeTokenEstimation.addedNative) /
          accountOp.gasFeePayment.simulatedGasLimit
        const rawTxn: TxnRequest = {
          to,
          data,
          // We ultimately do a smart contract call, which means we don't need
          // to send any `value` from the EOA address. The actual `value` will
          // get taken from the value encoded in the `data` field.
          value: BigInt(0),
          chainId: network.chainId,
          nonce: await provider.getTransactionCount(accountOp.gasFeePayment!.paidBy),
          gasLimit: accountOp.gasFeePayment.simulatedGasLimit
        }

        if (accountOp.gasFeePayment.maxPriorityFeePerGas !== undefined) {
          rawTxn.maxFeePerGas = gasPrice
          rawTxn.maxPriorityFeePerGas = accountOp.gasFeePayment.maxPriorityFeePerGas
        } else {
          rawTxn.gasPrice = gasPrice
        }

        const signedTxn = await signer.signRawTransaction(rawTxn)
        transactionRes = await provider.broadcastTransaction(signedTxn)
      } catch (e: any) {
        let errorMsg = 'Please try again or contact support if the problem persists.'
        if (e?.message) {
          if (e.message.includes('insufficient funds')) {
            errorMsg = 'Insufficient funds for intristic transaction cost'
          } else {
            errorMsg = e.message.length > 200 ? `${e.message.substring(0, 200)}...` : e.message
          }
        }

        const message = `Failed to broadcast transaction on ${accountOp.networkId}: ${errorMsg}`
        return this.#throwAccountOpBroadcastError(new Error(message), message)
      }
    }
    // Smart account, the ERC-4337 way
    else if (accountOp.gasFeePayment && accountOp.gasFeePayment.isERC4337) {
      const userOperation = accountOp.asUserOperation
      if (!userOperation) {
        return this.#throwAccountOpBroadcastError(
          new Error(
            `Trying to broadcast an ERC-4337 request but userOperation is not set for ${accountOp.accountAddr}`
          )
        )
      }

      // broadcast through bundler's service
      let userOperationHash
      try {
        userOperationHash = await bundler.broadcast(userOperation, network!)
      } catch (e) {
        return this.#throwAccountOpBroadcastError(new Error('bundler broadcast failed'))
      }
      if (!userOperationHash) {
        return this.#throwAccountOpBroadcastError(new Error('bundler broadcast failed'))
      }

      // broadcast the userOperationHash
      transactionRes = {
        hash: userOperationHash,
        nonce: Number(userOperation.nonce)
      }
    }
    // Smart account, the Relayer way
    else {
      try {
        const body = {
          gasLimit: Number(accountOp.gasFeePayment!.simulatedGasLimit),
          txns: getSignableCalls(accountOp),
          signature: accountOp.signature,
          signer: { address: accountOp.signingKeyAddr },
          nonce: Number(accountOp.nonce)
        }
        const response = await this.#callRelayer(
          `/identity/${accountOp.accountAddr}/${accountOp.networkId}/submit`,
          'POST',
          body
        )
        transactionRes = {
          hash: response.txId,
          nonce: Number(accountOp.nonce)
        }
      } catch (e: any) {
        return this.#throwAccountOpBroadcastError(e, e.message)
      }
    }

    if (transactionRes) {
      const submittedAccountOp: SubmittedAccountOp = {
        ...accountOp,
        status: AccountOpStatus.BroadcastedButNotConfirmed,
        txnId: transactionRes.hash,
        nonce: BigInt(transactionRes.nonce),
        timestamp: new Date().getTime(),
        isSingletonDeploy: !!accountOp.calls.find((call) => getAddress(call.to) === SINGLETON)
      }
      if (accountOp.gasFeePayment?.isERC4337) {
        submittedAccountOp.userOpHash = transactionRes.hash
      }
      await this.activity.addAccountOp(submittedAccountOp)
      accountOp.calls.forEach((call) => {
        if (call.fromUserRequestId) {
          this.removeUserRequest(call.fromUserRequestId)
          this.onResolveDappRequest(
            {
              hash: transactionRes?.hash || null,
              networkId: network.id,
              isUserOp: !!accountOp?.asUserOperation
            },
            call.fromUserRequestId
          )
        }
      })
      console.log('broadcasted:', transactionRes)
      !!this.onBroadcastSuccess && this.onBroadcastSuccess('account-op')
      this.broadcastStatus = 'DONE'
      this.emitUpdate()
      await wait(1)
    }

    this.broadcastStatus = 'INITIAL'
    this.emitUpdate()
  }

  async broadcastSignedMessage(signedMessage: SignedMessage) {
    this.broadcastStatus = 'LOADING'
    this.emitUpdate()

    await this.activity.addSignedMessage(signedMessage, signedMessage.accountAddr)
    this.removeUserRequest(signedMessage.id)
    this.onResolveDappRequest({ hash: signedMessage.signature }, signedMessage.id)
    !!this.onBroadcastSuccess &&
      this.onBroadcastSuccess(
        signedMessage.content.kind === 'typedMessage' ? 'typed-data' : 'message'
      )

    this.broadcastStatus = 'DONE'
    this.emitUpdate()

    await wait(1)
    this.broadcastStatus = 'INITIAL'
    this.emitUpdate()
  }

  async updateNetworkPreferences(
    networkPreferences: NetworkPreference,
    networkId: NetworkDescriptor['id']
  ) {
    await this.settings.updateNetworkPreferences(networkPreferences, networkId)

    if (networkPreferences?.rpcUrls) {
      await this.updateAccountStates('latest', [networkId])
      await this.updateSelectedAccount(this.selectedAccount, true)
    }
  }

  async resetNetworkPreference(
    preferenceKey: keyof NetworkPreference,
    networkId: NetworkDescriptor['id']
  ) {
    await this.settings.resetNetworkPreference(preferenceKey, networkId)

    if (preferenceKey === 'rpcUrls') {
      await this.updateAccountStates('latest', [networkId])
      await this.updateSelectedAccount(this.selectedAccount, true)
    }
  }

  // ! IMPORTANT !
  // Banners that depend on async data from sub-controllers should be implemented
  // in the sub-controllers themselves. This is because updates in the sub-controllers
  // will not trigger emitUpdate in the MainController, therefore the banners will
  // remain the same until a subsequent update in the MainController.
  get banners(): Banner[] {
    const userRequests =
      this.userRequests.filter((req) => req.accountAddr === this.selectedAccount) || []
    const accounts = this.accounts

    const accountOpEOABanners = getAccountOpBannersForEOA({
      userRequests,
      accounts,
      networks: this.settings.networks
    })
    const pendingAccountOpEOABanners = getPendingAccountOpBannersForEOA({ userRequests, accounts })
    const accountOpSmartAccountBanners = getAccountOpBannersForSmartAccount({
      userRequests,
      accounts,
      networks: this.settings.networks
    })
    const messageBanners = getMessageBanners({ userRequests })

    return [
      ...accountOpSmartAccountBanners,
      ...accountOpEOABanners,
      ...pendingAccountOpEOABanners,
      ...messageBanners
    ]
  }

  #throwAccountOpBroadcastError(error: Error, message?: string) {
    this.emitError({
      level: 'major',
      message:
        message ||
        'Unable to send transaction. Please try again or contact Ambire support if the issue persists.',
      error
    })
    // To enable another try for signing in case of broadcast fail
    // broadcast is called in the FE only after successful signing
    this.signAccountOp?.updateStatusToReadyToSign()
    this.broadcastStatus = 'INITIAL'
    this.emitUpdate()
  }

  // includes the getters in the stringified instance
  toJSON() {
    return {
      ...this,
      ...super.toJSON(),
      banners: this.banners
    }
  }
}<|MERGE_RESOLUTION|>--- conflicted
+++ resolved
@@ -37,7 +37,6 @@
 import { EstimateResult } from '../../libs/estimate/interfaces'
 import { GasRecommendation, getGasPriceRecommendations } from '../../libs/gasPrice/gasPrice'
 import { humanizeAccountOp } from '../../libs/humanizer'
-import { shouldGetAdditionalPortfolio } from '../../libs/portfolio/helpers'
 import { GetOptions } from '../../libs/portfolio/interfaces'
 import { relayerCall } from '../../libs/relayerCall/relayerCall'
 import { isErc4337Broadcast } from '../../libs/userOperation/userOperation'
@@ -660,12 +659,6 @@
       ? { forceUpdate, additionalHints }
       : { forceUpdate }
 
-<<<<<<< HEAD
-    // Additional portfolio is displayed first on the dashboard, so we need to fetch it first
-    const account = this.accounts.find(({ addr }) => addr === selectedAccount)
-    if (account && shouldGetAdditionalPortfolio(account))
-      this.portfolio.getAdditionalPortfolio(selectedAccount)
-
     // pass the accountOps if any so we could reflect the pending state
     const accountOps = this.accountOpsToBeSigned[selectedAccount]
       ? Object.fromEntries(
@@ -675,8 +668,6 @@
         )
       : undefined
 
-=======
->>>>>>> c74624e8
     this.portfolio.updateSelectedAccount(
       this.accounts,
       this.settings.networks,
