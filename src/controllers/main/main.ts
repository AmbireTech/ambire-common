/* eslint-disable @typescript-eslint/brace-style */
import { ethErrors } from 'eth-rpc-errors'
import { getAddress, getBigInt } from 'ethers'

import humanizerInfo from '../../consts/humanizer/humanizerInfo.json'
import AmbireAccount7702 from '../../../contracts/compiled/AmbireAccount7702.json'
import EmittableError from '../../classes/EmittableError'
import SwapAndBridgeError from '../../classes/SwapAndBridgeError'
import { ORIGINS_WHITELISTED_TO_ALL_ACCOUNTS } from '../../consts/dappCommunication'
import { AMBIRE_ACCOUNT_FACTORY, SINGLETON } from '../../consts/deploy'
import {
  BIP44_LEDGER_DERIVATION_TEMPLATE,
  BIP44_STANDARD_DERIVATION_TEMPLATE
} from '../../consts/derivation'
import { Account, AccountId, AccountOnchainState } from '../../interfaces/account'
import { Banner } from '../../interfaces/banner'
import { DappProviderRequest } from '../../interfaces/dapp'
import { Fetch } from '../../interfaces/fetch'
import { Hex } from '../../interfaces/hex'
import { ExternalSignerControllers, Key, KeystoreSignerType } from '../../interfaces/keystore'
import { AddNetworkRequestParams, Network } from '../../interfaces/network'
import { NotificationManager } from '../../interfaces/notification'
import { Platform } from '../../interfaces/platform'
import { RPCProvider } from '../../interfaces/provider'
/* eslint-disable @typescript-eslint/no-floating-promises */
import { TraceCallDiscoveryStatus } from '../../interfaces/signAccountOp'
import { Storage } from '../../interfaces/storage'
import {
  SwapAndBridgeActiveRoute,
  SwapAndBridgeSendTxRequest
} from '../../interfaces/swapAndBridge'
import { Calls, DappUserRequest, SignUserRequest, UserRequest } from '../../interfaces/userRequest'
import { WindowManager } from '../../interfaces/window'
import {
  getDefaultSelectedAccount,
  isBasicAccount,
  isSmartAccount
} from '../../libs/account/account'
import { getBaseAccount } from '../../libs/account/getBaseAccount'
import { AccountOp, getSignableCalls } from '../../libs/accountOp/accountOp'
import {
  AccountOpIdentifiedBy,
  getDappIdentifier,
  SubmittedAccountOp
} from '../../libs/accountOp/submittedAccountOp'
import { AccountOpStatus, Call } from '../../libs/accountOp/types'
import {
  dappRequestMethodToActionKind,
  getAccountOpActionsByNetwork,
  getAccountOpFromAction
} from '../../libs/actions/actions'
import { getAccountOpBanners } from '../../libs/banners/banners'
import { BROADCAST_OPTIONS, buildRawTransaction } from '../../libs/broadcast/broadcast'
import { getAmbirePaymasterService, getPaymasterService } from '../../libs/erc7677/erc7677'
import { getHumanReadableBroadcastError } from '../../libs/errorHumanizer'
import { insufficientPaymasterFunds } from '../../libs/errorHumanizer/errors'
import {
  ACCOUNT_SWITCH_USER_REQUEST,
  buildSwitchAccountUserRequest,
  getAccountOpsForSimulation,
  makeAccountOpAction
} from '../../libs/main/main'
import { relayerAdditionalNetworks } from '../../libs/networks/networks'
import { TokenResult } from '../../libs/portfolio/interfaces'
import { relayerCall } from '../../libs/relayerCall/relayerCall'
import { parse } from '../../libs/richJson/richJson'
import { isNetworkReady } from '../../libs/selectedAccount/selectedAccount'
import {
  buildSwapAndBridgeUserRequests,
  getActiveRoutesForAccount
} from '../../libs/swapAndBridge/swapAndBridge'
import { debugTraceCall } from '../../libs/tracer/debugTraceCall'
import {
  buildClaimWalletRequest,
  buildMintVestingRequest,
  buildTransferUserRequest
} from '../../libs/transfer/userRequest'
/* eslint-disable no-underscore-dangle */
import { LiFiAPI } from '../../services/lifi/api'
import { paymasterFactory } from '../../services/paymaster'
import { failedPaymasters } from '../../services/paymaster/FailedPaymasters'
import shortenAddress from '../../utils/shortenAddress'
/* eslint-disable no-await-in-loop */
import { generateUuid } from '../../utils/uuid'
import wait from '../../utils/wait'
import { AccountPickerController } from '../accountPicker/accountPicker'
import { AccountsController } from '../accounts/accounts'
import {
  AccountOpAction,
  ActionExecutionType,
  ActionPosition,
  ActionsController
} from '../actions/actions'
import { ActivityController } from '../activity/activity'
import { AddressBookController } from '../addressBook/addressBook'
import { DappsController } from '../dapps/dapps'
import { DefiPositionsController } from '../defiPositions/defiPositions'
import { DomainsController } from '../domains/domains'
import { EmailVaultController } from '../emailVault/emailVault'
import { EstimationStatus } from '../estimation/types'
import EventEmitter, { ErrorRef, Statuses } from '../eventEmitter/eventEmitter'
import { FeatureFlagsController } from '../featureFlags/featureFlags'
import { InviteController } from '../invite/invite'
import { KeystoreController } from '../keystore/keystore'
import { NetworksController } from '../networks/networks'
import { PhishingController } from '../phishing/phishing'
import { PortfolioController } from '../portfolio/portfolio'
import { ProvidersController } from '../providers/providers'
import { SelectedAccountController } from '../selectedAccount/selectedAccount'
import {
  SIGN_ACCOUNT_OP_MAIN,
  SIGN_ACCOUNT_OP_SWAP,
  SIGN_ACCOUNT_OP_TRANSFER,
  SignAccountOpType
} from '../signAccountOp/helper'
import { SignAccountOpController, SigningStatus } from '../signAccountOp/signAccountOp'
import { SignMessageController } from '../signMessage/signMessage'
import { StorageController } from '../storage/storage'
import { SwapAndBridgeController, SwapAndBridgeFormStatus } from '../swapAndBridge/swapAndBridge'
import { TransferController } from '../transfer/transfer'
import { HumanizerMeta } from '../../libs/humanizer/interfaces'

const STATUS_WRAPPED_METHODS = {
  removeAccount: 'INITIAL',
  handleAccountPickerInitLedger: 'INITIAL',
  handleAccountPickerInitTrezor: 'INITIAL',
  handleAccountPickerInitLattice: 'INITIAL',
  importSmartAccountFromDefaultSeed: 'INITIAL',
  buildSwapAndBridgeUserRequest: 'INITIAL',
  selectAccount: 'INITIAL',
  signAndBroadcastAccountOp: 'INITIAL'
} as const

type CustomStatuses = {
  signAndBroadcastAccountOp: 'INITIAL' | 'SIGNING' | 'BROADCASTING' | 'SUCCESS' | 'ERROR'
}

export class MainController extends EventEmitter {
  #storageAPI: Storage

  storage: StorageController

  fetch: Fetch

  // Holds the initial load promise, so that one can wait until it completes
  #initialLoadPromise: Promise<void>

  callRelayer: Function

  isReady: boolean = false

  featureFlags: FeatureFlagsController

  invite: InviteController

  keystore: KeystoreController

  /**
   * Hardware wallets (usually) need an additional (external signer) controller,
   * that is app-specific (web, mobile) and is used to interact with the device.
   * (example: LedgerController, TrezorController, LatticeController)
   */
  #externalSignerControllers: ExternalSignerControllers = {}

  // Subcontrollers
  networks: NetworksController

  providers: ProvidersController

  accountPicker: AccountPickerController

  portfolio: PortfolioController

  defiPositions: DefiPositionsController

  dapps: DappsController

  phishing: PhishingController

  actions: ActionsController

  // Public sub-structures
  // @TODO emailVaults
  emailVault: EmailVaultController

  signMessage: SignMessageController

  swapAndBridge: SwapAndBridgeController

  transfer: TransferController

  signAccountOp: SignAccountOpController | null = null

  signAccOpInitError: string | null = null

  activity: ActivityController

  addressBook: AddressBookController

  domains: DomainsController

  accounts: AccountsController

  selectedAccount: SelectedAccountController

  userRequests: UserRequest[] = []

  userRequestWaitingAccountSwitch: UserRequest[] = []

  accountOpsToBeConfirmed: { [key: string]: { [key: string]: AccountOp } } = {}

  // TODO: Temporary solution to expose the fee payer key during Account Op broadcast.
  feePayerKey: Key | null = null

  lastUpdate: Date = new Date()

  isOffline: boolean = false

  statuses: Statuses<keyof typeof STATUS_WRAPPED_METHODS> & CustomStatuses = STATUS_WRAPPED_METHODS

  #windowManager: WindowManager

  #notificationManager: NotificationManager

  #signAccountOpSigningPromise?: Promise<AccountOp | void | null>

  #traceCallTimeoutId: ReturnType<typeof setTimeout> | null = null

  /**
   * Tracks broadcast request IDs to abort stale requests.
   * Prevents rejected hardware wallet signatures from affecting new requests
   * when a user closes an action window and starts a new one.
   */
  #signAndBroadcastCallId: string | null = null

  #relayerUrl: string

  constructor({
    platform,
    storageAPI,
    fetch,
    relayerUrl,
    velcroUrl,
    swapApiKey,
    keystoreSigners,
    externalSignerControllers,
    windowManager,
    notificationManager
  }: {
    platform: Platform
    storageAPI: Storage
    fetch: Fetch
    relayerUrl: string
    velcroUrl: string
    swapApiKey?: string
    keystoreSigners: Partial<{ [key in Key['type']]: KeystoreSignerType }>
    externalSignerControllers: ExternalSignerControllers
    windowManager: WindowManager
    notificationManager: NotificationManager
  }) {
    super()
    this.#storageAPI = storageAPI
    this.fetch = fetch
    this.#windowManager = windowManager
    this.#notificationManager = notificationManager

    this.storage = new StorageController(this.#storageAPI)
    this.invite = new InviteController({ relayerUrl, fetch, storage: this.storage })
    this.keystore = new KeystoreController(platform, this.storage, keystoreSigners, windowManager)
    this.#externalSignerControllers = externalSignerControllers
    this.networks = new NetworksController(
      this.storage,
      this.fetch,
      relayerUrl,
      async (network: Network) => {
        if (network.disabled) {
          await this.removeNetworkData(network.chainId)
          return
        }
        this.providers.setProvider(network)
        await this.reloadSelectedAccount({ chainId: network.chainId })
      },
      (chainId: bigint) => {
        this.providers.removeProvider(chainId)
      }
    )
    this.featureFlags = new FeatureFlagsController(this.networks)
    this.providers = new ProvidersController(this.networks)
    this.accounts = new AccountsController(
      this.storage,
      this.providers,
      this.networks,
      async (accounts) => {
        const defaultSelectedAccount = getDefaultSelectedAccount(accounts)
        if (defaultSelectedAccount) {
          await this.#selectAccount(defaultSelectedAccount.addr)
        }
      },
      this.providers.updateProviderIsWorking.bind(this.providers),
      this.#updateIsOffline.bind(this)
    )
    this.selectedAccount = new SelectedAccountController({
      storage: this.storage,
      accounts: this.accounts
    })
    this.portfolio = new PortfolioController(
      this.storage,
      this.fetch,
      this.providers,
      this.networks,
      this.accounts,
      this.keystore,
      relayerUrl,
      velcroUrl
    )
    this.defiPositions = new DefiPositionsController({
      fetch: this.fetch,
      storage: this.storage,
      selectedAccount: this.selectedAccount,
      networks: this.networks,
      providers: this.providers
    })
    this.emailVault = new EmailVaultController(this.storage, this.fetch, relayerUrl, this.keystore)
    this.#relayerUrl = relayerUrl
    this.accountPicker = new AccountPickerController({
      accounts: this.accounts,
      keystore: this.keystore,
      networks: this.networks,
      providers: this.providers,
      externalSignerControllers: this.#externalSignerControllers,
      relayerUrl,
      fetch: this.fetch,
      /**
       * callback that gets triggered as a finalization step of adding new
       * accounts via the AccountPickerController.
       *
       * VIEW-ONLY ACCOUNTS: In case of changes in this method, make sure these
       * changes are reflected for view-only accounts as well. Because the
       * view-only accounts import flow bypasses the AccountPicker, this method
       * won't click for them. Their on add success flow continues in the
       * MAIN_CONTROLLER_ADD_VIEW_ONLY_ACCOUNTS action case.
       */
      onAddAccountsSuccessCallback: this.#onAccountPickerSuccess.bind(this)
    })
    this.addressBook = new AddressBookController(this.storage, this.accounts, this.selectedAccount)
    this.signMessage = new SignMessageController(
      this.keystore,
      this.providers,
      this.networks,
      this.accounts,
      this.#externalSignerControllers,
      this.invite,
      () => {
        if (this.signMessage.signingKeyType === 'trezor') {
          this.#handleTrezorCleanup()
        }
      }
    )
    this.phishing = new PhishingController({
      fetch: this.fetch,
      storage: this.storage,
      windowManager: this.#windowManager
    })
    // const socketAPI = new SocketAPI({ apiKey: swapApiKey, fetch: this.fetch })
    const lifiAPI = new LiFiAPI({ apiKey: swapApiKey, fetch: this.fetch })
    this.dapps = new DappsController(this.storage)
    this.actions = new ActionsController({
      selectedAccount: this.selectedAccount,
      windowManager,
      notificationManager,
      onActionWindowClose: () => {
        const userRequestsToRejectOnWindowClose = this.userRequests.filter(
          (r) => r.action.kind !== 'calls'
        )
        userRequestsToRejectOnWindowClose.forEach((r) =>
          this.rejectUserRequest(ethErrors.provider.userRejectedRequest().message, r.id)
        )

        this.userRequestWaitingAccountSwitch = []
        this.emitUpdate()
      }
    })
    this.selectedAccount.initControllers({
      portfolio: this.portfolio,
      defiPositions: this.defiPositions,
      actions: this.actions,
      networks: this.networks,
      providers: this.providers
    })

    this.callRelayer = relayerCall.bind({ url: relayerUrl, fetch: this.fetch })
    this.activity = new ActivityController(
      this.storage,
      this.fetch,
      this.callRelayer,
      this.accounts,
      this.selectedAccount,
      this.providers,
      this.networks,
      async (network: Network) => {
        await this.setContractsDeployedToTrueIfDeployed(network)
      }
    )
    this.swapAndBridge = new SwapAndBridgeController({
      accounts: this.accounts,
      keystore: this.keystore,
      portfolio: this.portfolio,
      externalSignerControllers: this.#externalSignerControllers,
      providers: this.providers,
      selectedAccount: this.selectedAccount,
      networks: this.networks,
      activity: this.activity,
      invite: this.invite,
      // TODO: This doesn't work, because the invite controller is not yet loaded at this stage
      // serviceProviderAPI: this.invite.isOG ? lifiAPI : socketAPI,
      serviceProviderAPI: lifiAPI,
      storage: this.storage,
      actions: this.actions,
      relayerUrl,
      portfolioUpdate: () => {
        this.updateSelectedAccountPortfolio(true)
      },
      userRequests: this.userRequests,
      isMainSignAccountOpThrowingAnEstimationError: (
        fromChainId: number | null,
        toChainId: number | null
      ) => {
        return (
          this.signAccountOp &&
          fromChainId &&
          toChainId &&
          this.signAccountOp.estimation.status === EstimationStatus.Error &&
          this.signAccountOp.accountOp.chainId === BigInt(fromChainId) &&
          fromChainId === toChainId
        )
      }
    })
    this.transfer = new TransferController(
      this.#storageAPI, // TODO: consider using this.#storage
      humanizerInfo as HumanizerMeta,
      this.selectedAccount,
      this.networks,
      this.addressBook,
      this.accounts,
      this.keystore,
      this.portfolio,
      this.#externalSignerControllers,
      this.providers,
      relayerUrl
    )
    this.domains = new DomainsController(this.providers.providers)

    this.#initialLoadPromise = this.#load()
    paymasterFactory.init(relayerUrl, fetch, (e: ErrorRef) => {
      if (!this.signAccountOp) return
      this.emitError(e)
    })

    this.keystore.onUpdate(() => {
      if (this.keystore.statuses.unlockWithSecret === 'SUCCESS') {
        this.storage.associateAccountKeysWithLegacySavedSeedMigration(
          new AccountPickerController({
            accounts: this.accounts,
            keystore: this.keystore,
            networks: this.networks,
            providers: this.providers,
            externalSignerControllers: this.#externalSignerControllers,
            relayerUrl,
            fetch: this.fetch,
            onAddAccountsSuccessCallback: async () => {}
          }),
          this.keystore,
          async () => {
            await this.keystore.updateKeystoreKeys()
          }
        )
      }
    })
  }

  /**
   * - Updates the selected account's account state, portfolio and defi positions
   * - Calls batchReverseLookup for all accounts
   *
   * It's not a problem to call it many times consecutively as all methods have internal
   * caching mechanisms to prevent unnecessary calls.
   */
  onPopupOpen() {
    const FIVE_MINUTES = 1000 * 60 * 5
    const selectedAccountAddr = this.selectedAccount.account?.addr
    this.domains.batchReverseLookup(this.accounts.accounts.map((a) => a.addr))
    if (!this.activity.broadcastedButNotConfirmed.length) {
      // Update defi positions together with the portfolio for simplicity
      this.defiPositions.updatePositions({ maxDataAgeMs: FIVE_MINUTES })
      this.updateSelectedAccountPortfolio(undefined, undefined, FIVE_MINUTES)
    }

    if (selectedAccountAddr && !this.accounts.areAccountStatesLoading)
      this.accounts.updateAccountState(selectedAccountAddr)
  }

  async #load(): Promise<void> {
    this.isReady = false
    // #load is called in the constructor which is synchronous
    // we await (1 ms/next tick) for the constructor to extend the EventEmitter class
    // and then we call it's methods
    await wait(1)
    this.emitUpdate()
    await this.networks.initialLoadPromise
    await this.providers.initialLoadPromise
    await this.accounts.initialLoadPromise
    await this.selectedAccount.initialLoadPromise

    this.defiPositions.updatePositions()
    this.updateSelectedAccountPortfolio()
    this.domains.batchReverseLookup(this.accounts.accounts.map((a) => a.addr))

    this.isReady = true
    this.emitUpdate()
  }

  lock() {
    this.keystore.lock()
    this.emailVault.cleanMagicAndSessionKeys()
    this.selectedAccount.setDashboardNetworkFilter(null)
  }

  async selectAccount(toAccountAddr: string) {
    await this.withStatus('selectAccount', async () => this.#selectAccount(toAccountAddr), true)
  }

  async #selectAccount(toAccountAddr: string | null) {
    await this.#initialLoadPromise
    if (!toAccountAddr) {
      await this.selectedAccount.setAccount(null)

      this.emitUpdate()
      return
    }

    const accountToSelect = this.accounts.accounts.find((acc) => acc.addr === toAccountAddr)
    if (!accountToSelect) {
      console.error(`Account with address ${toAccountAddr} does not exist`)
      return
    }

    this.isOffline = false
    // call closeActionWindow while still on the currently selected account to allow proper
    // state cleanup of the controllers like actionsCtrl, signAccountOpCtrl, signMessageCtrl...
    if (this.actions?.currentAction?.type !== 'switchAccount') {
      this.actions.closeActionWindow()
    }
    const swapAndBridgeSigningAction = this.actions.visibleActionsQueue.find(
      ({ type }) => type === 'swapAndBridge'
    )
    if (swapAndBridgeSigningAction) {
      this.actions.removeAction(swapAndBridgeSigningAction.id)
    }
    this.selectedAccount.setAccount(accountToSelect)
    this.swapAndBridge.reset()
    this.transfer.resetForm()
    await this.dapps.broadcastDappSessionEvent('accountsChanged', [toAccountAddr])
    // forceEmitUpdate to update the getters in the FE state of the ctrl
    await this.forceEmitUpdate()
    await this.actions.forceEmitUpdate()
    await this.addressBook.forceEmitUpdate()
    // Don't await these as they are not critical for the account selection
    // and if the user decides to quickly change to another account withStatus
    // will block the UI until these are resolved.
    this.reloadSelectedAccount({ forceUpdate: false })
    this.emitUpdate()
  }

  async #onAccountPickerSuccess() {
    // Add accounts first, because some of the next steps have validation
    // if accounts exists.
    if (this.accountPicker.readyToRemoveAccounts) {
      // eslint-disable-next-line no-restricted-syntax
      for (const acc of this.accountPicker.readyToRemoveAccounts) {
        await this.#removeAccount(acc.addr)
      }
    }

    await this.accounts.addAccounts(this.accountPicker.readyToAddAccounts)

    if (this.keystore.isKeyIteratorInitializedWithTempSeed(this.accountPicker.keyIterator)) {
      await this.keystore.persistTempSeed()
    }

    const storedSeed = await this.keystore.getKeystoreSeed(this.accountPicker.keyIterator)

    if (storedSeed) {
      this.keystore.updateSeed({
        id: storedSeed.id,
        hdPathTemplate: this.accountPicker.hdPathTemplate
      })

      this.accountPicker.readyToAddKeys.internal = this.accountPicker.readyToAddKeys.internal.map(
        (key) => ({ ...key, meta: { ...key.meta, fromSeedId: storedSeed.id } })
      )
    }
    // Then add keys, because some of the next steps could have validation
    // if keys exists. Should be separate (not combined in Promise.all,
    // since firing multiple keystore actions is not possible
    // (the #wrapKeystoreAction listens for the first one to finish and
    // skips the parallel one, if one is requested).
    await this.keystore.addKeys(this.accountPicker.readyToAddKeys.internal)
    await this.keystore.addKeysExternallyStored(this.accountPicker.readyToAddKeys.external)
  }

  initSignAccOp(actionId: AccountOpAction['id']): null | void {
    const accountOp = getAccountOpFromAction(actionId, this.actions.actionsQueue)
    if (!accountOp) {
      this.signAccOpInitError =
        'We cannot initiate the signing process because no transaction has been found for the specified account and network.'
      return null
    }

    const network = this.networks.networks.find((n) => n.chainId === accountOp.chainId)

    if (
      !this.selectedAccount.account ||
      this.selectedAccount.account.addr !== accountOp.accountAddr
    ) {
      this.signAccOpInitError =
        'Attempting to initialize an accountOp for an account other than the currently selected one.'
      return null
    }

    if (!network) {
      this.signAccOpInitError =
        'We cannot initiate the signing process as we are unable to locate the specified network.'
      return null
    }

    // on init, set the accountOp nonce to the latest one we know
    // it could happen that the user inits a userRequest with an old
    // accountState and therefore caching the old nonce in the accountOp.
    // we make sure the latest nonce is set when initing signAccountOp
    const state =
      this.accounts.accountStates?.[accountOp.accountAddr]?.[accountOp.chainId.toString()]
    if (state) accountOp.nonce = state.nonce

    this.signAccOpInitError = null

    // if there's no signAccountOp OR
    // there is but there's a new actionId requested, rebuild it
    if (!this.signAccountOp || this.signAccountOp.fromActionId !== actionId) {
      this.destroySignAccOp()
      this.signAccountOp = new SignAccountOpController(
        this.accounts,
        this.networks,
        this.keystore,
        this.portfolio,
        this.#externalSignerControllers,
        this.selectedAccount.account,
        network,
        this.providers.providers[network.chainId.toString()],
        actionId,
        accountOp,
        () => {
          return this.isSignRequestStillActive
        },
        true,
        (ctrl: SignAccountOpController) => {
          this.traceCall(ctrl)
        }
      )
    }

    this.emitUpdate()
  }

  async handleSignAndBroadcastAccountOp(type: SignAccountOpType) {
    if (this.statuses.signAndBroadcastAccountOp !== 'INITIAL') {
      this.emitError({
        level: 'major',
        message: 'The signing process is already in progress.',
        error: new Error(
          'The signing process is already in progress. (handleSignAndBroadcastAccountOp)'
        )
      })
      return
    }

    const signAndBroadcastCallId = generateUuid()
    this.#signAndBroadcastCallId = signAndBroadcastCallId

    this.statuses.signAndBroadcastAccountOp = 'SIGNING'
    this.forceEmitUpdate()

    let signAccountOp: SignAccountOpController | null

    if (type === SIGN_ACCOUNT_OP_MAIN) {
      signAccountOp = this.signAccountOp
    } else if (type === SIGN_ACCOUNT_OP_SWAP) {
      signAccountOp = this.swapAndBridge.signAccountOpController
    } else {
      signAccountOp = this.transfer.signAccountOpController
    }

<<<<<<< HEAD
    // if the accountOp has a swapTxn, start the route as the user is broadcasting it
    if (signAccountOp?.accountOp.meta?.swapTxn) {
      await this.swapAndBridge.addActiveRoute({
        activeRouteId: signAccountOp?.accountOp.meta?.swapTxn.activeRouteId,
        userTxIndex: signAccountOp?.accountOp.meta?.swapTxn.userTxIndex
      })
    }

    // Update tokens simulation value
    if (type === SIGN_ACCOUNT_OP_SWAP || type === SIGN_ACCOUNT_OP_TRANSFER) {
      signAccountOp?.portfolioSimulate().then(() => {
        // if an error has ocurred while signing and we're back to SigningStatus.ReadyToSign,
        // override the pending results as they will be incorrect
        if (signAccountOp && signAccountOp.status?.type === SigningStatus.ReadyToSign) {
          this.portfolio.overridePendingResults(signAccountOp.accountOp)
        }
      })
    }
=======
    // It's vital that everything that can throw an error is wrapped in a try/catch block
    // to prevent signAndBroadcastAccountOp from being stuck in the SIGNING state
    try {
      // if the accountOp has a swapTxn, start the route as the user is broadcasting it
      if (signAccountOp?.accountOp.meta?.swapTxn) {
        await this.swapAndBridge.addActiveRoute({
          activeRouteId: signAccountOp?.accountOp.meta?.swapTxn.activeRouteId,
          userTxIndex: signAccountOp?.accountOp.meta?.swapTxn.userTxIndex
        })
      }
>>>>>>> 37946661

      const wasAlreadySigned = signAccountOp?.status?.type === SigningStatus.Done

      if (!wasAlreadySigned) {
        if (!signAccountOp) {
          const message =
            'The signing process was not initialized as expected. Please try again later or contact Ambire support if the issue persists.'

          throw new EmittableError({ level: 'major', message })
        }

        // Reset the promise in the `finally` block to ensure it doesn't remain unresolved if an error is thrown
        this.#signAccountOpSigningPromise = signAccountOp.sign().finally(() => {
          if (this.#signAndBroadcastCallId !== signAndBroadcastCallId) return

          this.#signAccountOpSigningPromise = undefined
        })

        await this.#signAccountOpSigningPromise
      }

      if (this.#signAndBroadcastCallId !== signAndBroadcastCallId) return

      // Error handling on the prev step will notify the user, it's fine to return here
      if (signAccountOp?.status?.type !== SigningStatus.Done) {
        // remove the active route on signing failure
        if (signAccountOp?.accountOp.meta?.swapTxn) {
          this.swapAndBridge.removeActiveRoute(signAccountOp.accountOp.meta.swapTxn.activeRouteId)
        }
        this.statuses.signAndBroadcastAccountOp = 'ERROR'
        await this.forceEmitUpdate()
        this.statuses.signAndBroadcastAccountOp = 'INITIAL'
        this.#signAndBroadcastCallId = null
        await this.forceEmitUpdate()
        return
      }

      await this.#broadcastSignedAccountOp(signAccountOp, type, signAndBroadcastCallId)
      if (signAndBroadcastCallId === this.#signAndBroadcastCallId) {
        this.statuses.signAndBroadcastAccountOp = 'SUCCESS'
        await this.forceEmitUpdate()
      }
    } catch (error: any) {
      if (signAndBroadcastCallId === this.#signAndBroadcastCallId) {
        if ('message' in error && 'level' in error && 'error' in error) {
          this.emitError(error)
        } else {
          const hasSigned = signAccountOp?.status?.type === SigningStatus.Done

          this.emitError({
            level: 'major',
            message:
              error.message ||
              `Unknown error occurred while ${
                !hasSigned ? 'signing the transaction' : 'broadcasting the transaction'
              }`,
            error
          })
        }
        this.statuses.signAndBroadcastAccountOp = 'ERROR'
        await this.forceEmitUpdate()
      }
    } finally {
      if (signAndBroadcastCallId === this.#signAndBroadcastCallId) {
        this.statuses.signAndBroadcastAccountOp = 'INITIAL'
        this.#signAndBroadcastCallId = null
        await this.forceEmitUpdate()
      }
    }
  }

  async resolveDappBroadcast(
    submittedAccountOp: SubmittedAccountOp,
    dappHandlers: {
      promise: {
        session: { name: string; origin: string; icon: string }
        resolve: (data: any) => void
        reject: (data: any) => void
      }
      txnId?: string
    }[]
  ) {
    // this could take a while
    // return the txnId to the dapp once it's confirmed as return a txId
    // that could be front ran would cause bad UX on the dapp side
    const txnId = await this.activity.getConfirmedTxId(submittedAccountOp)
    dappHandlers.forEach((handler) => {
      if (txnId) {
        // If the call has a txnId, resolve the promise with it.
        // This could happen when an EOA account is broadcasting multiple transactions.
        handler.promise.resolve({ hash: handler.txnId || txnId })
      } else {
        handler.promise.reject(
          ethErrors.rpc.transactionRejected({
            message: 'Transaction rejected by the bundler'
          })
        )
      }
    })

    this.emitUpdate()
  }

  #abortHWSign(signAccountOp: SignAccountOpController) {
    if (!signAccountOp) return

    const isAwaitingHWSignature =
      (signAccountOp.accountOp.signingKeyType !== 'internal' &&
        this.statuses.signAndBroadcastAccountOp === 'SIGNING') ||
      (this.feePayerKey?.type !== 'internal' &&
        this.statuses.signAndBroadcastAccountOp === 'BROADCASTING')

    // Reset these flags only if we were awaiting a HW signature
    // to broadcast a transaction.
    // If the user is using a hot wallet we can sign the transaction immediately
    // and once its signed there is no way to cancel the broadcast. Once the user
    // On the other hand HWs can be in 'SIGNING' or 'BROADCASTING' state
    // and be able to 'cancel' the broadcast.
    if (isAwaitingHWSignature) {
      this.statuses.signAndBroadcastAccountOp = 'INITIAL'
      this.#signAndBroadcastCallId = null
    }

    const isSignerTrezor =
      signAccountOp.accountOp.signingKeyType === 'trezor' || this.feePayerKey?.type === 'trezor'

    if (isSignerTrezor) {
      this.#handleTrezorCleanup()
    }
    this.#signAccountOpSigningPromise = undefined
  }

  destroySignAccOp() {
    if (!this.signAccountOp) return

    this.#abortHWSign(this.signAccountOp)
    this.feePayerKey = null
    this.signAccountOp.reset()
    this.signAccountOp = null
    this.signAccOpInitError = null

    // NOTE: no need to update the portfolio here as an update is
    // fired upon removeUserRequest

    this.emitUpdate()
  }

  async traceCall(signAccountOpCtrl: SignAccountOpController) {
    const accountOp = signAccountOpCtrl.accountOp
    if (!accountOp) return

    const network = this.networks.networks.find((n) => n.chainId === accountOp.chainId)
    if (!network) return

    const account = this.accounts.accounts.find((acc) => acc.addr === accountOp.accountAddr)
    if (!account) return

    // `traceCall` should not be invoked too frequently. However, if there is a pending timeout,
    // it should be cleared to prevent the previous interval from changing the status
    // to `SlowPendingResponse` for the newer `traceCall` invocation.
    if (this.#traceCallTimeoutId) clearTimeout(this.#traceCallTimeoutId)

    // Here, we also check the status because, in the case of re-estimation,
    // `traceCallDiscoveryStatus` is already set, and we don’t want to reset it to "InProgress".
    // This prevents the BalanceDecrease banner from flickering.
    if (signAccountOpCtrl.traceCallDiscoveryStatus === TraceCallDiscoveryStatus.NotStarted)
      signAccountOpCtrl.setDiscoveryStatus(TraceCallDiscoveryStatus.InProgress)

    // Flag the discovery logic as `SlowPendingResponse` if the call does not resolve within 2 seconds.
    const timeoutId = setTimeout(() => {
      signAccountOpCtrl.setDiscoveryStatus(TraceCallDiscoveryStatus.SlowPendingResponse)
      signAccountOpCtrl.calculateWarnings()
    }, 2000)

    this.#traceCallTimeoutId = timeoutId

    try {
      const state = this.accounts.accountStates[accountOp.accountAddr][accountOp.chainId.toString()]
      const provider = this.providers.providers[network.chainId.toString()]
      const stateOverride =
        accountOp.calls.length > 1 && isBasicAccount(account, state)
          ? {
              [account.addr]: {
                code: AmbireAccount7702.binRuntime
              }
            }
          : undefined
      const { tokens, nfts } = await debugTraceCall(
        account,
        accountOp,
        provider,
        state,
        !network.rpcNoStateOverride,
        stateOverride
      )
      const learnedNewTokens = this.portfolio.addTokensToBeLearned(tokens, network.chainId)
      const learnedNewNfts = await this.portfolio.learnNfts(nfts, network.chainId)
      const accountOpsForSimulation = getAccountOpsForSimulation(
        account,
        this.actions.visibleActionsQueue,
        this.networks.networks
      )

      // update the portfolio only if new tokens were found through tracing
      const canUpdateSignAccountOp = !signAccountOpCtrl || signAccountOpCtrl.canUpdate()
      if (canUpdateSignAccountOp && (learnedNewTokens || learnedNewNfts)) {
        await this.portfolio.updateSelectedAccount(
          accountOp.accountAddr,
          network,
          accountOpsForSimulation
            ? {
                accountOps: accountOpsForSimulation,
                states: await this.accounts.getOrFetchAccountStates(account.addr)
              }
            : undefined,
          { forceUpdate: true }
        )
      }

      signAccountOpCtrl.setDiscoveryStatus(TraceCallDiscoveryStatus.Done)
    } catch (e: any) {
      signAccountOpCtrl.setDiscoveryStatus(TraceCallDiscoveryStatus.Failed)

      this.emitError({
        level: 'silent',
        message: 'Error in main.traceCall',
        error: new Error(`Debug trace call error on ${network.name}: ${e.message}`)
      })
    }

    signAccountOpCtrl?.calculateWarnings()
    this.#traceCallTimeoutId = null
    clearTimeout(timeoutId)
  }

  async handleSignMessage() {
    const accountAddr = this.signMessage.messageToSign?.accountAddr
    const chainId = this.signMessage.messageToSign?.chainId

    // Could (rarely) happen if not even a single account state is fetched yet
    const shouldForceUpdateAndWaitForAccountState =
      accountAddr && chainId && !this.accounts.accountStates?.[accountAddr]?.[chainId.toString()]
    if (shouldForceUpdateAndWaitForAccountState)
      await this.accounts.updateAccountState(accountAddr, 'latest', [chainId])

    const isAccountStateStillMissing =
      !accountAddr || !chainId || !this.accounts.accountStates?.[accountAddr]?.[chainId.toString()]
    if (isAccountStateStillMissing) {
      const message =
        'Unable to sign the message. During the preparation step, required account data failed to get received. Please try again later or contact Ambire support.'
      const error = new Error(
        `The account state of ${accountAddr} is missing for the network with id ${chainId}.`
      )
      return this.emitError({ level: 'major', message, error })
    }

    await this.signMessage.sign()

    const signedMessage = this.signMessage.signedMessage
    // Error handling on the prev step will notify the user, it's fine to return here
    if (!signedMessage) return

    await this.activity.addSignedMessage(signedMessage, signedMessage.accountAddr)

    this.resolveUserRequest({ hash: signedMessage.signature }, signedMessage.fromActionId)

    await this.#notificationManager.create({
      title: 'Done!',
      message: 'The Message was successfully signed.'
    })
  }

  async #handleAccountPickerInitLedger(
    LedgerKeyIterator: any // TODO: KeyIterator type mismatch
  ) {
    try {
      const ledgerCtrl = this.#externalSignerControllers.ledger
      if (!ledgerCtrl) {
        const message =
          'Could not initialize connection with your Ledger device. Please try again later or contact Ambire support.'
        throw new EmittableError({ message, level: 'major', error: new Error(message) })
      }

      // Once a session with the Ledger device gets initiated, the user might
      // use the device with another app. In this scenario, when coming back to
      // Ambire (the second time a connection gets requested onwards),
      // the Ledger device throws with "invalid channel" error.
      // To overcome this, always make sure to clean up before starting
      // a new session when retrieving keys, in case there already is one.
      if (ledgerCtrl.walletSDK) await ledgerCtrl.cleanUp()

      const hdPathTemplate = BIP44_LEDGER_DERIVATION_TEMPLATE
      await ledgerCtrl.unlock(hdPathTemplate)

      if (!ledgerCtrl.walletSDK) {
        const message = 'Could not establish connection with the Ledger device'
        throw new EmittableError({ message, level: 'major', error: new Error(message) })
      }

      const keyIterator = new LedgerKeyIterator({ controller: ledgerCtrl })
      await this.accountPicker.setInitParams({
        keyIterator,
        hdPathTemplate,
        pageSize: 5,
        shouldAddNextAccountAutomatically: false
      })
    } catch (error: any) {
      const message = error?.message || 'Could not unlock the Ledger device. Please try again.'
      throw new EmittableError({ message, level: 'major', error })
    }
  }

  async handleAccountPickerInitLedger(
    LedgerKeyIterator: any /* TODO: KeyIterator type mismatch */
  ) {
    await this.withStatus('handleAccountPickerInitLedger', async () =>
      this.#handleAccountPickerInitLedger(LedgerKeyIterator)
    )
  }

  async #handleAccountPickerInitTrezor(
    TrezorKeyIterator: any /* TODO: KeyIterator type mismatch */
  ) {
    try {
      const trezorCtrl = this.#externalSignerControllers.trezor

      if (!trezorCtrl) {
        const message =
          'Could not initialize connection with your Trezor device. Please try again later or contact Ambire support.'
        throw new EmittableError({ message, level: 'major', error: new Error(message) })
      }

      const hdPathTemplate = BIP44_STANDARD_DERIVATION_TEMPLATE
      const { walletSDK } = trezorCtrl
      await this.accountPicker.setInitParams({
        keyIterator: new TrezorKeyIterator({ walletSDK }),
        hdPathTemplate,
        pageSize: 5,
        shouldAddNextAccountAutomatically: false
      })
    } catch (error: any) {
      const message = error?.message || 'Could not unlock the Trezor device. Please try again.'
      throw new EmittableError({ message, level: 'major', error })
    }
  }

  async handleAccountPickerInitTrezor(
    TrezorKeyIterator: any /* TODO: KeyIterator type mismatch */
  ) {
    await this.withStatus('handleAccountPickerInitTrezor', async () =>
      this.#handleAccountPickerInitTrezor(TrezorKeyIterator)
    )
  }

  async #handleAccountPickerInitLattice(
    LatticeKeyIterator: any /* TODO: KeyIterator type mismatch */
  ) {
    try {
      const latticeCtrl = this.#externalSignerControllers.lattice
      if (!latticeCtrl) {
        const message =
          'Could not initialize connection with your Lattice1 device. Please try again later or contact Ambire support.'
        throw new EmittableError({ message, level: 'major', error: new Error(message) })
      }

      const hdPathTemplate = BIP44_STANDARD_DERIVATION_TEMPLATE

      await this.accountPicker.setInitParams({
        keyIterator: new LatticeKeyIterator({ controller: latticeCtrl }),
        hdPathTemplate,
        pageSize: 5,
        shouldAddNextAccountAutomatically: false
      })
    } catch (error: any) {
      const message = error?.message || 'Could not unlock the Lattice1 device. Please try again.'
      throw new EmittableError({ message, level: 'major', error })
    }
  }

  async handleAccountPickerInitLattice(
    LatticeKeyIterator: any /* TODO: KeyIterator type mismatch */
  ) {
    await this.withStatus('handleAccountPickerInitLattice', async () =>
      this.#handleAccountPickerInitLattice(LatticeKeyIterator)
    )
  }

  async updateAccountsOpsStatuses(): Promise<{ newestOpTimestamp: number }> {
    await this.#initialLoadPromise

    const { shouldEmitUpdate, shouldUpdatePortfolio, updatedAccountsOps, newestOpTimestamp } =
      await this.activity.updateAccountsOpsStatuses()

    if (shouldEmitUpdate) {
      this.emitUpdate()

      if (shouldUpdatePortfolio) {
        this.updateSelectedAccountPortfolio(true)
      }
    }

    updatedAccountsOps.forEach((op) => {
      this.swapAndBridge.handleUpdateActiveRouteOnSubmittedAccountOpStatusUpdate(op)
    })

    return { newestOpTimestamp }
  }

  // call this function after a call to the singleton has been made
  // it will check if the factory has been deployed and update the network settings if it has been
  async setContractsDeployedToTrueIfDeployed(network: Network) {
    await this.#initialLoadPromise
    if (network.areContractsDeployed) return

    const provider = this.providers.providers[network.chainId.toString()]
    if (!provider) return

    const factoryCode = await provider.getCode(AMBIRE_ACCOUNT_FACTORY)
    if (factoryCode === '0x') return
    await this.networks.updateNetwork({ areContractsDeployed: true }, network.chainId)
  }

  #removeAccountKeyData(address: Account['addr']) {
    // Compute account keys that are only associated with this account
    const accountAssociatedKeys =
      this.accounts.accounts.find((acc) => acc.addr === address)?.associatedKeys || []
    const keysInKeystore = this.keystore.keys
    const importedAccountKeys = keysInKeystore.filter((key) =>
      accountAssociatedKeys.includes(key.addr)
    )
    const solelyAccountKeys = importedAccountKeys.filter((key) => {
      const isKeyAssociatedWithOtherAccounts = this.accounts.accounts.some(
        (acc) => acc.addr !== address && acc.associatedKeys.includes(key.addr)
      )

      return !isKeyAssociatedWithOtherAccounts
    })

    // Remove account keys from the keystore
    solelyAccountKeys.forEach((key) => {
      this.keystore.removeKey(key.addr, key.type).catch((e) => {
        throw new EmittableError({
          level: 'major',
          message: 'Failed to remove account key',
          error: e
        })
      })
    })
  }

  async #removeAccount(address: Account['addr']) {
    try {
      this.#removeAccountKeyData(address)
      // Remove account data from sub-controllers
      this.accounts.removeAccountData(address)
      this.portfolio.removeAccountData(address)
      await this.activity.removeAccountData(address)
      this.actions.removeAccountData(address)
      this.signMessage.removeAccountData(address)
      this.defiPositions.removeAccountData(address)

      if (this.selectedAccount.account?.addr === address) {
        await this.#selectAccount(this.accounts.accounts[0]?.addr)
      }

      if (this.signAccountOp?.account.addr === address) {
        this.destroySignAccOp()
      }

      this.emitUpdate()
    } catch (e: any) {
      throw new EmittableError({
        level: 'major',
        message: 'Failed to remove account',
        error: e || new Error('Failed to remove account')
      })
    }
  }

  async removeAccount(address: Account['addr']) {
    await this.withStatus('removeAccount', async () => this.#removeAccount(address))
  }

  async #ensureAccountInfo(
    accountAddr: AccountId,
    chainId: bigint
  ): Promise<{ hasAccountInfo: true } | { hasAccountInfo: false; errorMessage: string }> {
    await this.#initialLoadPromise
    // Initial sanity check: does this account even exist?
    if (!this.accounts.accounts.find((x) => x.addr === accountAddr)) {
      return {
        hasAccountInfo: false,
        errorMessage: `Account ${accountAddr} does not exist`
      }
    }
    // If this still didn't work, re-load
    if (!this.accounts.accountStates[accountAddr]?.[chainId.toString()])
      await this.accounts.updateAccountState(accountAddr, 'pending', [chainId])
    // If this still didn't work, throw error: this prob means that we're calling for a non-existent acc/network
    if (!this.accounts.accountStates[accountAddr]?.[chainId.toString()]) {
      const network = this.networks.networks.find((n) => n.chainId === chainId)

      return {
        hasAccountInfo: false,
        errorMessage: `We couldn't complete your last action because we couldn't retrieve your account information for ${
          network?.name || chainId
        }. Please try reloading your account from the Dashboard. If the issue persists, contact support for assistance.`
      }
    }

    return {
      hasAccountInfo: true
    }
  }

  #batchCallsFromUserRequests(accountAddr: AccountId, chainId: bigint): Call[] {
    // Note: we use reduce instead of filter/map so that the compiler can deduce that we're checking .kind
    return (this.userRequests.filter((r) => r.action.kind === 'calls') as SignUserRequest[]).reduce(
      (uCalls: Call[], req) => {
        if (req.meta.chainId === chainId && req.meta.accountAddr === accountAddr) {
          const { calls } = req.action as Calls
          calls.map((call) => uCalls.push({ ...call, fromUserRequestId: req.id }))
        }
        return uCalls
      },
      []
    )
  }

  async reloadSelectedAccount(options?: { forceUpdate?: boolean; chainId?: bigint }) {
    const { forceUpdate = true, chainId } = options || {}
    const networkToUpdate = chainId
      ? this.networks.networks.find((n) => n.chainId === chainId)
      : undefined
    if (!this.selectedAccount.account) return

    this.selectedAccount.resetSelectedAccountPortfolio()
    await Promise.all([
      // When we trigger `reloadSelectedAccount` (for instance, from Dashboard -> Refresh balance icon),
      // it's very likely that the account state is already in the process of being updated.
      // If we try to run the same action, `withStatus` validation will throw an error.
      // So, we perform this safety check to prevent the error.
      // However, even if we don't trigger an update here, it's not a big problem,
      // as the account state will be updated anyway, and its update will be very recent.
      !this.accounts.areAccountStatesLoading && this.selectedAccount.account?.addr
        ? this.accounts.updateAccountState(
            this.selectedAccount.account.addr,
            'pending',
            chainId ? [chainId] : undefined
          )
        : Promise.resolve(),
      // `updateSelectedAccountPortfolio` doesn't rely on `withStatus` validation internally,
      // as the PortfolioController already exposes flags that are highly sufficient for the UX.
      // Additionally, if we trigger the portfolio update twice (i.e., running a long-living interval + force update from the Dashboard),
      // there won't be any error thrown, as all portfolio updates are queued and they don't use the `withStatus` helper.
      this.updateSelectedAccountPortfolio(forceUpdate, networkToUpdate),
      this.defiPositions.updatePositions({ chainId })
    ])
  }

  #updateIsOffline() {
    const oldIsOffline = this.isOffline
    const accountAddr = this.selectedAccount.account?.addr

    if (!accountAddr) return

    // We have to make calculations based on the state of the portfolio
    // and not the selected account portfolio the flag isOffline
    // and the errors of the selected account portfolio should
    // come in the same tick. Otherwise the UI may flash the wrong error.
    const latestState = this.portfolio.getLatestPortfolioState(accountAddr)
    const latestStateKeys = Object.keys(latestState)
    const isAllLoaded = latestStateKeys.every((chainId) => {
      return isNetworkReady(latestState[chainId]) && !latestState[chainId]?.isLoading
    })

    // Set isOffline back to false if the portfolio is loading.
    // This is done to prevent the UI from flashing the offline error
    if (!latestStateKeys.length || !isAllLoaded) {
      // Skip unnecessary updates
      if (!this.isOffline) return

      this.isOffline = false
      this.emitUpdate()
      return
    }

    const allPortfolioNetworksHaveErrors = latestStateKeys.every((chainId) => {
      const state = latestState[chainId]

      return !!state?.criticalError
    })

    const allNetworkRpcsAreDown = Object.keys(this.providers.providers).every((chainId) => {
      const provider = this.providers.providers[chainId]
      const isWorking = provider.isWorking

      return typeof isWorking === 'boolean' && !isWorking
    })

    // Update isOffline if either all portfolio networks have errors or we've failed to fetch
    // the account state for every account. This is because either update may fail first.
    this.isOffline = !!allNetworkRpcsAreDown || !!allPortfolioNetworksHaveErrors

    if (oldIsOffline !== this.isOffline) {
      this.emitUpdate()
    }
  }

  // TODO: Refactor this to accept an optional object with options
  async updateSelectedAccountPortfolio(
    // eslint-disable-next-line default-param-last
    forceUpdate: boolean = false,
    network?: Network,
    maxDataAgeMs?: number
  ) {
    await this.#initialLoadPromise
    if (!this.selectedAccount.account) return
    const canUpdateSignAccountOp = !this.signAccountOp || this.signAccountOp.canUpdate()
    if (!canUpdateSignAccountOp) return

    const accountOpsToBeSimulatedByNetwork = getAccountOpsForSimulation(
      this.selectedAccount.account,
      this.actions.visibleActionsQueue,
      this.networks.networks
    )

    await this.portfolio.updateSelectedAccount(
      this.selectedAccount.account.addr,
      network,
      accountOpsToBeSimulatedByNetwork
        ? {
            accountOps: accountOpsToBeSimulatedByNetwork,
            states: await this.accounts.getOrFetchAccountStates(this.selectedAccount.account.addr)
          }
        : undefined,
      { forceUpdate, maxDataAgeMs }
    )
    this.#updateIsOffline()
  }

  #getUserRequestAccountError(dappOrigin: string, fromAccountAddr: string): string | null {
    if (ORIGINS_WHITELISTED_TO_ALL_ACCOUNTS.includes(dappOrigin)) {
      const isAddressInAccounts = this.accounts.accounts.some((a) => a.addr === fromAccountAddr)

      if (isAddressInAccounts) return null

      return 'The dApp is trying to sign using an address that is not imported in the extension.'
    }
    const isAddressSelected = this.selectedAccount.account?.addr === fromAccountAddr

    if (isAddressSelected) return null

    return 'The dApp is trying to sign using an address that is not selected in the extension.'
  }

  /**
   * Don't allow the user to open new action windows
   * if there's a pending to sign action (swap and bridge or transfer)
   * with a hardware wallet (аpplies to Trezor only, since it doesn't work in a pop-up and must be opened in an action window).
   * This is done to prevent complications with the signing process- e.g. a new request
   * being sent to the hardware wallet while the swap and bridge (or transfer) is still pending.
   * @returns {boolean} - true if an error was thrown
   * @throws {Error} - if throwRpcError is true
   */
  async #guardHWSigning(throwRpcError = false): Promise<boolean> {
    const pendingAction = this.actions.visibleActionsQueue.find(
      ({ type }) => type === 'swapAndBridge' || type === 'transfer'
    )

    if (!pendingAction) return false

    const isSigningOrBroadcasting =
      this.statuses.signAndBroadcastAccountOp === 'SIGNING' ||
      this.statuses.signAndBroadcastAccountOp === 'BROADCASTING'

    // The swap and bridge or transfer is done/forgotten so we can remove the action
    if (!isSigningOrBroadcasting) {
      this.actions.removeAction(pendingAction.id)

      if (pendingAction.type === 'swapAndBridge') {
        this.swapAndBridge.reset()
      } else {
        this.transfer.resetForm(true)
      }

      // TODO: remove this ugly fix.
      // Issue: https://github.com/AmbireTech/ambire-app/issues/4469
      await wait(500)
      return false
    }

    const errors = {
      swapAndBridge: {
        message: 'Please complete the pending swap action.',
        error: 'Pending swap action',
        rpcError: 'You have a pending swap action. Please complete it before signing.'
      },
      transfer: {
        message: 'Please complete the pending transfer action.',
        error: 'Pending transfer action',
        rpcError: 'You have a pending transfer action. Please complete it before signing.'
      }
    }

    const error = errors[pendingAction.type as keyof typeof errors]

    this.actions.focusActionWindow()
    this.emitError({
      level: 'major',
      message: error.message,
      error: new Error(error.error)
    })

    if (throwRpcError) {
      throw ethErrors.rpc.transactionRejected({
        message: error.rpcError
      })
    }

    return true
  }

  async buildUserRequestFromDAppRequest(
    request: DappProviderRequest,
    dappPromise: {
      session: { name: string; origin: string; icon: string }
      resolve: (data: any) => void
      reject: (data: any) => void
    }
  ) {
    await this.#initialLoadPromise
    await this.#guardHWSigning(true)

    let userRequest = null
    let actionPosition: ActionPosition = 'last'
    const kind = dappRequestMethodToActionKind(request.method)
    const dapp = this.dapps.getDapp(request.origin)

    if (kind === 'calls') {
      if (!this.selectedAccount.account) throw ethErrors.rpc.internal()
      const network = this.networks.networks.find(
        (n) => Number(n.chainId) === Number(dapp?.chainId)
      )
      if (!network) {
        throw ethErrors.provider.chainDisconnected('Transaction failed - unknown network')
      }

      const baseAcc = getBaseAccount(
        this.selectedAccount.account,
        await this.accounts.getOrFetchAccountOnChainState(
          this.selectedAccount.account.addr,
          network.chainId
        ),
        this.keystore.getAccountKeys(this.selectedAccount.account),
        network
      )

      const isWalletSendCalls = !!request.params[0].calls
      const accountAddr = getAddress(request.params[0].from)

      const calls: Calls['calls'] = isWalletSendCalls
        ? request.params[0].calls
        : [request.params[0]]
      const paymasterService =
        isWalletSendCalls && !!request.params[0].capabilities?.paymasterService
          ? getPaymasterService(network.chainId, request.params[0].capabilities)
          : getAmbirePaymasterService(baseAcc, this.#relayerUrl)

      const atomicRequired = isWalletSendCalls && !!request.params[0].atomicRequired
      if (isWalletSendCalls && atomicRequired && baseAcc.getAtomicStatus() === 'unsupported') {
        throw ethErrors.provider.custom({
          code: 5700,
          message: 'Transaction failed - atomicity is not supported for this account'
        })
      }

      const walletSendCallsVersion = isWalletSendCalls
        ? request.params[0].version ?? '1.0.0'
        : undefined

      userRequest = {
        id: new Date().getTime(),
        action: {
          kind,
          calls: calls.map((call) => ({
            to: call.to,
            data: call.data || '0x',
            value: call.value ? getBigInt(call.value) : 0n
          }))
        },
        meta: {
          isSignAction: true,
          isWalletSendCalls,
          walletSendCallsVersion,
          accountAddr,
          chainId: network.chainId,
          paymasterService
        },
        dappPromise
      } as SignUserRequest

      const accountState = await this.accounts.getOrFetchAccountOnChainState(
        accountAddr,
        network.chainId
      )
      if (isBasicAccount(this.selectedAccount.account, accountState)) {
        const otherUserRequestFromSameDapp = this.userRequests.find(
          (r) => r.dappPromise?.session?.origin === dappPromise?.session?.origin
        )

        if (!otherUserRequestFromSameDapp && !!dappPromise?.session?.origin) {
          actionPosition = 'first'
        }
      }
    } else if (kind === 'message') {
      if (!this.selectedAccount.account) throw ethErrors.rpc.internal()

      const msg = request.params
      if (!msg) {
        throw ethErrors.rpc.invalidRequest('No msg request to sign')
      }
      const msgAddress = getAddress(msg?.[1])

      const network = this.networks.networks.find(
        (n) => Number(n.chainId) === Number(dapp?.chainId)
      )

      if (!network) {
        throw ethErrors.provider.chainDisconnected('Transaction failed - unknown network')
      }

      userRequest = {
        id: new Date().getTime(),
        action: {
          kind: 'message',
          message: msg[0]
        },
        session: request.session,
        meta: {
          isSignAction: true,
          accountAddr: msgAddress,
          chainId: network.chainId
        },
        dappPromise
      } as SignUserRequest
    } else if (kind === 'typedMessage') {
      if (!this.selectedAccount.account) throw ethErrors.rpc.internal()

      const msg = request.params
      if (!msg) {
        throw ethErrors.rpc.invalidRequest('No msg request to sign')
      }
      const msgAddress = getAddress(msg?.[0])

      const network = this.networks.networks.find(
        (n) => Number(n.chainId) === Number(dapp?.chainId)
      )

      if (!network) {
        throw ethErrors.provider.chainDisconnected('Transaction failed - unknown network')
      }

      let typedData = msg?.[1]

      try {
        typedData = parse(typedData)
      } catch (error) {
        throw ethErrors.rpc.invalidRequest('Invalid typedData provided')
      }

      if (
        !typedData?.types ||
        !typedData?.domain ||
        !typedData?.message ||
        !typedData?.primaryType
      ) {
        throw ethErrors.rpc.methodNotSupported(
          'Invalid typedData format - only typedData v4 is supported'
        )
      }

      if (
        msgAddress === this.selectedAccount.account.addr &&
        (typedData.primaryType === 'AmbireOperation' || !!typedData.types.AmbireOperation)
      ) {
        throw ethErrors.rpc.methodNotSupported('Signing an AmbireOperation is not allowed')
      }

      userRequest = {
        id: new Date().getTime(),
        action: {
          kind: 'typedMessage',
          types: typedData.types,
          domain: typedData.domain,
          message: typedData.message,
          primaryType: typedData.primaryType
        },
        session: request.session,
        meta: {
          isSignAction: true,
          accountAddr: msgAddress,
          chainId: network.chainId
        },
        dappPromise
      } as SignUserRequest
    } else {
      userRequest = {
        id: new Date().getTime(),
        session: request.session,
        action: { kind, params: request.params },
        meta: { isSignAction: false },
        dappPromise
      } as DappUserRequest
    }

    if (userRequest.action.kind !== 'calls') {
      const otherUserRequestFromSameDapp = this.userRequests.find(
        (r) => r.dappPromise?.session?.origin === dappPromise?.session?.origin
      )

      if (!otherUserRequestFromSameDapp && !!dappPromise?.session?.origin) {
        actionPosition = 'first'
      }
    }

    if (!userRequest) return

    const isASignOperationRequestedForAnotherAccount =
      userRequest.meta.isSignAction &&
      userRequest.meta.accountAddr !== this.selectedAccount.account?.addr

    // We can simply add the user request if it's not a sign operation
    // for another account
    if (!isASignOperationRequestedForAnotherAccount) {
      await this.addUserRequest(
        userRequest,
        actionPosition,
        actionPosition === 'first' || isSmartAccount(this.selectedAccount.account)
          ? 'open-action-window'
          : 'queue-but-open-action-window'
      )
      return
    }

    const accountError = this.#getUserRequestAccountError(
      dappPromise.session.origin,
      userRequest.meta.accountAddr
    )

    if (accountError) {
      dappPromise.reject(ethErrors.provider.userRejectedRequest(accountError))
      return
    }

    await this.#addSwitchAccountUserRequest(userRequest)
  }

  async buildTransferUserRequest(
    amount: string,
    recipientAddress: string,
    selectedToken: TokenResult,
    actionExecutionType: ActionExecutionType = 'open-action-window'
  ) {
    await this.#initialLoadPromise
    if (!this.selectedAccount.account) return

    const baseAcc = getBaseAccount(
      this.selectedAccount.account,
      await this.accounts.getOrFetchAccountOnChainState(
        this.selectedAccount.account.addr,
        selectedToken.chainId
      ),
      this.keystore.getAccountKeys(this.selectedAccount.account),
      this.networks.networks.find((net) => net.chainId === selectedToken.chainId)!
    )
    const userRequest = buildTransferUserRequest({
      selectedAccount: this.selectedAccount.account.addr,
      amount,
      selectedToken,
      recipientAddress,
      paymasterService: getAmbirePaymasterService(baseAcc, this.#relayerUrl)
    })

    if (!userRequest) {
      this.emitError({
        level: 'major',
        message: 'Unexpected error while building transfer request',
        error: new Error(
          'buildUserRequestFromTransferRequest: bad parameters passed to buildTransferUserRequest'
        )
      })
      return
    }

    await this.addUserRequest(userRequest, 'last', actionExecutionType)
  }

  async buildSwapAndBridgeUserRequest(activeRouteId?: SwapAndBridgeActiveRoute['activeRouteId']) {
    await this.withStatus(
      'buildSwapAndBridgeUserRequest',
      async () => {
        if (!this.selectedAccount.account) return
        let transaction: SwapAndBridgeSendTxRequest | null | undefined = null

        const activeRoute = this.swapAndBridge.activeRoutes.find(
          (r) => r.activeRouteId === activeRouteId
        )

        // learn the receiving token
        if (this.swapAndBridge.toSelectedToken && this.swapAndBridge.toChainId) {
          this.portfolio.addTokensToBeLearned(
            [this.swapAndBridge.toSelectedToken.address],
            BigInt(this.swapAndBridge.toChainId)
          )
        }

        if (this.swapAndBridge.signAccountOpController?.accountOp.meta?.swapTxn) {
          transaction = this.swapAndBridge.signAccountOpController?.accountOp.meta?.swapTxn
        }

        if (activeRoute) {
          this.removeUserRequest(activeRoute.activeRouteId, {
            shouldRemoveSwapAndBridgeRoute: false,
            shouldOpenNextRequest: false
          })
          this.swapAndBridge.updateActiveRoute(activeRoute.activeRouteId, { error: undefined })

          transaction = await this.swapAndBridge.getNextRouteUserTx({
            activeRouteId: activeRoute.activeRouteId,
            activeRoute
          })

          if (transaction) {
            const network = this.networks.networks.find(
              (n) => Number(n.chainId) === transaction!.chainId
            )!
            if (
              isBasicAccount(
                this.selectedAccount.account,
                await this.accounts.getOrFetchAccountOnChainState(
                  this.selectedAccount.account.addr,
                  network.chainId
                )
              )
            ) {
              this.removeUserRequest(`${activeRouteId}-revoke-approval`, {
                shouldRemoveSwapAndBridgeRoute: false,
                shouldOpenNextRequest: false
              })
              this.removeUserRequest(`${activeRouteId}-approval`, {
                shouldRemoveSwapAndBridgeRoute: false,
                shouldOpenNextRequest: false
              })
            }
          }
        }

        if (!this.selectedAccount.account || !transaction) {
          const errorDetails = `missing ${
            this.selectedAccount.account ? 'selected account' : 'transaction'
          } info`
          const error = new SwapAndBridgeError(
            `Something went wrong when preparing your request. Please try again later or contact Ambire support. Error details: <${errorDetails}>`
          )
          throw new EmittableError({ message: error.message, level: 'major', error })
        }

        const network = this.networks.networks.find(
          (n) => Number(n.chainId) === transaction!.chainId
        )!

        // TODO: Consider refining the error handling in here, because this
        // swallows errors and doesn't provide any feedback to the user.
        const accountState = await this.accounts.getOrFetchAccountOnChainState(
          this.selectedAccount.account.addr,
          network.chainId
        )
        const baseAcc = getBaseAccount(
          this.selectedAccount.account,
          accountState,
          this.keystore.getAccountKeys(this.selectedAccount.account),
          network
        )
        const swapAndBridgeUserRequests = await buildSwapAndBridgeUserRequests(
          transaction,
          network.chainId,
          this.selectedAccount.account,
          this.providers.providers[network.chainId.toString()],
          accountState,
          getAmbirePaymasterService(baseAcc, this.#relayerUrl)
        )

        for (let i = 0; i < swapAndBridgeUserRequests.length; i++) {
          if (i === 0) {
            this.addUserRequest(swapAndBridgeUserRequests[i], 'last', 'queue')
          } else {
            await this.addUserRequest(swapAndBridgeUserRequests[i], 'last', 'queue')
          }
        }

        if (this.swapAndBridge.formStatus === SwapAndBridgeFormStatus.ReadyToSubmit) {
          await this.swapAndBridge.addActiveRoute({
            activeRouteId: transaction.activeRouteId,
            userTxIndex: transaction.userTxIndex
          })
        }

        if (activeRouteId) {
          this.swapAndBridge.updateActiveRoute(
            activeRouteId,
            {
              userTxIndex: transaction.userTxIndex,
              userTxHash: null
            },
            true
          )
        }

        this.swapAndBridge.resetForm()
      },
      true
    )
  }

  buildClaimWalletUserRequest(token: TokenResult) {
    if (!this.selectedAccount.account) return

    const claimableRewardsData =
      this.selectedAccount.portfolio.latest.rewards?.result?.claimableRewardsData

    if (!claimableRewardsData) return

    const userRequest: UserRequest = buildClaimWalletRequest({
      selectedAccount: this.selectedAccount.account.addr,
      selectedToken: token,
      claimableRewardsData
    })

    this.addUserRequest(userRequest)
  }

  buildMintVestingUserRequest(token: TokenResult) {
    if (!this.selectedAccount.account) return

    const addrVestingData = this.selectedAccount.portfolio.latest.rewards?.result?.addrVestingData

    if (!addrVestingData) return
    const userRequest: UserRequest = buildMintVestingRequest({
      selectedAccount: this.selectedAccount.account.addr,
      selectedToken: token,
      addrVestingData
    })

    this.addUserRequest(userRequest)
  }

  resolveUserRequest(data: any, requestId: UserRequest['id']) {
    const userRequest = this.userRequests.find((r) => r.id === requestId)
    if (!userRequest) return // TODO: emit error

    userRequest.dappPromise?.resolve(data)
    // These requests are transitionary initiated internally (not dApp requests) that block dApp requests
    // before being resolved. The timeout prevents the action-window from closing before the actual dApp request arrives
    if (['unlock', 'dappConnect'].includes(userRequest.action.kind)) {
      setTimeout(() => {
        this.removeUserRequest(requestId)
        this.emitUpdate()
      }, 300)
    } else {
      this.removeUserRequest(requestId)
      this.emitUpdate()
    }
  }

  rejectUserRequest(err: string, requestId: UserRequest['id']) {
    const userRequest = this.userRequests.find((r) => r.id === requestId)
    if (!userRequest) return

    // if the userRequest that is about to be removed is an approval request
    // find and remove the associated pending transaction request if there is any
    // this is valid scenario for a swap & bridge txs with a BA
    if (userRequest.action.kind === 'calls') {
      const acc = this.accounts.accounts.find((a) => a.addr === userRequest.meta.accountAddr)!

      if (
        isBasicAccount(acc, this.accounts.accountStates[acc.addr][userRequest.meta.chainId]) &&
        userRequest.meta.isSwapAndBridgeCall
      ) {
        this.removeUserRequest(userRequest.meta.activeRouteId)
        this.removeUserRequest(`${userRequest.meta.activeRouteId}-approval`)
        this.removeUserRequest(`${userRequest.meta.activeRouteId}-revoke-approval`)
      }
    }

    userRequest.dappPromise?.reject(ethErrors.provider.userRejectedRequest<any>(err))
    this.removeUserRequest(requestId)
  }

  rejectSignAccountOpCall(callId: string) {
    if (!this.signAccountOp) return

    const { calls, chainId, accountAddr } = this.signAccountOp.accountOp

    const requestId = calls.find((c) => c.id === callId)?.fromUserRequestId
    if (requestId) {
      const userRequestIndex = this.userRequests.findIndex((r) => r.id === requestId)
      const userRequest = this.userRequests[userRequestIndex] as SignUserRequest
      if (userRequest.action.kind === 'calls') {
        ;(userRequest.action as Calls).calls = (userRequest.action as Calls).calls.filter(
          (c) => c.id !== callId
        )

        if (userRequest.action.calls.length === 0) {
          // the reject will remove the userRequest which will rebuild the action and update the signAccountOp
          this.rejectUserRequest('User rejected the transaction request.', userRequest.id)
        } else {
          const accountOpAction = makeAccountOpAction({
            account: this.accounts.accounts.find((a) => a.addr === accountAddr)!,
            chainId,
            nonce: this.accounts.accountStates[accountAddr][chainId.toString()].nonce,
            userRequests: this.userRequests,
            actionsQueue: this.actions.actionsQueue
          })

          this.actions.addOrUpdateAction(accountOpAction)
          this.signAccountOp?.update({ calls: accountOpAction.accountOp.calls })
        }
      }
    } else {
      this.emitError({
        message: 'Reject call: the call was not found or was not linked to a user request',
        level: 'major',
        error: new Error(
          `Error: rejectAccountOpCall: userRequest for call with id ${callId} was not found`
        )
      })
    }
  }

  removeActiveRoute(activeRouteId: SwapAndBridgeActiveRoute['activeRouteId']) {
    const userRequest = this.userRequests.find((r) =>
      [activeRouteId, `${activeRouteId}-approval`, `${activeRouteId}-revoke-approval`].includes(
        r.id as string
      )
    )

    if (userRequest) {
      this.rejectUserRequest('User rejected the transaction request.', userRequest.id)
    } else {
      this.swapAndBridge.removeActiveRoute(activeRouteId)
    }
  }

  async addUserRequest(
    req: UserRequest,
    actionPosition: ActionPosition = 'last',
    actionExecutionType: ActionExecutionType = 'open-action-window',
    allowAccountSwitch: boolean = false
  ) {
    const shouldSkipAddUserRequest = await this.#guardHWSigning()

    if (shouldSkipAddUserRequest) return

    if (
      allowAccountSwitch &&
      req.meta.isSignAction &&
      req.meta.accountAddr !== this.selectedAccount.account?.addr
    ) {
      await this.#addSwitchAccountUserRequest(req)
      return
    }

    if (req.action.kind === 'calls') {
      ;(req.action as Calls).calls.forEach((_, i) => {
        ;(req.action as Calls).calls[i].id = `${req.id}-${i}`
      })
    }
    if (actionPosition === 'first') {
      this.userRequests.unshift(req)
    } else {
      this.userRequests.push(req)
    }

    const { id, action, meta } = req
    if (action.kind === 'calls') {
      // @TODO
      // one solution would be to, instead of checking, have a promise that we always await here, that is responsible for fetching
      // account data; however, this won't work with EOA accountOps, which have to always pick the first userRequest for a particular acc/network,
      // and be recalculated when one gets dismissed
      // although it could work like this: 1) await the promise, 2) check if exists 3) if not, re-trigger the promise;
      // 4) manage recalc on removeUserRequest too in order to handle EOAs
      // @TODO consider re-using this whole block in removeUserRequest
      const accountInfo = await this.#ensureAccountInfo(meta.accountAddr, meta.chainId)
      if (!accountInfo.hasAccountInfo) {
        // Reject request if we couldn't load the account and account state for the request
        req.dappPromise?.reject(
          ethErrors.provider.custom({
            code: 1001,
            message: accountInfo.errorMessage
          })
        )

        // Remove the request as it's already added
        this.removeUserRequest(req.id)

        // Show a toast
        throw new EmittableError({
          level: 'major',
          message: accountInfo.errorMessage,
          error: new Error(
            `Couldn't retrieve account information for network with id ${meta.chainId}, because of one of the following reasons: 1) network doesn't exist, 2) RPC is down for this network.`
          )
        })
      }

      if (this.#signAccountOpSigningPromise) {
        console.error('addUserRequest called with active #signAccountOpSigningPromise')
        await this.#signAccountOpSigningPromise
      }

      const account = this.accounts.accounts.find((x) => x.addr === meta.accountAddr)!
      const accountState = await this.accounts.getOrFetchAccountOnChainState(
        meta.accountAddr,
        meta.chainId
      )
      const network = this.networks.networks.find((n) => n.chainId === meta.chainId)!

      const accountOpAction = makeAccountOpAction({
        account,
        chainId: meta.chainId,
        nonce: accountState.nonce,
        userRequests: this.userRequests,
        actionsQueue: this.actions.actionsQueue
      })
      this.actions.addOrUpdateAction(accountOpAction, actionPosition, actionExecutionType)
      if (this.signAccountOp) {
        if (this.signAccountOp.fromActionId === accountOpAction.id) {
          this.signAccountOp.update({ calls: accountOpAction.accountOp.calls })
        }
      } else {
        // Even without an initialized SignAccountOpController or Screen, we should still update the portfolio and run the simulation.
        // It's necessary to continue operating with the token `amountPostSimulation` amount.
        this.updateSelectedAccountPortfolio(true, network)
      }
    } else {
      let actionType: 'dappRequest' | 'benzin' | 'signMessage' | 'switchAccount' = 'dappRequest'

      if (req.action.kind === 'typedMessage' || req.action.kind === 'message') {
        actionType = 'signMessage'

        if (this.actions.visibleActionsQueue.find((a) => a.type === 'signMessage')) {
          const msgReq = this.userRequests.find((uReq) => uReq.id === id)
          if (!msgReq) return
          msgReq.dappPromise?.reject(
            ethErrors.provider.custom({
              code: 1001,
              message:
                'Rejected: Please complete your pending message request before initiating a new one.'
            })
          )
          this.userRequests.splice(this.userRequests.indexOf(msgReq), 1)
          return
        }
      }
      if (req.action.kind === 'benzin') actionType = 'benzin'
      if (req.action.kind === 'switchAccount') actionType = 'switchAccount'
      if (req.action.kind === 'authorization-7702') actionType = 'signMessage'

      this.actions.addOrUpdateAction(
        {
          id,
          type: actionType,
          userRequest: req as UserRequest as never
        },
        actionPosition,
        actionExecutionType
      )
    }

    this.emitUpdate()
  }

  // @TODO allow this to remove multiple OR figure out a way to debounce re-estimations
  // first one sounds more reasonable
  // although the second one can't hurt and can help (or no debounce, just a one-at-a-time queue)
  removeUserRequest(
    id: UserRequest['id'],
    options?: {
      shouldRemoveSwapAndBridgeRoute: boolean
      shouldUpdateAccount?: boolean
      shouldOpenNextRequest?: boolean
    }
  ) {
    const {
      shouldRemoveSwapAndBridgeRoute = true,
      shouldUpdateAccount = true,
      shouldOpenNextRequest = true
    } = options || {}
    const req = this.userRequests.find((uReq) => uReq.id === id)
    if (!req) return

    // remove from the request queue
    this.userRequests.splice(this.userRequests.indexOf(req), 1)

    // update the pending stuff to be signed
    const { action, meta } = req
    if (action.kind === 'calls') {
      const network = this.networks.networks.find((net) => net.chainId === meta.chainId)!
      const account = this.accounts.accounts.find((x) => x.addr === meta.accountAddr)
      if (!account)
        throw new Error(
          `batchCallsFromUserRequests: tried to run for non-existent account ${meta.accountAddr}`
        )

      const accountOpIndex = this.actions.actionsQueue.findIndex(
        (a) => a.type === 'accountOp' && a.id === `${meta.accountAddr}-${meta.chainId}`
      )
      const accountOpAction = this.actions.actionsQueue[accountOpIndex] as
        | AccountOpAction
        | undefined
      // accountOp has just been rejected or broadcasted
      if (!accountOpAction) {
        if (shouldUpdateAccount) this.updateSelectedAccountPortfolio(true, network)

        if (this.swapAndBridge.activeRoutes.length && shouldRemoveSwapAndBridgeRoute) {
          this.swapAndBridge.removeActiveRoute(meta.activeRouteId)
        }
        this.emitUpdate()
        return
      }

      accountOpAction.accountOp.calls = this.#batchCallsFromUserRequests(
        meta.accountAddr,
        meta.chainId
      )
      if (accountOpAction.accountOp.calls.length) {
        this.actions.addOrUpdateAction(accountOpAction)

        if (this.signAccountOp && this.signAccountOp.fromActionId === accountOpAction.id) {
          this.signAccountOp.update({ calls: accountOpAction.accountOp.calls })
        }
      } else {
        if (this.signAccountOp && this.signAccountOp.fromActionId === accountOpAction.id) {
          this.destroySignAccOp()
        }
        this.actions.removeAction(`${meta.accountAddr}-${meta.chainId}`, shouldOpenNextRequest)
        if (shouldUpdateAccount) this.updateSelectedAccountPortfolio(true, network)
      }
      if (this.swapAndBridge.activeRoutes.length && shouldRemoveSwapAndBridgeRoute) {
        this.swapAndBridge.removeActiveRoute(meta.activeRouteId)
      }
    } else if (id === ACCOUNT_SWITCH_USER_REQUEST) {
      const requestsToAddOrRemove = this.userRequestWaitingAccountSwitch.filter(
        (r) => r.meta.accountAddr === this.selectedAccount.account!.addr
      )
      const isSelectedAccountSwitched =
        this.selectedAccount.account?.addr === (action as any).params!.switchToAccountAddr

      if (!isSelectedAccountSwitched) {
        this.actions.removeAction(id)
      } else {
        ;(async () => {
          // eslint-disable-next-line no-restricted-syntax
          for (const r of requestsToAddOrRemove) {
            this.userRequestWaitingAccountSwitch.splice(this.userRequests.indexOf(r), 1)
            await this.addUserRequest(r)
          }
        })()
      }
    } else {
      this.actions.removeAction(id, shouldOpenNextRequest)
    }
    this.emitUpdate()
  }

  async addNetwork(network: AddNetworkRequestParams) {
    await this.networks.addNetwork(network)

    await this.updateSelectedAccountPortfolio()
  }

  async removeNetworkData(chainId: bigint) {
    this.portfolio.removeNetworkData(chainId)
    this.defiPositions.removeNetworkData(chainId)
    this.accountPicker.removeNetworkData(chainId)
    // Don't remove user activity for now because removing networks
    // is no longer possible in the UI. Users can only disable networks
    // and it doesn't make sense to delete their activity
    // this.activity.removeNetworkData(chainId)
  }

  async resolveAccountOpAction(
    submittedAccountOp: SubmittedAccountOp,
    actionId: AccountOpAction['id'],
    isBasicAccountBroadcastingMultiple: boolean
  ) {
    const accountOpAction = this.actions.actionsQueue.find((a) => a.id === actionId)
    if (!accountOpAction) return

    const { accountOp } = accountOpAction as AccountOpAction
    const network = this.networks.networks.find((n) => n.chainId === accountOp.chainId)

    if (!network) return

    const calls: Call[] = submittedAccountOp.calls
    const meta: SignUserRequest['meta'] = {
      isSignAction: true,
      accountAddr: accountOp.accountAddr,
      chainId: network.chainId,
      txnId: null,
      userOpHash: null
    }

    if (submittedAccountOp) {
      // can be undefined, check submittedAccountOp.ts
      meta.txnId = submittedAccountOp.txnId
      meta.identifiedBy = submittedAccountOp.identifiedBy
      meta.submittedAccountOp = submittedAccountOp
    }

    if (!isBasicAccountBroadcastingMultiple) {
      const benzinUserRequest: SignUserRequest = {
        id: new Date().getTime(),
        action: { kind: 'benzin' },
        meta
      }
      await this.addUserRequest(benzinUserRequest, 'first')
    }

    this.actions.removeAction(actionId)

    // handle wallet_sendCalls before activity.getConfirmedTxId as 1) it's faster
    // 2) the identifier is different
    // eslint-disable-next-line no-restricted-syntax
    for (const call of calls) {
      const walletSendCallsUserReq = this.userRequests.find(
        (r) => r.id === call.fromUserRequestId && r.meta.isWalletSendCalls
      )
      if (walletSendCallsUserReq) {
        walletSendCallsUserReq.dappPromise?.resolve({
          hash: getDappIdentifier(submittedAccountOp)
        })

        this.removeUserRequest(walletSendCallsUserReq.id, {
          shouldRemoveSwapAndBridgeRoute: false,
          // Since `resolveAccountOpAction` is invoked only when we broadcast a transaction,
          // we don't want to update the account portfolio immediately, as we would lose the simulation.
          // The simulation is required to calculate the pending badges (see: calculatePendingAmounts()).
          // Once the transaction is confirmed, delayed, or the user manually refreshes the portfolio,
          // the account will be updated automatically.
          shouldUpdateAccount: false
        })
      }
    }

    const dappHandlers = []
    // eslint-disable-next-line no-restricted-syntax
    for (const call of calls) {
      const uReq = this.userRequests.find((r) => r.id === call.fromUserRequestId)
      if (uReq) {
        if (uReq.dappPromise) {
          dappHandlers.push({
            promise: uReq.dappPromise,
            txnId: call.txnId
          })
        }

        this.removeUserRequest(uReq.id, {
          shouldRemoveSwapAndBridgeRoute: false,
          // Since `resolveAccountOpAction` is invoked only when we broadcast a transaction,
          // we don't want to update the account portfolio immediately, as we would lose the simulation.
          // The simulation is required to calculate the pending badges (see: calculatePendingAmounts()).
          // Once the transaction is confirmed, delayed, or the user manually refreshes the portfolio,
          // the account will be updated automatically.
          shouldUpdateAccount: false
        })
      }
    }

    this.resolveDappBroadcast(submittedAccountOp, dappHandlers)

    this.emitUpdate()
  }

  rejectAccountOpAction(
    err: string,
    actionId: AccountOpAction['id'],
    shouldOpenNextAction: boolean
  ) {
    const accountOpAction = this.actions.actionsQueue.find((a) => a.id === actionId)
    if (!accountOpAction) return

    const { accountOp, id } = accountOpAction as AccountOpAction

    if (this.signAccountOp && this.signAccountOp.fromActionId === id) {
      this.destroySignAccOp()
    }
    this.actions.removeAction(actionId, shouldOpenNextAction)
    // eslint-disable-next-line no-restricted-syntax
    for (const call of accountOp.calls) {
      if (call.fromUserRequestId) this.rejectUserRequest(err, call.fromUserRequestId)
    }

    this.emitUpdate()
  }

  async #addSwitchAccountUserRequest(req: UserRequest) {
    this.userRequestWaitingAccountSwitch.push(req)
    await this.addUserRequest(
      buildSwitchAccountUserRequest({
        nextUserRequest: req,
        selectedAccountAddr: req.meta.accountAddr,
        session: req.dappPromise ? req.dappPromise.session : undefined,
        dappPromise: req.dappPromise
      }),
      'last',
      'open-action-window'
    )
  }

  onOneClickSwapClose() {
    const signAccountOp = this.swapAndBridge.signAccountOpController

    // Always unload the screen when the action window is closed
    this.swapAndBridge.unloadScreen('action-window', true)

    if (!signAccountOp) return

    // Remove the active route if it exists
    if (signAccountOp.accountOp.meta?.swapTxn) {
      this.swapAndBridge.removeActiveRoute(signAccountOp.accountOp.meta.swapTxn.activeRouteId)
    }

    this.#abortHWSign(signAccountOp)

    const network = this.networks.networks.find(
      (n) => n.chainId === signAccountOp.accountOp.chainId
    )

    this.updateSelectedAccountPortfolio(true, network)
    this.emitUpdate()
  }

  async #handleTrezorCleanup() {
    try {
      await this.#windowManager.closePopupWithUrl('https://connect.trezor.io/9/popup.html')
    } catch (e) {
      console.error('Error while removing Trezor window', e)
    }
  }

  /**
   * There are 4 ways to broadcast an AccountOp:
   *   1. For EOAs, there is only one way to do that. After
   *   signing the transaction, the serialized signed transaction object gets
   *   send to the network.
   *   2. For smart accounts, when EOA pays the fee. Two signatures are needed
   *   for this. The first one is the signature of the AccountOp itself. The
   *   second one is the signature of the transaction that will be executed
   *   by the smart account.
   *   3. For smart accounts that broadcast the ERC-4337 way.
   *   4. for smart accounts, when the Relayer does the broadcast.
   *
   */
  async #broadcastSignedAccountOp(
    signAccountOp: SignAccountOpController,
    type: SignAccountOpType,
    callId: string
  ) {
    if (this.statuses.signAndBroadcastAccountOp !== 'SIGNING') {
      this.throwBroadcastAccountOp({
        signAccountOp,
        message: 'Pending broadcast. Please try again in a bit.'
      })
      return
    }
    const accountOp = signAccountOp.accountOp
    const estimation = signAccountOp.estimation.estimation
    const actionId = signAccountOp.fromActionId
    const bundlerSwitcher = signAccountOp.bundlerSwitcher
    const contactSupportPrompt = 'Please try again or contact support if the problem persists.'

    if (
      !accountOp ||
      !estimation ||
      !actionId ||
      !accountOp.signingKeyAddr ||
      !accountOp.signingKeyType ||
      !accountOp.signature ||
      !bundlerSwitcher ||
      !accountOp.gasFeePayment
    ) {
      const message = `Missing mandatory transaction details. ${contactSupportPrompt}`
      return this.throwBroadcastAccountOp({ signAccountOp, message })
    }

    const provider = this.providers.providers[accountOp.chainId.toString()]
    const account = this.accounts.accounts.find((acc) => acc.addr === accountOp.accountAddr)
    const network = this.networks.networks.find((n) => n.chainId === accountOp.chainId)

    if (!provider) {
      const networkName = network?.name || `network with id ${accountOp.chainId}`
      const message = `Provider for ${networkName} not found. ${contactSupportPrompt}`
      return this.throwBroadcastAccountOp({ signAccountOp, message })
    }

    if (!account) {
      const addr = shortenAddress(accountOp.accountAddr, 13)
      const message = `Account with address ${addr} not found. ${contactSupportPrompt}`
      return this.throwBroadcastAccountOp({ signAccountOp, message })
    }

    if (!network) {
      const message = `Network with id ${accountOp.chainId} not found. ${contactSupportPrompt}`
      return this.throwBroadcastAccountOp({ signAccountOp, message })
    }

    this.statuses.signAndBroadcastAccountOp = 'BROADCASTING'
    await this.forceEmitUpdate()

    const accountState = await this.accounts.getOrFetchAccountOnChainState(
      accountOp.accountAddr,
      accountOp.chainId
    )
    const baseAcc = getBaseAccount(
      account,
      accountState,
      this.keystore.getAccountKeys(account),
      network
    )
    let transactionRes: {
      txnId?: string
      nonce: number
      identifiedBy: AccountOpIdentifiedBy
    } | null = null

    // broadcasting by EOA is quite the same:
    // 1) build a rawTxn 2) sign 3) broadcast
    // we have one handle, just a diff rawTxn for each case
    const rawTxnBroadcast = [
      BROADCAST_OPTIONS.bySelf,
      BROADCAST_OPTIONS.bySelf7702,
      BROADCAST_OPTIONS.byOtherEOA,
      BROADCAST_OPTIONS.delegation
    ]

    if (rawTxnBroadcast.includes(accountOp.gasFeePayment.broadcastOption)) {
      const multipleTxnsBroadcastRes = []
      const senderAddr = BROADCAST_OPTIONS.byOtherEOA
        ? accountOp.gasFeePayment.paidBy
        : accountOp.accountAddr
      const nonce = await provider.getTransactionCount(senderAddr).catch((e) => e)

      // @precaution
      if (nonce instanceof Error) {
        return this.throwBroadcastAccountOp({
          signAccountOp,
          message: 'RPC error. Please try again',
          accountState
        })
      }

      try {
        const feePayerKey = this.keystore.getFeePayerKey(accountOp)
        if (feePayerKey instanceof Error) {
          return this.throwBroadcastAccountOp({
            signAccountOp,
            message: feePayerKey.message,
            accountState
          })
        }
        this.feePayerKey = feePayerKey
        this.emitUpdate()

        const signer = await this.keystore.getSigner(feePayerKey.addr, feePayerKey.type)
        if (signer.init) {
          signer.init(this.#externalSignerControllers[feePayerKey.type])
        }

        const txnLength = baseAcc.shouldBroadcastCallsSeparately(accountOp)
          ? accountOp.calls.length
          : 1
        if (txnLength > 1) signAccountOp.update({ signedTransactionsCount: 0 })
        for (let i = 0; i < txnLength; i++) {
          const currentNonce = nonce + i
          const rawTxn = await buildRawTransaction(
            account,
            accountOp,
            accountState,
            provider,
            network,
            currentNonce,
            accountOp.gasFeePayment.broadcastOption,
            accountOp.calls[i]
          )
          const signedTxn =
            accountOp.gasFeePayment.broadcastOption === BROADCAST_OPTIONS.delegation
              ? signer.signTransactionTypeFour(rawTxn, accountOp.meta!.delegation!)
              : await signer.signRawTransaction(rawTxn)
          if (callId !== this.#signAndBroadcastCallId) {
            return
          }
          if (accountOp.gasFeePayment.broadcastOption === BROADCAST_OPTIONS.delegation) {
            multipleTxnsBroadcastRes.push({
              hash: await provider.send('eth_sendRawTransaction', [signedTxn])
            })
          } else {
            multipleTxnsBroadcastRes.push(await provider.broadcastTransaction(signedTxn))
          }
          if (txnLength > 1) signAccountOp.update({ signedTransactionsCount: i + 1 })

          // send the txn to the relayer if it's an EOA sending for itself
          if (accountOp.gasFeePayment.broadcastOption !== BROADCAST_OPTIONS.byOtherEOA) {
            this.callRelayer(`/v2/eoaSubmitTxn/${accountOp.chainId}`, 'POST', {
              rawTxn: signedTxn
            }).catch((e: any) => {
              // eslint-disable-next-line no-console
              console.log('failed to record EOA txn to relayer')
              // eslint-disable-next-line no-console
              console.log(e)
            })
          }
        }
        if (callId !== this.#signAndBroadcastCallId) return
        transactionRes = {
          nonce,
          identifiedBy: {
            type: txnLength > 1 ? 'MultipleTxns' : 'Transaction',
            identifier: multipleTxnsBroadcastRes.map((res) => res.hash).join('-')
          },
          txnId:
            txnLength === 1 ? multipleTxnsBroadcastRes.map((res) => res.hash).join('-') : undefined
        }
      } catch (error: any) {
        if (this.#signAndBroadcastCallId !== callId) return
        // eslint-disable-next-line no-console
        console.error('Error broadcasting', error)
        // for multiple txn cases
        // if a batch of 5 txn is sent to Ledger for sign but the user reject
        // #3, #1 and #2 are already broadcast. Reduce the accountOp's call
        // to #1 and #2 and create a submittedAccountOp
        if (multipleTxnsBroadcastRes.length) {
          transactionRes = {
            nonce,
            identifiedBy: {
              type: 'MultipleTxns',
              identifier: multipleTxnsBroadcastRes.map((res) => res.hash).join('-')
            }
          }
        } else {
          return this.throwBroadcastAccountOp({ signAccountOp, error, accountState })
        }
      } finally {
        if (this.#signAndBroadcastCallId === callId) {
          signAccountOp.update({ signedTransactionsCount: null })
        }
      }
    }
    // Smart account, the ERC-4337 way
    else if (accountOp.gasFeePayment?.broadcastOption === BROADCAST_OPTIONS.byBundler) {
      const userOperation = accountOp.asUserOperation
      if (!userOperation) {
        const accAddr = shortenAddress(accountOp.accountAddr, 13)
        const message = `Trying to broadcast an ERC-4337 request but userOperation is not set for the account with address ${accAddr}`
        return this.throwBroadcastAccountOp({ signAccountOp, message, accountState })
      }

      // broadcast through bundler's service
      let userOperationHash
      const bundler = bundlerSwitcher.getBundler()
      try {
        userOperationHash = await bundler.broadcast(userOperation, network)
      } catch (e: any) {
        let retryMsg

        // if the signAccountOp is still active (it should be)
        // try to switch the bundler and ask the user to try again
        // TODO: explore more error case where we switch the bundler
        if (signAccountOp) {
          const decodedError = bundler.decodeBundlerError(e)
          const humanReadable = getHumanReadableBroadcastError(decodedError)
          const switcher = signAccountOp.bundlerSwitcher
          signAccountOp.updateStatus(SigningStatus.ReadyToSign)

          if (switcher.canSwitch(account, humanReadable)) {
            switcher.switch()
            signAccountOp.simulate()
            signAccountOp.gasPrice.fetch()
            retryMsg = 'Broadcast failed because bundler was down. Please try again'
          }
        }

        return this.throwBroadcastAccountOp({
          signAccountOp,
          error: e,
          accountState,
          provider,
          network,
          message: retryMsg
        })
      }
      if (!userOperationHash) {
        return this.throwBroadcastAccountOp({
          signAccountOp,
          message: 'Bundler broadcast failed. Please try broadcasting by an EOA or contact support.'
        })
      }

      transactionRes = {
        nonce: Number(userOperation.nonce),
        identifiedBy: {
          type: 'UserOperation',
          identifier: userOperationHash,
          bundler: bundler.getName()
        }
      }
    }
    // Smart account, the Relayer way
    else {
      try {
        const body = {
          gasLimit: Number(accountOp.gasFeePayment!.simulatedGasLimit),
          txns: getSignableCalls(accountOp),
          signature: accountOp.signature,
          signer: { address: accountOp.signingKeyAddr },
          nonce: Number(accountOp.nonce)
        }
        const additionalRelayerNetwork = relayerAdditionalNetworks.find(
          (net) => net.chainId === network.chainId
        )
        const relayerChainId = additionalRelayerNetwork
          ? additionalRelayerNetwork.chainId
          : accountOp.chainId
        const response = await this.callRelayer(
          `/identity/${accountOp.accountAddr}/${relayerChainId}/submit`,
          'POST',
          body
        )
        if (!response.success) throw new Error(response.message)

        transactionRes = {
          txnId: response.txId,
          nonce: Number(accountOp.nonce),
          identifiedBy: {
            type: 'Relayer',
            identifier: response.id
          }
        }
      } catch (error: any) {
        return this.throwBroadcastAccountOp({ signAccountOp, error, accountState, isRelayer: true })
      }
    }

    if (this.#signAndBroadcastCallId !== callId) return

    if (!transactionRes)
      return this.throwBroadcastAccountOp({
        signAccountOp,
        message: 'No transaction response received after being broadcasted.'
      })

    // simulate the swap & bridge only after a succesfull broadcast
    if (type === SIGN_ACCOUNT_OP_SWAP) {
      this.swapAndBridge.signAccountOpController?.simulateSwapOrBridge().then(() => {
        this.portfolio.markSimulationAsBroadcasted(account.addr, network.chainId)
      })
    } else {
      this.portfolio.markSimulationAsBroadcasted(account.addr, network.chainId)
    }

    const submittedAccountOp: SubmittedAccountOp = {
      ...accountOp,
      status: AccountOpStatus.BroadcastedButNotConfirmed,
      txnId: transactionRes.txnId,
      nonce: BigInt(transactionRes.nonce),
      identifiedBy: transactionRes.identifiedBy,
      timestamp: new Date().getTime(),
      isSingletonDeploy: !!accountOp.calls.find(
        (call) => call.to && getAddress(call.to) === SINGLETON
      )
    }

    // add the txnIds from each transaction to each Call from the accountOp
    // if identifiedBy is MultipleTxns
    const isBasicAccountBroadcastingMultiple = transactionRes.identifiedBy.type === 'MultipleTxns'
    if (isBasicAccountBroadcastingMultiple) {
      const txnIds = transactionRes.identifiedBy.identifier.split('-')
      const calls = submittedAccountOp.calls
        .map((oneCall, i) => {
          const localCall = { ...oneCall }

          // we're cutting off calls the user didn't sign / weren't broadcast
          if (!(i in txnIds)) return null

          localCall.txnId = txnIds[i] as Hex
          localCall.status = AccountOpStatus.BroadcastedButNotConfirmed
          return localCall
        })
        .filter((aCall) => aCall !== null) as Call[]
      submittedAccountOp.calls = calls

      // Handle the calls that weren't signed
      const rejectedCalls = accountOp.calls.filter((call) =>
        submittedAccountOp.calls.every((c) => c.id !== call.id)
      )
      const rejectedSwapActiveRouteIds = rejectedCalls.map((call) => {
        const userRequest = this.userRequests.find((r) => r.id === call.fromUserRequestId)

        return userRequest?.meta.activeRouteId
      })

      rejectedSwapActiveRouteIds.forEach((routeId) => {
        this.removeActiveRoute(routeId)
      })

      if (rejectedCalls.length) {
        // remove the user requests that were rejected
        rejectedCalls.forEach((call) => {
          if (!call.fromUserRequestId) return
          this.rejectUserRequest('Transaction rejected by the bundler', call.fromUserRequestId)
        })
      }
    }

    this.swapAndBridge.handleUpdateActiveRouteOnSubmittedAccountOpStatusUpdate(submittedAccountOp)
    await this.activity.addAccountOp(submittedAccountOp)

    // resolve dapp requests, open benzin and etc only if the main sign accountOp
    if (type === SIGN_ACCOUNT_OP_MAIN) {
      await this.resolveAccountOpAction(
        submittedAccountOp,
        actionId,
        isBasicAccountBroadcastingMultiple
      )
    }
    // TODO<Bobby>: make a new SwapAndBridgeFormStatus "Broadcast" and
    // visualize the success page on the FE instead of resetting the form
    if (type === SIGN_ACCOUNT_OP_SWAP) {
      this.swapAndBridge.resetForm()
    }

    if (type === SIGN_ACCOUNT_OP_TRANSFER) {
      this.transfer.resetForm(false)
    }

    await this.#notificationManager.create({
      title:
        // different count can happen only on isBasicAccountBroadcastingMultiple
        submittedAccountOp.calls.length === accountOp.calls.length
          ? 'Done!'
          : 'Partially submitted',
      message: `${
        isBasicAccountBroadcastingMultiple
          ? `${submittedAccountOp.calls.length}/${accountOp.calls.length} transactions were`
          : 'The transaction was'
      } successfully signed and broadcast to the network.`
    })

    // reset the fee payer key
    this.feePayerKey = null
    return Promise.resolve()
  }

  // ! IMPORTANT !
  // Banners that depend on async data from sub-controllers should be implemented
  // in the sub-controllers themselves. This is because updates in the sub-controllers
  // will not trigger emitUpdate in the MainController, therefore the banners will
  // remain the same until a subsequent update in the MainController.
  get banners(): Banner[] {
    if (!this.selectedAccount.account || !this.networks.isInitialized) return []

    const activeSwapAndBridgeRoutesForSelectedAccount = getActiveRoutesForAccount(
      this.selectedAccount.account.addr,
      this.swapAndBridge.activeRoutes
    )
    const swapAndBridgeRoutesPendingSignature = activeSwapAndBridgeRoutesForSelectedAccount.filter(
      (r) => r.routeStatus === 'ready'
    )

    return getAccountOpBanners({
      accountOpActionsByNetwork: getAccountOpActionsByNetwork(
        this.selectedAccount.account.addr,
        this.actions.actionsQueue
      ),
      selectedAccount: this.selectedAccount.account.addr,
      accounts: this.accounts.accounts,
      networks: this.networks.networks,
      swapAndBridgeRoutesPendingSignature
    })
  }

  // Technically this is an anti-pattern, but it's the only way to
  // test the error handling in the method.
  protected throwBroadcastAccountOp({
    signAccountOp,
    message: humanReadableMessage,
    error: _err,
    accountState,
    isRelayer = false,
    provider = undefined,
    network = undefined
  }: {
    signAccountOp: SignAccountOpController
    message?: string
    error?: Error
    accountState?: AccountOnchainState
    isRelayer?: boolean
    provider?: RPCProvider
    network?: Network
  }) {
    const originalMessage = _err?.message
    let message = humanReadableMessage
    let isReplacementFeeLow = false

    this.statuses.signAndBroadcastAccountOp = 'ERROR'
    this.forceEmitUpdate()

    if (originalMessage) {
      if (originalMessage.includes('replacement fee too low')) {
        message =
          'Replacement fee is insufficient. Fees have been automatically adjusted so please try submitting your transaction again.'
        isReplacementFeeLow = true
        if (signAccountOp) {
          signAccountOp.simulate(false)
        }
      } else if (originalMessage.includes('INSUFFICIENT_PRIVILEGE')) {
        message = accountState?.isV2
          ? 'Broadcast failed because of a pending transaction. Please try again'
          : 'Signer key not supported on this network'
      } else if (originalMessage.includes('underpriced')) {
        message =
          'Transaction fee underpriced. Please select a higher transaction speed and try again'
        if (signAccountOp) {
          signAccountOp.gasPrice.fetch()
          signAccountOp.simulate(false)
        }
      } else if (originalMessage.includes('Failed to fetch') && isRelayer) {
        message =
          'Currently, the Ambire relayer seems to be down. Please try again a few moments later or broadcast with an EOA account'
      } else if (originalMessage.includes('user nonce') && isRelayer) {
        if (this.signAccountOp) {
          this.accounts
            .updateAccountState(this.signAccountOp.accountOp.accountAddr, 'pending', [
              this.signAccountOp.accountOp.chainId
            ])
            .then(() => this.signAccountOp?.simulate())
            .catch((e) => e)
        }
      }
    }

    if (!message) {
      message = getHumanReadableBroadcastError(_err || new Error('')).message

      // if the message states that the paymaster doesn't have sufficient amount,
      // add it to the failedPaymasters to disable it until a top-up is made
      if (message.includes(insufficientPaymasterFunds) && provider && network) {
        failedPaymasters.addInsufficientFunds(provider, network).then(() => {
          if (signAccountOp) {
            signAccountOp.simulate(false)
          }
        })
      }
      if (message.includes('the selected fee is too low')) {
        signAccountOp.gasPrice.fetch()
      }
    }

    // To enable another try for signing in case of broadcast fail
    // broadcast is called in the FE only after successful signing
    signAccountOp?.updateStatus(SigningStatus.ReadyToSign, isReplacementFeeLow)
    this.feePayerKey = null

    // remove the active route on broadcast failure
    if (signAccountOp?.accountOp.meta?.swapTxn) {
      this.swapAndBridge.removeActiveRoute(signAccountOp.accountOp.meta.swapTxn.activeRouteId)
    }

    throw new EmittableError({ level: 'major', message, error: _err || new Error(message) })
  }

  get isSignRequestStillActive(): boolean {
    if (!this.signAccountOp) return false

    return !!this.actions.actionsQueue.find((a) => a.id === this.signAccountOp!.fromActionId)
  }

  // includes the getters in the stringified instance
  toJSON() {
    return {
      ...this,
      ...super.toJSON(),
      banners: this.banners,
      isSignRequestStillActive: this.isSignRequestStillActive
    }
  }
}<|MERGE_RESOLUTION|>--- conflicted
+++ resolved
@@ -699,26 +699,6 @@
       signAccountOp = this.transfer.signAccountOpController
     }
 
-<<<<<<< HEAD
-    // if the accountOp has a swapTxn, start the route as the user is broadcasting it
-    if (signAccountOp?.accountOp.meta?.swapTxn) {
-      await this.swapAndBridge.addActiveRoute({
-        activeRouteId: signAccountOp?.accountOp.meta?.swapTxn.activeRouteId,
-        userTxIndex: signAccountOp?.accountOp.meta?.swapTxn.userTxIndex
-      })
-    }
-
-    // Update tokens simulation value
-    if (type === SIGN_ACCOUNT_OP_SWAP || type === SIGN_ACCOUNT_OP_TRANSFER) {
-      signAccountOp?.portfolioSimulate().then(() => {
-        // if an error has ocurred while signing and we're back to SigningStatus.ReadyToSign,
-        // override the pending results as they will be incorrect
-        if (signAccountOp && signAccountOp.status?.type === SigningStatus.ReadyToSign) {
-          this.portfolio.overridePendingResults(signAccountOp.accountOp)
-        }
-      })
-    }
-=======
     // It's vital that everything that can throw an error is wrapped in a try/catch block
     // to prevent signAndBroadcastAccountOp from being stuck in the SIGNING state
     try {
@@ -729,7 +709,6 @@
           userTxIndex: signAccountOp?.accountOp.meta?.swapTxn.userTxIndex
         })
       }
->>>>>>> 37946661
 
       const wasAlreadySigned = signAccountOp?.status?.type === SigningStatus.Done
 
@@ -2692,9 +2671,9 @@
         message: 'No transaction response received after being broadcasted.'
       })
 
-    // simulate the swap & bridge only after a succesfull broadcast
-    if (type === SIGN_ACCOUNT_OP_SWAP) {
-      this.swapAndBridge.signAccountOpController?.simulateSwapOrBridge().then(() => {
+    // simulate the swap & bridge only after a successful broadcast
+    if (type === SIGN_ACCOUNT_OP_SWAP || type === SIGN_ACCOUNT_OP_TRANSFER) {
+      signAccountOp?.portfolioSimulate().then(() => {
         this.portfolio.markSimulationAsBroadcasted(account.addr, network.chainId)
       })
     } else {
