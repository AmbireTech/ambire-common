--- conflicted
+++ resolved
@@ -78,11 +78,8 @@
 
 const STATUS_WRAPPED_METHODS = {
   onAccountAdderSuccess: 'INITIAL',
-<<<<<<< HEAD
-  broadcastSignedAccountOp: 'INITIAL'
-=======
+  broadcastSignedAccountOp: 'INITIAL',
   removeAccount: 'INITIAL'
->>>>>>> a1bbd15a
 } as const
 
 export class MainController extends EventEmitter {
@@ -1362,6 +1359,7 @@
     if (
       !accountOp ||
       !estimation ||
+      !actionId ||
       !accountOp.signingKeyAddr ||
       !accountOp.signingKeyType ||
       !accountOp.signature
