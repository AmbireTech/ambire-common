--- conflicted
+++ resolved
@@ -92,11 +92,7 @@
 /* eslint-disable no-underscore-dangle */
 import { SignAccountOpController, SigningStatus } from '../signAccountOp/signAccountOp'
 import { SignMessageController } from '../signMessage/signMessage'
-<<<<<<< HEAD
-import { SwapAndBridgeController } from '../swapAndBridge/swapAndBridge'
-=======
 import { SwapAndBridgeController, SwapAndBridgeFormStatus } from '../swapAndBridge/swapAndBridge'
->>>>>>> e10a658f
 
 const STATUS_WRAPPED_METHODS = {
   onAccountAdderSuccess: 'INITIAL',
@@ -271,15 +267,11 @@
       this.accounts,
       this.#externalSignerControllers
     )
-<<<<<<< HEAD
-    this.swapAndBridge = new SwapAndBridgeController({ fetch: this.fetch, accounts: this.accounts })
-=======
     this.swapAndBridge = new SwapAndBridgeController({
       fetch: this.fetch,
       accounts: this.accounts,
       networks: this.networks
     })
->>>>>>> e10a658f
     this.dapps = new DappsController(this.#storage)
     this.actions = new ActionsController({
       accounts: this.accounts,
@@ -324,12 +316,6 @@
     // TODO: We agreed to always fetch the latest and pending states.
     // To achieve this, we need to refactor how we use forceUpdate to obtain pending state updates.
     this.updateSelectedAccountPortfolio(true)
-
-    // TODO: Temporarily update token list on load, but ideally, this should get
-    // initially triggered only when user lands on the Swap & Bridge screen.
-    await this.swapAndBridge.updateFromTokenList()
-    await this.swapAndBridge.updateToTokenList()
-    // await this.swapAndBridge.updateQuote()
 
     /**
      * Listener that gets triggered as a finalization step of adding new
