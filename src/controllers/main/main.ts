--- conflicted
+++ resolved
@@ -710,14 +710,10 @@
     const accountOp = this.signAccountOp.accountOp
     if (!accountOp) return
 
-<<<<<<< HEAD
-    const network = this.networks.networks.find((net) => net.id === accountOp.networkId)
-=======
     const network = this.networks.networks.find((n) => n.chainId === accountOp.chainId)
->>>>>>> 845ec46a
     if (!network) return
 
-    const account = this.accounts.accounts.find((acc) => acc.addr === accountOp?.accountAddr)
+    const account = this.accounts.accounts.find((acc) => acc.addr === accountOp.accountAddr)
     if (!account) return
 
     // `traceCall` should not be invoked too frequently. However, if there is a pending timeout,
@@ -745,14 +741,8 @@
     this.#traceCallTimeoutId = timeoutId
 
     try {
-<<<<<<< HEAD
-      const state = this.accounts.accountStates[accountOp.accountAddr][accountOp.networkId]
-      const provider = this.providers.providers[network.id]
-=======
-      const account = this.accounts.accounts.find((acc) => acc.addr === accountOp.accountAddr)!
       const state = this.accounts.accountStates[accountOp.accountAddr][accountOp.chainId.toString()]
       const provider = this.providers.providers[network.chainId.toString()]
->>>>>>> 845ec46a
       const { tokens, nfts } = await debugTraceCall(
         account,
         accountOp,
@@ -2202,318 +2192,6 @@
     this.emitUpdate()
   }
 
-<<<<<<< HEAD
-=======
-  async #updateGasPrice(options?: { emitLevelOnFailure?: ErrorRef['level'] }) {
-    const { emitLevelOnFailure = 'silent' } = options ?? {}
-    await this.#initialLoadPromise
-
-    // if there's no signAccountOp initialized, we don't want to fetch gas
-    const accOp = this.signAccountOp?.accountOp ?? null
-    if (!accOp) return undefined
-
-    const network = this.networks.networks.find((n) => n.chainId === accOp.chainId)
-    if (!network) return undefined // shouldn't happen
-
-    const account = this.accounts.accounts.find((x) => x.addr === accOp.accountAddr)
-    if (!account) return undefined // shouldn't happen
-
-    const bundler = this.signAccountOp
-      ? this.signAccountOp.bundlerSwitcher.getBundler()
-      : getDefaultBundler(network)
-    const bundlerFetch = async () => {
-      return (
-        bundler
-          // no error emits here as most of the time estimation/signing
-          // will work even if this fails
-          .fetchGasPrices(network, () => {})
-          .catch((e) => {
-            this.emitError({
-              level: 'silent',
-              message: "Failed to fetch the bundler's gas price",
-              error: e
-            })
-          })
-      )
-    }
-    const [gasPriceData, bundlerGas] = await Promise.all([
-      getGasPriceRecommendations(
-        this.providers.providers[network.chainId.toString()],
-        network
-      ).catch((e) => {
-        // Don't display additional errors if the estimation hasn't initially loaded
-        // or there is an estimation error
-        if (
-          !this.signAccountOp?.estimation ||
-          this.signAccountOp?.estimation?.error ||
-          this.signAccountOp.estimationRetryError
-        )
-          return null
-
-        const { type } = decodeError(e)
-
-        let message = `We couldn't retrieve the latest network fee information.${
-          // Display this part of the message only if the user can broadcast.
-          this.signAccountOp.readyToSign
-            ? ' If you experience issues broadcasting please select a higher fee speed.'
-            : ''
-        }`
-
-        if (type === ErrorType.ConnectivityError) {
-          message = 'Network connection issue prevented us from retrieving the current network fee.'
-        }
-
-        this.emitError({
-          level: emitLevelOnFailure,
-          message,
-          error: new Error(
-            `Failed to fetch gas price on network with id ${network.chainId}: ${e?.message}`
-          )
-        })
-        return null
-      }),
-      bundlerFetch()
-    ])
-
-    if (gasPriceData && gasPriceData.gasPrice)
-      this.gasPrices[network.chainId.toString()] = gasPriceData.gasPrice
-    if (bundlerGas)
-      this.bundlerGasPrices[network.chainId.toString()] = {
-        speeds: bundlerGas,
-        bundler: bundler.getName()
-      }
-
-    return {
-      blockGasLimit: gasPriceData?.blockGasLimit
-    }
-  }
-
-  async updateSignAccountOpGasPrice(options?: { emitLevelOnFailure?: ErrorRef['level'] }) {
-    if (!this.signAccountOp) return
-    const { emitLevelOnFailure } = options ?? {}
-
-    const accOp = this.signAccountOp.accountOp
-    const gasData = await this.#updateGasPrice({ emitLevelOnFailure })
-
-    // there's a chance signAccountOp gets destroyed between the time
-    // the first "if (!this.signAccountOp) return" is performed and
-    // the time we get here. To prevent issues, we check one more time
-    if (!this.signAccountOp) return
-
-    this.signAccountOp.update({
-      gasPrices: this.gasPrices[accOp.chainId.toString()] || null,
-      bundlerGasPrices: this.bundlerGasPrices[accOp.chainId.toString()],
-      blockGasLimit: gasData && gasData.blockGasLimit ? gasData.blockGasLimit : undefined
-    })
-    this.emitUpdate()
-  }
-
-  async getPortfolioSimulationPromise(op: AccountOp) {
-    const network = this.networks.networks.find((n) => n.chainId === op.chainId)!
-    const accOpsForSimulation = getAccountOpsForSimulation(
-      this.accounts.accounts.find((acc) => acc.addr === op.accountAddr)!,
-      this.actions.visibleActionsQueue,
-      network,
-      op
-    )
-    return this.portfolio.updateSelectedAccount(
-      op.accountAddr,
-      network,
-      accOpsForSimulation
-        ? {
-            accountOps: accOpsForSimulation,
-            states: await this.accounts.getOrFetchAccountStates(op.accountAddr)
-          }
-        : undefined,
-      { forceUpdate: true }
-    )
-  }
-
-  // @TODO: protect this from race conditions/simultanous executions
-  async estimateSignAccountOp({ shouldTraceCall = false }: { shouldTraceCall?: boolean } = {}) {
-    try {
-      if (!this.signAccountOp) return
-
-      // make a local copy to avoid updating the main reference
-      const localAccountOp: AccountOp = { ...this.signAccountOp.accountOp }
-
-      await this.#initialLoadPromise
-      // new accountOps should have spoof signatures so that they can be easily simulated
-      // this is not used by the Estimator, because it iterates through all associatedKeys and
-      // it knows which ones are authenticated, and it can generate it's own spoofSig
-      // @TODO
-      // accountOp.signature = `${}03`
-
-      // TODO check if needed data in accountStates are available
-      // this.accountStates[accountOp.accountAddr][accountOp.chainId].
-      const account = this.accounts.accounts.find((x) => x.addr === localAccountOp.accountAddr)
-
-      // Here, we list EOA accounts for which you can also obtain an estimation of the AccountOp payment.
-      // In the case of operating with a smart account (an account with creation code), all other EOAs can pay the fee.
-      //
-      // If the current account is an EOA, only this account can pay the fee,
-      // and there's no need for checking other EOA accounts native balances.
-      // This is already handled and estimated as a fee option in the estimate library, which is why we pass an empty array here.
-      //
-      // we're excluding the view only accounts from the natives to check
-      // in all cases EXCEPT the case where we're making an estimation for
-      // the view only account itself. In all other, view only accounts options
-      // should not be present as the user cannot pay the fee with them (no key)
-      const nativeToCheck = account?.creation
-        ? this.accounts.accounts
-            .filter(
-              (acc) =>
-                !isSmartAccount(acc) &&
-                (acc.addr === localAccountOp.accountAddr ||
-                  !getIsViewOnly(this.keystore.keys, acc.associatedKeys))
-            )
-            .map((acc) => acc.addr)
-        : []
-
-      if (!account)
-        throw new Error(
-          `estimateSignAccountOp: ${localAccountOp.accountAddr}: account does not exist`
-        )
-      const network = this.networks.networks.find((n) => n.chainId === localAccountOp.chainId)
-      if (!network)
-        throw new Error(
-          `estimateSignAccountOp: network with id ${localAccountOp.chainId} does not exist`
-        )
-
-      // Take the fee tokens from two places: the user's tokens and his gasTank
-      // The gasTank tokens participate on each network as they belong everywhere
-      // NOTE: at some point we should check all the "?" signs below and if
-      // an error pops out, we should notify the user about it
-      const networkFeeTokens =
-        this.portfolio.getLatestPortfolioState(localAccountOp.accountAddr)?.[
-          localAccountOp.chainId.toString()
-        ]?.result?.feeTokens ?? []
-
-      const gasTankResult = this.portfolio.getLatestPortfolioState(localAccountOp.accountAddr)
-        ?.gasTank?.result
-
-      const gasTankFeeTokens = isPortfolioGasTankResult(gasTankResult)
-        ? gasTankResult.gasTankTokens
-        : []
-
-      const feeTokens =
-        [...networkFeeTokens, ...gasTankFeeTokens].filter((t) => t.flags.isFeeToken) || []
-
-      // can be read from the UI
-      const humanization = humanizeAccountOp(localAccountOp, {})
-      humanization.forEach((call: any) => {
-        if (!call.fullVisualization) return
-
-        call.fullVisualization.forEach(async (visualization: any) => {
-          if (visualization.type !== 'address' || !visualization.address) return
-
-          await this.domains.reverseLookup(visualization.address)
-        })
-      })
-
-      const additionalHints: GetOptions['additionalErc20Hints'] = humanization
-        .map((call: any) =>
-          !call.fullVisualization
-            ? []
-            : call.fullVisualization.map((vis: any) =>
-                vis.address && isAddress(vis.address) ? getAddress(vis.address) : ''
-              )
-        )
-        .flat()
-        .filter((x: any) => isAddress(x))
-
-      this.portfolio.addTokensToBeLearned(additionalHints, network.chainId)
-
-      const accountState = await this.accounts.getOrFetchAccountOnChainState(
-        account.addr,
-        network.chainId
-      )
-      const baseAcc = getBaseAccount(
-        account,
-        accountState,
-        this.keystore.getAccountKeys(account),
-        network
-      )
-      const [, estimation] = await Promise.all([
-        // NOTE: we are not emitting an update here because the portfolio controller will do that
-        // NOTE: the portfolio controller has it's own logic of constructing/caching providers, this is intentional, as
-        // it may have different needs
-        this.getPortfolioSimulationPromise(localAccountOp),
-        getEstimation(
-          baseAcc,
-          accountState,
-          localAccountOp,
-          network,
-          this.providers.providers[localAccountOp.chainId.toString()],
-          feeTokens,
-          nativeToCheck,
-          this.signAccountOp.bundlerSwitcher,
-          (e: ErrorRef) => {
-            if (!this.signAccountOp) return
-
-            this.signAccountOp?.update({ estimationRetryError: e })
-          }
-        ).catch((e) => {
-          const { message } = getHumanReadableEstimationError(e)
-
-          this.emitError({
-            level: 'major',
-            message,
-            error: e
-          })
-          return null
-        })
-      ])
-
-      // @race
-      // if the signAccountOp has been deleted, don't continue as the request has already finished
-      if (!this.signAccountOp) return
-
-      // estimation.flags.hasNonceDiscrepancy is a signal from the estimation
-      // that the account state is not the latest and needs to be updated
-      if (
-        estimation &&
-        !(estimation instanceof Error) &&
-        (estimation.flags.hasNonceDiscrepancy || estimation.flags.has4337NonceDiscrepancy)
-      ) {
-        this.accounts.updateAccountState(localAccountOp.accountAddr, 'pending', [
-          localAccountOp.chainId
-        ])
-      }
-
-      // estimation.flags.hasNonceDiscrepancy is a signal from the estimation
-      // that we should update the portfolio to get a correct simulation
-      if (
-        estimation &&
-        !(estimation instanceof Error) &&
-        !(estimation.ambire instanceof Error) &&
-        estimation.flags.hasNonceDiscrepancy
-      ) {
-        localAccountOp.nonce = BigInt(estimation.ambire.ambireAccountNonce)
-        await this.getPortfolioSimulationPromise(localAccountOp)
-      }
-
-      // if there's an estimation error, override the pending results
-      if (estimation instanceof Error) {
-        this.portfolio.overridePendingResults(localAccountOp)
-      }
-      // update the signAccountOp controller once estimation finishes;
-      // this eliminates the infinite loading bug if the estimation comes slower
-      if (this.signAccountOp && estimation) {
-        this.signAccountOp.update({ estimation })
-        if (shouldTraceCall) this.traceCall()
-      }
-    } catch (error: any) {
-      this.signAccountOp?.calculateWarnings()
-      this.emitError({
-        level: 'silent',
-        message: 'Estimation error',
-        error
-      })
-    }
-  }
-
->>>>>>> 845ec46a
   /**
    * There are 4 ways to broadcast an AccountOp:
    *   1. For basic accounts (EOA), there is only one way to do that. After
