/* eslint-disable @typescript-eslint/brace-style */
import { ethers, isAddress, TransactionResponse } from 'ethers'
import { NetworkPreference, NetworkPreferences } from 'interfaces/settings'

import AmbireAccount from '../../../contracts/compiled/AmbireAccount.json'
import AmbireAccountFactory from '../../../contracts/compiled/AmbireAccountFactory.json'
import { Account, AccountId, AccountOnchainState, AccountStates } from '../../interfaces/account'
import { Banner } from '../../interfaces/banner'
import {
  ExternalSignerControllers,
  Key,
  KeystoreSignerType,
  TxnRequest
} from '../../interfaces/keystore'
import { NetworkDescriptor, NetworkId } from '../../interfaces/networkDescriptor'
import { Storage } from '../../interfaces/storage'
import { Message, UserRequest } from '../../interfaces/userRequest'
import { getDefaultSelectedAccount, isSmartAccount } from '../../libs/account/account'
import { AccountOp, AccountOpStatus, getSignableCalls } from '../../libs/accountOp/accountOp'
import { Call as AccountOpCall } from '../../libs/accountOp/types'
import { getAccountState } from '../../libs/accountState/accountState'
import {
  getAccountOpBannersForEOA,
  getAccountOpBannersForSmartAccount,
  getMessageBanners,
  getNetworksWithFailedRPCBanners,
  getPendingAccountOpBannersForEOA
} from '../../libs/banners/banners'
import { estimate, EstimateResult } from '../../libs/estimate/estimate'
import { GasRecommendation, getGasPriceRecommendations } from '../../libs/gasPrice/gasPrice'
import { humanizeAccountOp } from '../../libs/humanizer'
import { shouldGetAdditionalPortfolio } from '../../libs/portfolio/helpers'
import { PinnedTokens } from '../../libs/portfolio/interfaces'
import { relayerCall } from '../../libs/relayerCall/relayerCall'
import { isErc4337Broadcast } from '../../libs/userOperation/userOperation'
import bundler from '../../services/bundlers'
import generateSpoofSig from '../../utils/generateSpoofSig'
import wait from '../../utils/wait'
import { AccountAdderController } from '../accountAdder/accountAdder'
import { ActivityController, SignedMessage, SubmittedAccountOp } from '../activity/activity'
import { EmailVaultController } from '../emailVault/emailVault'
import EventEmitter from '../eventEmitter/eventEmitter'
import { KeystoreController } from '../keystore/keystore'
import { PortfolioController } from '../portfolio/portfolio'
import { SettingsController } from '../settings/settings'
/* eslint-disable no-underscore-dangle */
import { SignAccountOpController, SigningStatus } from '../signAccountOp/signAccountOp'
import { SignMessageController } from '../signMessage/signMessage'
import { TransferController } from '../transfer/transfer'

export class MainController extends EventEmitter {
  #storage: Storage

  #fetch: Function

  // Holds the initial load promise, so that one can wait until it completes
  #initialLoadPromise: Promise<void>

  status: 'INITIAL' | 'LOADING' | 'SUCCESS' | 'DONE' = 'INITIAL'

  latestMethodCall: string | null = null

  #callRelayer: Function

  accountStates: AccountStates = {}

  isReady: boolean = false

  keystore: KeystoreController

  /**
   * Hardware wallets (usually) need an additional (external signer) controller,
   * that is app-specific (web, mobile) and is used to interact with the device.
   * (example: LedgerController, TrezorController, LatticeController)
   */
  #externalSignerControllers: ExternalSignerControllers = {}

  accountAdder: AccountAdderController

  // Subcontrollers
  portfolio: PortfolioController

  transfer: TransferController

  // Public sub-structures
  // @TODO emailVaults
  emailVault: EmailVaultController

  signMessage!: SignMessageController

  signAccountOp: SignAccountOpController | null = null

  static signAccountOpListener: ReturnType<EventEmitter['onUpdate']> = () => {}

  signAccOpInitError: string | null = null

  activity!: ActivityController

  settings: SettingsController

  // @TODO read networks from settings
  accounts: (Account & { newlyCreated?: boolean })[] = []

  selectedAccount: AccountId | null = null

  userRequests: UserRequest[] = []

  // network => GasRecommendation[]
  gasPrices: { [key: string]: GasRecommendation[] } = {}

  // The reason we use a map structure and not a flat array is:
  // 1) it's easier in the UI to deal with structured data rather than having to .find/.filter/etc. all the time
  // 2) it's easier to mutate this - to add/remove accountOps, to find the right accountOp to extend, etc.
  // accountAddr => networkId => { accountOp, estimation }
  // @TODO consider getting rid of the `| null` ugliness, but then we need to auto-delete
  accountOpsToBeSigned: {
    [key: string]: {
      [key: string]: { accountOp: AccountOp; estimation: EstimateResult | null } | null
    }
  } = {}

  accountOpsToBeConfirmed: { [key: string]: { [key: string]: AccountOp } } = {}

  // accountAddr => UniversalMessage[]
  messagesToBeSigned: { [key: string]: Message[] } = {}

  lastUpdate: Date = new Date()

  broadcastStatus: 'INITIAL' | 'LOADING' | 'DONE' = 'INITIAL'

  #relayerUrl: string

  onResolveDappRequest: (
    data: {
      hash: string | null
      networkId?: NetworkId
      isUserOp?: boolean
    },
    id?: number
  ) => void

  onRejectDappRequest: (err: any, id?: number) => void

  onUpdateDappSelectedAccount: (accountAddr: string) => void

  onBroadcastSuccess?: (type: 'message' | 'typed-data' | 'account-op') => void

  constructor({
    storage,
    fetch,
    relayerUrl,
    keystoreSigners,
    externalSignerControllers,
    onResolveDappRequest,
    onRejectDappRequest,
    onUpdateDappSelectedAccount,
    onBroadcastSuccess,
    pinned
  }: {
    storage: Storage
    fetch: Function
    relayerUrl: string
    keystoreSigners: Partial<{ [key in Key['type']]: KeystoreSignerType }>
    externalSignerControllers: ExternalSignerControllers
    onResolveDappRequest: (
      data: {
        hash: string | null
        networkId?: NetworkId
        isUserOp?: boolean
      },
      id?: number
    ) => void
    onRejectDappRequest: (err: any, id?: number) => void
    onUpdateDappSelectedAccount: (accountAddr: string) => void
    onBroadcastSuccess?: (type: 'message' | 'typed-data' | 'account-op') => void
    pinned: PinnedTokens
  }) {
    super()
    this.#storage = storage
    this.#fetch = fetch
    this.#relayerUrl = relayerUrl

    this.keystore = new KeystoreController(this.#storage, keystoreSigners)
    this.#externalSignerControllers = externalSignerControllers
    this.settings = new SettingsController(this.#storage)
    this.portfolio = new PortfolioController(
      this.#storage,
      this.settings.providers,
      this.settings.networks,
      relayerUrl,
      pinned
    )
    this.#initialLoadPromise = this.#load()
    this.emailVault = new EmailVaultController(
      this.#storage,
      this.#fetch,
      relayerUrl,
      this.keystore
    )
    this.accountAdder = new AccountAdderController({
      storage: this.#storage,
      relayerUrl,
      fetch: this.#fetch
    })
    this.transfer = new TransferController()
    this.#callRelayer = relayerCall.bind({ url: relayerUrl, fetch: this.#fetch })
    this.onResolveDappRequest = onResolveDappRequest
    this.onRejectDappRequest = onRejectDappRequest
    this.onUpdateDappSelectedAccount = onUpdateDappSelectedAccount
    this.onBroadcastSuccess = onBroadcastSuccess
    // @TODO Load userRequests from storage and emit that we have updated
    // @TODO
  }

  async #load(): Promise<void> {
    this.isReady = false
    // #load is called in the constructor which is synchronous
    // we await (1 ms/next tick) for the constructor to extend the EventEmitter class
    // and then we call it's methods
    await wait(1)
    this.emitUpdate()
    ;[this.accounts, this.selectedAccount] = await Promise.all([
      this.#storage.get('accounts', []),
      this.#storage.get('selectedAccount', null)
    ])
    // @TODO reload those
    // @TODO error handling here
    this.accountStates = await this.#getAccountsInfo(this.accounts)
    this.signMessage = new SignMessageController(
      this.keystore,
      this.settings,
      this.#externalSignerControllers,
      this.#storage,
      this.#fetch
    )
    this.activity = new ActivityController(this.#storage, this.accountStates, this.#relayerUrl)
    if (this.selectedAccount) {
      this.activity.init({ filters: { account: this.selectedAccount } })
    }

    this.updateSelectedAccount(this.selectedAccount)

    /**
     * Listener that gets triggered as a finalization step of adding new
     * accounts via the AccountAdder controller flow.
     *
     * VIEW-ONLY ACCOUNTS: In case of changes in this method, make sure these
     * changes are reflected for view-only accounts as well. Because the
     * view-only accounts import flow bypasses the AccountAdder, this method
     * won't click for them. Their on add success flow continues in the
     * MAIN_CONTROLLER_ADD_VIEW_ONLY_ACCOUNTS action case.
     */
    const onAccountAdderSuccess = () => {
      if (this.accountAdder.addAccountsStatus !== 'SUCCESS') return

      return this.#statusWrapper('onAccountAdderSuccess', async () => {
        // Add accounts first, because some of the next steps have validation
        // if accounts exists.
        await this.addAccounts(this.accountAdder.readyToAddAccounts)

        // Then add keys, because some of the next steps could have validation
        // if keys exists. Should be separate (not combined in Promise.all,
        // since firing multiple keystore actions is not possible
        // (the #wrapKeystoreAction listens for the first one to finish and
        // skips the parallel one, if one is requested).
        await this.keystore.addKeys(this.accountAdder.readyToAddKeys.internal)
        await this.keystore.addKeysExternallyStored(this.accountAdder.readyToAddKeys.external)

        await Promise.all([
          this.settings.addKeyPreferences(this.accountAdder.readyToAddKeyPreferences),
          this.settings.addAccountPreferences(this.accountAdder.readyToAddAccountPreferences),
          (() => {
            const defaultSelectedAccount = getDefaultSelectedAccount(
              this.accountAdder.readyToAddAccounts
            )
            if (!defaultSelectedAccount) return Promise.resolve()

            return this.selectAccount(defaultSelectedAccount.addr)
          })()
        ])
      })
    }
    this.accountAdder.onUpdate(onAccountAdderSuccess)

    this.isReady = true
    this.emitUpdate()
  }

  async #statusWrapper(callName: string, fn: Function) {
    if (this.status === 'LOADING') return
    this.latestMethodCall = callName
    this.status = 'LOADING'
    this.emitUpdate()
    try {
      await fn()
      this.status = 'SUCCESS'
      this.emitUpdate()
    } catch (error: any) {
      this.emitError({
        level: 'major',
        message: `An error encountered. Please try again. If the problem persists, please contact support.', ${callName}`,
        error
      })
    }

    // set status in the next tick to ensure the FE receives the 'SUCCESS' status
    await wait(1)
    this.status = 'DONE'
    this.emitUpdate()

    // reset the status in the next tick to ensure the FE receives the 'DONE' status
    await wait(1)
    if (this.latestMethodCall === callName) {
      this.status = 'INITIAL'
      this.emitUpdate()
    }
  }

  initSignAccOp(accountAddr: string, networkId: string): null | void {
    const accountOpToBeSigned = this.accountOpsToBeSigned?.[accountAddr]?.[networkId]?.accountOp
    const account = this.accounts?.find((acc) => acc.addr === accountAddr)
    const network = this.settings.networks.find((net) => net.id === networkId)

    if (!account) {
      this.signAccOpInitError =
        'We cannot initiate the signing process as we are unable to locate the specified account.'
      return null
    }

    if (!network) {
      this.signAccOpInitError =
        'We cannot initiate the signing process as we are unable to locate the specified network.'
      return null
    }

    if (!accountOpToBeSigned) {
      this.signAccOpInitError =
        'We cannot initiate the signing process because no transaction has been found for the specified account and network.'
      return null
    }

    this.signAccOpInitError = null

    this.signAccountOp = new SignAccountOpController(
      this.keystore,
      this.portfolio,
      this.settings,
      this.#externalSignerControllers,
      account,
      this.accounts,
      this.accountStates,
      network,
      accountOpToBeSigned,
      this.#storage,
      this.#fetch,
      this.#callRelayer
    )

    const broadcastSignedAccountOpIfNeeded = async () => {
      // Signing is completed, therefore broadcast the transaction
      if (
        this.signAccountOp &&
        this.signAccountOp.accountOp.signature &&
        this.signAccountOp.status?.type === SigningStatus.Done
      ) {
        await this.broadcastSignedAccountOp(this.signAccountOp.accountOp)
      }
    }
    MainController.signAccountOpListener = this.signAccountOp.onUpdate(
      broadcastSignedAccountOpIfNeeded
    )

    this.emitUpdate()

    this.reestimateAndUpdatePrices(accountAddr, networkId)
  }

  destroySignAccOp() {
    this.signAccountOp = null
    MainController.signAccountOpListener() // unsubscribes for further updates
    this.emitUpdate()
  }

  async updateAccountsOpsStatuses() {
    await this.#initialLoadPromise

    const hasUpdatedStatuses = await this.activity.updateAccountsOpsStatuses()

    if (hasUpdatedStatuses) {
      this.emitUpdate()
    }
  }

  async #updateGasPrice() {
    await this.#initialLoadPromise

    // We want to update the gas price only for the networks having account ops.
    // Together with that, we make sure `ethereum` is included, as we always want to know its gas price (once we have a gas indicator, we will need it).
    // Note<Bobby>: remove ethereum as the above currently is not true
    const gasPriceNetworks = [
      ...new Set([
        ...Object.keys(this.accountOpsToBeSigned)
          .map((accountAddr) => Object.keys(this.accountOpsToBeSigned[accountAddr]))
          .flat()
        // 'ethereum'
      ])
    ]

    await Promise.all(
      gasPriceNetworks.map(async (network) => {
        try {
          this.gasPrices[network] = await getGasPriceRecommendations(
            this.settings.providers[network],
            this.settings.networks.find((net) => net.id === network)!
          )
        } catch (e: any) {
          this.emitError({
            level: 'major',
            message: `Unable to get gas price for ${
              this.settings.networks.find((n) => n.id === network)?.name
            }`,
            error: new Error(`Failed to fetch gas price: ${e?.message}`)
          })
        }
      })
    )
  }

  async #getAccountsInfo(
    accounts: Account[],
    blockTag: string | number = 'latest',
    updateOnlyNetworksWithIds: NetworkDescriptor['id'][] = []
  ): Promise<AccountStates> {
    // if any, update the account state only for the passed networks; else - all
    const updateOnlyPassedNetworks = updateOnlyNetworksWithIds.length
    const networksToUpdate = updateOnlyPassedNetworks
      ? this.settings.networks.filter((network) => updateOnlyNetworksWithIds.includes(network.id))
      : this.settings.networks

    const fetchedState = await Promise.all(
      networksToUpdate.map(async (network) =>
        getAccountState(this.settings.providers[network.id], network, accounts, blockTag).catch(
          () => []
        )
      )
    )

    const networkState: { [networkId: NetworkDescriptor['id']]: AccountOnchainState[] } = {}
    networksToUpdate.forEach((network: NetworkDescriptor, index) => {
      if (!fetchedState[index].length) return

      networkState[network.id] = fetchedState[index]
    })

    const states = accounts.reduce((accStates: AccountStates, acc: Account, accIndex: number) => {
      const networkStates = this.settings.networks.reduce(
        (netStates: AccountStates[keyof AccountStates], network) => {
          // if a flag for updateOnlyPassedNetworks is passed, we load
          // the ones not requested from the previous state
          if (updateOnlyPassedNetworks && !updateOnlyNetworksWithIds.includes(network.id)) {
            return {
              ...netStates,
              [network.id]: this.accountStates[acc.addr][network.id]
            }
          }

          if (!(network.id in networkState) || !(accIndex in networkState[network.id])) {
            this.settings.updateProviderIsWorking(network.id, false)
            return netStates
          }

          this.settings.updateProviderIsWorking(network.id, true)

          return {
            ...netStates,
            [network.id]: networkState[network.id][accIndex]
          }
        },
        {}
      )

      return {
        ...accStates,
        [acc.addr]: networkStates
      }
    }, {})

    return states
  }

  async updateAccountStates(
    blockTag: string | number = 'latest',
    networks: NetworkDescriptor['id'][] = []
  ) {
    const nextAccountStates = await this.#getAccountsInfo(this.accounts, blockTag, networks)
    // Use `Object.assign` to update `this.accountStates` on purpose! That's
    // in order NOT to break the the reference link between `this.accountStates`
    // in the MainController and in the ActivityController. Reassigning
    // `this.accountStates` to a new object would break the reference link which
    // is crucial for ensuring that updates to account states are synchronized
    // across both classes.
    Object.assign(this.accountStates, {}, nextAccountStates)
    this.lastUpdate = new Date()
    this.emitUpdate()
  }

  async selectAccount(toAccountAddr: string) {
    await this.#initialLoadPromise

    if (!this.accounts.find((acc) => acc.addr === toAccountAddr)) {
      // TODO: error handling, trying to switch to account that does not exist
      return
    }

    this.selectedAccount = toAccountAddr
    await this.#storage.set('selectedAccount', toAccountAddr)
    this.activity.init({ filters: { account: toAccountAddr } })
    this.updateSelectedAccount(toAccountAddr)
    this.onUpdateDappSelectedAccount(toAccountAddr)
    this.emitUpdate()
  }

  /**
   * Adds and stores in the MainController the required data for the newly
   * added accounts by the AccountAdder controller.
   */
  async addAccounts(accounts: (Account & { newlyCreated?: boolean })[] = []) {
    if (!accounts.length) return
    const alreadyAddedAddressSet = new Set(this.accounts.map((account) => account.addr))
    const newAccounts = accounts.filter((account) => !alreadyAddedAddressSet.has(account.addr))

    if (!newAccounts.length) return

    const nextAccounts = [
      // when adding accounts for a second time reset the newlyCreated state for the previously added accounts
      ...this.accounts.map((acc) => ({ ...acc, newlyCreated: false })),
      ...newAccounts
    ]
    await this.#storage.set('accounts', nextAccounts)
    this.accounts = nextAccounts
    await this.updateAccountStates()

    this.emitUpdate()
  }

  async #ensureAccountInfo(accountAddr: AccountId, networkId: NetworkId) {
    await this.#initialLoadPromise
    // Initial sanity check: does this account even exist?
    if (!this.accounts.find((x) => x.addr === accountAddr)) {
      this.signAccOpInitError = `Account ${accountAddr} does not exist`
      return
    }
    // If this still didn't work, re-load
    // @TODO: should we re-start the whole load or only specific things?
    if (!this.accountStates[accountAddr]?.[networkId])
      await (this.#initialLoadPromise = this.#load())
    // If this still didn't work, throw error: this prob means that we're calling for a non-existant acc/network
    if (!this.accountStates[accountAddr]?.[networkId])
      this.signAccOpInitError = `Failed to retrieve account info for ${networkId}, because of one of the following reasons: 1) network doesn't exist, 2) RPC is down for this network`
  }

  #makeAccountOpFromUserRequests(accountAddr: AccountId, networkId: NetworkId): AccountOp | null {
    const account = this.accounts.find((x) => x.addr === accountAddr)
    if (!account)
      throw new Error(
        `makeAccountOpFromUserRequests: tried to run for non-existent account ${accountAddr}`
      )
    // Note: we use reduce instead of filter/map so that the compiler can deduce that we're checking .kind
    const calls = this.userRequests.reduce((uCalls: AccountOpCall[], req) => {
      // only the first one for EOAs
      if (!account.creation && uCalls.length > 0) return uCalls

      if (
        req.action.kind === 'call' &&
        req.networkId === networkId &&
        req.accountAddr === accountAddr
      ) {
        const { to, value, data } = req.action
        uCalls.push({ to, value, data, fromUserRequestId: req.id })
      }
      return uCalls
    }, [])

    if (!calls.length) return null

    const currentAccountOp = this.accountOpsToBeSigned[accountAddr]?.[networkId]?.accountOp

    return {
      accountAddr,
      networkId,
      signingKeyAddr: currentAccountOp?.signingKeyAddr || null,
      signingKeyType: currentAccountOp?.signingKeyType || null,
      gasLimit: currentAccountOp?.gasLimit || null,
      gasFeePayment: currentAccountOp?.gasFeePayment || null,
      // We use the AccountInfo to determine
      nonce: this.accountStates[accountAddr][networkId].nonce,
      signature: account.associatedKeys[0] ? generateSpoofSig(account.associatedKeys[0]) : null,
      // @TODO from pending recoveries
      accountOpToExecuteBefore: null,
      calls
    }
  }

  async updateSelectedAccount(selectedAccount: string | null = null, forceUpdate: boolean = false) {
    if (!selectedAccount) return

    await this.portfolio.updateSelectedAccount(
      this.accounts,
      this.settings.networks,
      selectedAccount,
      undefined,
      { forceUpdate }
    )

    const account = this.accounts.find(({ addr }) => addr === selectedAccount)
    if (shouldGetAdditionalPortfolio(account))
      this.portfolio.getAdditionalPortfolio(selectedAccount)
  }

  async addUserRequest(req: UserRequest) {
    this.userRequests.push(req)
    const { id, action, accountAddr, networkId } = req
    if (!this.settings.networks.find((x) => x.id === networkId))
      throw new Error(`addUserRequest: ${networkId}: network does not exist`)
    if (action.kind === 'call') {
      // @TODO: if EOA, only one call per accountOp
      if (!this.accountOpsToBeSigned[accountAddr]) this.accountOpsToBeSigned[accountAddr] = {}
      // @TODO
      // one solution would be to, instead of checking, have a promise that we always await here, that is responsible for fetching
      // account data; however, this won't work with EOA accountOps, which have to always pick the first userRequest for a particular acc/network,
      // and be recalculated when one gets dismissed
      // although it could work like this: 1) await the promise, 2) check if exists 3) if not, re-trigger the promise;
      // 4) manage recalc on removeUserRequest too in order to handle EOAs
      // @TODO consider re-using this whole block in removeUserRequest
      await this.#ensureAccountInfo(accountAddr, networkId)

      if (this.signAccOpInitError) return

      const accountOp = this.#makeAccountOpFromUserRequests(accountAddr, networkId)
      if (accountOp) {
        this.accountOpsToBeSigned[accountAddr] ||= {}
        this.accountOpsToBeSigned[accountAddr][networkId] = { accountOp, estimation: null }
        if (this.signAccountOp) this.signAccountOp.update({ accountOp })

        try {
          await this.#estimateAccountOp(accountOp)
        } catch (e) {
          // @TODO: unified wrapper for controller errors
          console.error(e)
        }
      }
    } else {
      if (!this.messagesToBeSigned[accountAddr]) this.messagesToBeSigned[accountAddr] = []
      if (this.messagesToBeSigned[accountAddr].find((x) => x.fromUserRequestId === req.id)) return
      this.messagesToBeSigned[accountAddr].push({
        id,
        content: action,
        fromUserRequestId: req.id,
        signature: null,
        accountAddr,
        networkId
      })
    }
    this.emitUpdate()
  }

  // @TODO allow this to remove multiple OR figure out a way to debounce re-estimations
  // first one sounds more reasonble
  // although the second one can't hurt and can help (or no debounce, just a one-at-a-time queue)
  async removeUserRequest(id: number) {
    const req = this.userRequests.find((uReq) => uReq.id === id)
    if (!req) return

    // remove from the request queue
    this.userRequests.splice(this.userRequests.indexOf(req), 1)

    // update the pending stuff to be signed
    const { action, accountAddr, networkId } = req
    if (action.kind === 'call') {
      // @TODO ensure acc info, re-estimate
      const accountOp = this.#makeAccountOpFromUserRequests(accountAddr, networkId)
      if (accountOp) {
        this.accountOpsToBeSigned[accountAddr] ||= {}
        this.accountOpsToBeSigned[accountAddr][networkId] = { accountOp, estimation: null }
        if (this.signAccountOp) this.signAccountOp.update({ accountOp })

        try {
          await this.#estimateAccountOp(accountOp)
        } catch (e) {
          // @TODO: unified wrapper for controller errors
          console.error(e)
        }
      } else {
        delete this.accountOpsToBeSigned[accountAddr]?.[networkId]
        if (!Object.keys(this.accountOpsToBeSigned[accountAddr] || {}).length)
          delete this.accountOpsToBeSigned[accountAddr]
      }
    } else {
      this.messagesToBeSigned[accountAddr] = this.messagesToBeSigned[accountAddr].filter(
        (x) => x.fromUserRequestId !== id
      )
      if (!Object.keys(this.messagesToBeSigned[accountAddr] || {}).length)
        delete this.messagesToBeSigned[accountAddr]
    }
    this.emitUpdate()
  }

  /**
   * Reestimate the current account op and update the gas prices in the same tick.
   * To achieve a more accurate gas amount calculation (gasUsageEstimate * gasPrice),
   * it would be preferable to update them simultaneously.
   * Otherwise, if either of the variables has not been recently updated, it may lead to an incorrect gas amount result.
   */
  async reestimateAndUpdatePrices(accountAddr: AccountId, networkId: NetworkId) {
    if (!this.signAccountOp) return

    const accountOp = this.accountOpsToBeSigned[accountAddr]?.[networkId]?.accountOp
    const reestimate = accountOp
      ? this.#estimateAccountOp(accountOp)
      : new Promise((resolve) => {
          resolve(true)
        })

    await Promise.all([this.#updateGasPrice(), reestimate])

    // there's a chance signAccountOp gets destroyed between the time
    // the first "if (!this.signAccountOp) return" is performed and
    // the time we get here. To prevent issues, we check one more time
    if (this.signAccountOp) {
      const gasPrices = this.gasPrices[networkId]
      const estimation = this.accountOpsToBeSigned[accountAddr]?.[networkId]?.estimation
      this.signAccountOp.update({ gasPrices, ...(estimation && { estimation }) })
      this.emitUpdate()
    }
  }

  // @TODO: protect this from race conditions/simultanous executions
  async #estimateAccountOp(accountOp: AccountOp) {
    // make a local copy to avoid updating the main reference
    const localAccountOp: AccountOp = { ...accountOp }

    await this.#initialLoadPromise
    // new accountOps should have spoof signatures so that they can be easily simulated
    // this is not used by the Estimator, because it iterates through all associatedKeys and
    // it knows which ones are authenticated, and it can generate it's own spoofSig
    // @TODO
    // accountOp.signature = `${}03`

    // TODO check if needed data in accountStates are available
    // this.accountStates[accountOp.accountAddr][accountOp.networkId].
    const account = this.accounts.find((x) => x.addr === localAccountOp.accountAddr)

    // Here, we list EOA accounts for which you can also obtain an estimation of the AccountOp payment.
    // In the case of operating with a smart account (an account with creation code), all other EOAs can pay the fee.
    //
    // If the current account is an EOA, only this account can pay the fee,
    // and there's no need for checking other EOA accounts native balances.
    // This is already handled and estimated as a fee option in the estimate library, which is why we pass an empty array here.
    const EOAaccounts = account?.creation ? this.accounts.filter((acc) => !acc.creation) : []

    // Take the fee tokens from two places: the user's tokens and his gasTank
    // The gastTank tokens participate on each network as they belong everywhere
    // NOTE: at some point we should check all the "?" signs below and if
    // an error pops out, we should notify the user about it
    const networkFeeTokens =
      this.portfolio.latest?.[localAccountOp.accountAddr]?.[localAccountOp.networkId]?.result
        ?.tokens ?? []
    const gasTankFeeTokens =
      this.portfolio.latest?.[localAccountOp.accountAddr]?.gasTank?.result?.tokens ?? []

    const feeTokens =
      [...networkFeeTokens, ...gasTankFeeTokens]
        .filter((t) => t.flags.isFeeToken)
        .map((token) => ({
          address: token.address,
          isGasTank: token.flags.onGasTank,
          amount: BigInt(token.amount)
        })) || []

    if (!account)
      throw new Error(`estimateAccountOp: ${localAccountOp.accountAddr}: account does not exist`)
    const network = this.settings.networks.find((x) => x.id === localAccountOp.networkId)
    if (!network)
      throw new Error(`estimateAccountOp: ${localAccountOp.networkId}: network does not exist`)

    const humanization = await humanizeAccountOp(
      this.#storage,
      localAccountOp,
      this.#fetch,
      this.emitError
    )
    const addresses = humanization
      .map((call) =>
        !call.fullVisualization
          ? []
          : call.fullVisualization.map((vis) => ({
              address: vis.address || '',
              networkId: localAccountOp.networkId,
              accountId: localAccountOp.accountAddr,
              onGasTank: false
            }))
      )
      .flat()
      .filter(({ address }) => isAddress(address))

    const [, , estimation] = await Promise.all([
      // NOTE: we are not emitting an update here because the portfolio controller will do that
      // NOTE: the portfolio controller has it's own logic of constructing/caching providers, this is intentional, as
      // it may have different needs
      this.portfolio.updateSelectedAccount(
        this.accounts,
        this.settings.networks,
        localAccountOp.accountAddr,
        Object.fromEntries(
          Object.entries(this.accountOpsToBeSigned[localAccountOp.accountAddr])
            .filter(([, accOp]) => accOp)
            .map(([networkId, x]) => [networkId, [x!.accountOp]])
        ),
        { forceUpdate: true, pinned: addresses }
      ),
      shouldGetAdditionalPortfolio(account) &&
        this.portfolio.getAdditionalPortfolio(localAccountOp.accountAddr),
      estimate(
        this.settings.providers[localAccountOp.networkId],
        network,
        account,
        localAccountOp,
        this.accountStates[localAccountOp.accountAddr][localAccountOp.networkId],
        EOAaccounts.map((acc) => acc.addr),
        // @TODO - first time calling this, portfolio is still not loaded.
        feeTokens,
        {
          is4337Broadcast: isErc4337Broadcast(
            network,
            this.accountStates[localAccountOp.accountAddr][localAccountOp.networkId]
          )
        }
      ).catch((e) => {
        this.emitError({
          level: 'major',
          message: `Failed to estimate account op for ${localAccountOp.accountAddr} on ${localAccountOp.networkId}`,
          error: e
        })
        return null
      })
    ])

    this.accountOpsToBeSigned[localAccountOp.accountAddr] ||= {}
    this.accountOpsToBeSigned[localAccountOp.accountAddr][localAccountOp.networkId] ||= {
      accountOp: localAccountOp,
      estimation
    }
    // @TODO compare intent between accountOp and this.accountOpsToBeSigned[accountOp.accountAddr][accountOp.networkId].accountOp
    this.accountOpsToBeSigned[localAccountOp.accountAddr][localAccountOp.networkId]!.estimation =
      estimation

    // update the signAccountOp controller once estimation finishes;
    // this eliminates the infinite loading bug if the estimation comes slower
    if (this.signAccountOp && estimation) {
      this.signAccountOp.update({ estimation })
    }
  }

  /**
   * There are 4 ways to broadcast an AccountOp:
   *   1. For basic accounts (EOA), there is only one way to do that. After
   *   signing the transaction, the serialized signed transaction object gets
   *   send to the network.
   *   2. For smart accounts, when EOA pays the fee. Two signatures are needed
   *   for this. The first one is the signature of the AccountOp itself. The
   *   second one is the signature of the transaction that will be executed
   *   by the smart account.
   *   3. For smart accounts that broadcast the ERC-4337 way.
   *   4. for smart accounts, when the Relayer does the broadcast.
   *
   */
  async broadcastSignedAccountOp(accountOp: AccountOp) {
    this.broadcastStatus = 'LOADING'
    this.emitUpdate()

    if (!accountOp.signingKeyAddr || !accountOp.signingKeyType || !accountOp.signature) {
      return this.#throwAccountOpBroadcastError(new Error('AccountOp missing props'))
    }

    const provider = this.settings.providers[accountOp.networkId]
    const account = this.accounts.find((acc) => acc.addr === accountOp.accountAddr)
    const network = this.settings.networks.find((n) => n.id === accountOp.networkId)

    if (!provider) {
      return this.#throwAccountOpBroadcastError(
        new Error(`Provider for networkId: ${accountOp.networkId} not found`)
      )
    }

    if (!account) {
      return this.#throwAccountOpBroadcastError(
        new Error(`Account with address: ${accountOp.accountAddr} not found`)
      )
    }

    if (!network) {
      return this.#throwAccountOpBroadcastError(
        new Error(`Network with id: ${accountOp.networkId} not found`)
      )
    }

    let transactionRes: TransactionResponse | { hash: string; nonce: number } | null = null
    const estimation =
      this.accountOpsToBeSigned[accountOp.accountAddr][accountOp.networkId]!.estimation!
    const feeTokenEstimation = estimation.feePaymentOptions.find(
      (option) =>
        option.address === accountOp.gasFeePayment?.inToken &&
        option.paidBy === accountOp.gasFeePayment?.paidBy
    )!

    // Basic account (EOA)
    if (!isSmartAccount(account)) {
      try {
        const feePayerKeys = this.keystore.keys.filter(
          (key) => key.addr === accountOp.gasFeePayment!.paidBy
        )
        const feePayerKey =
          // Temporarily prioritize the key with the same type as the signing key.
          // TODO: Implement a way to choose the key type to broadcast with.
          feePayerKeys.find((key) => key.type === accountOp.signingKeyType) || feePayerKeys[0]
        if (!feePayerKey) {
          return this.#throwAccountOpBroadcastError(
            new Error(
              `Key with address: ${accountOp.gasFeePayment!.paidBy} for account with address: ${
                accountOp.accountAddr
              } not found`
            )
          )
        }
        const signer = await this.keystore.getSigner(feePayerKey.addr, feePayerKey.type)
        if (signer.init) signer.init(this.#externalSignerControllers[feePayerKey.type])

        const gasFeePayment = accountOp.gasFeePayment!
        const { to, value, data } = accountOp.calls[0]
        const rawTxn: TxnRequest = {
          to,
          value,
          data,
          chainId: network!.chainId,
          nonce: await provider.getTransactionCount(accountOp.accountAddr),
          gasLimit: gasFeePayment.simulatedGasLimit
        }

        // if it's eip1559, send it as such. If no, go to legacy
        const gasPrice =
          (gasFeePayment.amount - feeTokenEstimation.addedNative) / gasFeePayment.simulatedGasLimit
        if ('maxPriorityFeePerGas' in gasFeePayment) {
          rawTxn.maxFeePerGas = gasPrice
          rawTxn.maxPriorityFeePerGas = gasFeePayment.maxPriorityFeePerGas
        } else {
          rawTxn.gasPrice = gasPrice
        }

        const signedTxn = await signer.signRawTransaction(rawTxn)
        transactionRes = await provider.broadcastTransaction(signedTxn)
      } catch (e: any) {
        const errorMsg =
          e?.message || 'Please try again or contact support if the problem persists.'
        const message = `Failed to broadcast transaction on ${accountOp.networkId}. ${errorMsg}`

        return this.#throwAccountOpBroadcastError(new Error(message), message)
      }
    }
    // Smart account but EOA pays the fee
    else if (
      account.creation &&
      accountOp.gasFeePayment &&
      accountOp.gasFeePayment.paidBy !== account.addr
    ) {
      const feePayerKeys = this.keystore.keys.filter(
        (key) => key.addr === accountOp.gasFeePayment!.paidBy
      )
      const feePayerKey =
        // Temporarily prioritize the key with the same type as the signing key.
        // TODO: Implement a way to choose the key type to broadcast with.
        feePayerKeys.find((key) => key.type === accountOp.signingKeyType) || feePayerKeys[0]
      if (!feePayerKey) {
        return this.#throwAccountOpBroadcastError(
          new Error(
            `Key with address: ${accountOp.gasFeePayment!.paidBy} for account with address: ${
              accountOp.accountAddr
            } not found`
          )
        )
      }

      const accountState = this.accountStates[accountOp.accountAddr][accountOp.networkId]
      let data
      let to
      if (accountState.isDeployed) {
        const ambireAccount = new ethers.Interface(AmbireAccount.abi)
        to = accountOp.accountAddr
        data = ambireAccount.encodeFunctionData('execute', [
          getSignableCalls(accountOp),
          accountOp.signature
        ])
      } else {
        const ambireFactory = new ethers.Interface(AmbireAccountFactory.abi)
        to = account.creation.factoryAddr
        data = ambireFactory.encodeFunctionData('deployAndExecute', [
          account.creation.bytecode,
          account.creation.salt,
          getSignableCalls(accountOp),
          accountOp.signature
        ])
      }

      try {
        const signer = await this.keystore.getSigner(feePayerKey.addr, feePayerKey.type)
        if (signer.init) signer.init(this.#externalSignerControllers[feePayerKey.type])

        const gasPrice =
          (accountOp.gasFeePayment.amount - feeTokenEstimation.addedNative) /
          accountOp.gasFeePayment.simulatedGasLimit
        const rawTxn: TxnRequest = {
          to,
          data,
          // We ultimately do a smart contract call, which means we don't need
          // to send any `value` from the EOA address. The actual `value` will
          // get taken from the value encoded in the `data` field.
          value: BigInt(0),
          chainId: network.chainId,
          nonce: await provider.getTransactionCount(accountOp.gasFeePayment!.paidBy),
          gasLimit: accountOp.gasFeePayment.simulatedGasLimit
        }

        if ('maxPriorityFeePerGas' in accountOp.gasFeePayment) {
          rawTxn.maxFeePerGas = gasPrice
          rawTxn.maxPriorityFeePerGas = accountOp.gasFeePayment.maxPriorityFeePerGas
        } else {
          rawTxn.gasPrice = gasPrice
        }

        const signedTxn = await signer.signRawTransaction(rawTxn)
        transactionRes = await provider.broadcastTransaction(signedTxn)
      } catch (e: any) {
        const errorMsg =
          e?.message || 'Please try again or contact support if the problem persists.'
        const message = `Failed to broadcast transaction on ${accountOp.networkId}. ${errorMsg}`
        return this.#throwAccountOpBroadcastError(new Error(message), message)
      }
    }
    // Smart account, the ERC-4337 way
    else if (accountOp.gasFeePayment && accountOp.gasFeePayment.isERC4337) {
      const userOperation = accountOp.asUserOperation
      if (!userOperation) {
        return this.#throwAccountOpBroadcastError(
          new Error(
            `Trying to broadcast an ERC-4337 request but userOperation is not set for ${accountOp.accountAddr}`
          )
        )
      }

      // broadcast through bundler's service
      let userOperationHash
      try {
        userOperationHash = await bundler.broadcast(userOperation, network!)
      } catch (e) {
        return this.#throwAccountOpBroadcastError(new Error('bundler broadcast failed'))
      }
      if (!userOperationHash) {
        return this.#throwAccountOpBroadcastError(new Error('bundler broadcast failed'))
      }

      // broadcast the userOperationHash
      transactionRes = {
        hash: userOperationHash,
        nonce: Number(userOperation.nonce)
      }
    }
    // Smart account, the Relayer way
    else {
      try {
        const body = {
          gasLimit: Number(accountOp.gasFeePayment!.simulatedGasLimit),
          txns: getSignableCalls(accountOp),
          signature: accountOp.signature,
          signer: { address: accountOp.signingKeyAddr },
          nonce: Number(accountOp.nonce)
        }
        const response = await this.#callRelayer(
          `/identity/${accountOp.accountAddr}/${accountOp.networkId}/submit`,
          'POST',
          body
        )

        if (response.success) {
          transactionRes = {
            hash: response.txId,
            nonce: Number(accountOp.nonce)
          }
        } else {
          return this.#throwAccountOpBroadcastError(new Error(response.message))
        }
      } catch (e: any) {
        return this.#throwAccountOpBroadcastError(e, e.message)
      }
    }

    if (transactionRes) {
      await this.activity.addAccountOp({
        ...accountOp,
        status: AccountOpStatus.BroadcastedButNotConfirmed,
        txnId: transactionRes.hash,
        nonce: BigInt(transactionRes.nonce),
        timestamp: new Date().getTime()
      } as SubmittedAccountOp)
      accountOp.calls.forEach((call) => {
        if (call.fromUserRequestId) {
          this.removeUserRequest(call.fromUserRequestId)
          this.onResolveDappRequest(
            {
              hash: transactionRes?.hash || null,
              networkId: network.id,
              isUserOp: !!accountOp?.asUserOperation
            },
            call.fromUserRequestId
          )
        }
      })
      console.log('broadcasted:', transactionRes)
      !!this.onBroadcastSuccess && this.onBroadcastSuccess('account-op')
      this.broadcastStatus = 'DONE'
      this.emitUpdate()
      await wait(1)
    }

    this.broadcastStatus = 'INITIAL'
    this.emitUpdate()
  }

  async broadcastSignedMessage(signedMessage: SignedMessage) {
    this.broadcastStatus = 'LOADING'
    this.emitUpdate()

    await this.activity.addSignedMessage(signedMessage, signedMessage.accountAddr)
    this.removeUserRequest(signedMessage.id)
    this.onResolveDappRequest({ hash: signedMessage.signature }, signedMessage.id)
    !!this.onBroadcastSuccess &&
      this.onBroadcastSuccess(
        signedMessage.content.kind === 'typedMessage' ? 'typed-data' : 'message'
      )

    this.broadcastStatus = 'DONE'
    this.emitUpdate()

    await wait(1)
    this.broadcastStatus = 'INITIAL'
    this.emitUpdate()
  }

  async updateNetworkPreferences(
    networkPreferences: NetworkPreferences,
    networkId: NetworkDescriptor['id']
  ) {
    await this.settings.updateNetworkPreferences(networkPreferences, networkId)

    if (networkPreferences?.rpcUrl) {
      await this.updateAccountStates('latest', [networkId])
      await this.updateSelectedAccount(this.selectedAccount, true)
    }
  }

  async resetNetworkPreference(
    preferenceKey: keyof NetworkPreference,
    networkId: NetworkDescriptor['id']
  ) {
    await this.settings.resetNetworkPreference(preferenceKey, networkId)

    if (preferenceKey === 'rpcUrl') {
      await this.updateAccountStates('latest', [networkId])
      await this.updateSelectedAccount(this.selectedAccount, true)
    }
  }

  /*
    Banners that depend on async data from sub-controllers should be implemented
    in the sub-controllers themselves. This is because updates in the sub-controllers
    will not trigger emitUpdate in the MainController, therefore the banners will
    remain the same until a subsequent update in the MainController.
  */
  get banners(): Banner[] {
    const userRequests =
      this.userRequests.filter((req) => req.accountAddr === this.selectedAccount) || []
    const accounts = this.accounts

    const accountOpEOABanners = getAccountOpBannersForEOA({
      userRequests,
      accounts,
      networks: this.settings.networks
    })
    const pendingAccountOpEOABanners = getPendingAccountOpBannersForEOA({ userRequests, accounts })
    const accountOpSmartAccountBanners = getAccountOpBannersForSmartAccount({
      userRequests,
      accounts,
      networks: this.settings.networks
    })
    const messageBanners = getMessageBanners({ userRequests })

    const activityBanners = this.activity?.banners || []

    return [
      ...accountOpSmartAccountBanners,
      ...accountOpEOABanners,
      ...pendingAccountOpEOABanners,
<<<<<<< HEAD
      ...messageBanners
=======
      ...messageBanners,
      ...activityBanners,
      ...networksWithFailedRPCBanners,
      ...networksWithCriticalPortfolioErrorBanners
>>>>>>> fee53f5d
    ]
  }

  #throwAccountOpBroadcastError(error: Error, message?: string) {
    this.emitError({
      level: 'major',
      message:
        message ||
        'Unable to send transaction. Please try again or contact Ambire support if the issue persists.',
      error
    })
    // To enable another try for signing in case of broadcast fail
    // broadcast is called in the FE only after successful signing
    this.signAccountOp?.updateStatusToReadyToSign()
    this.broadcastStatus = 'INITIAL'
    this.emitUpdate()
  }

  // includes the getters in the stringified instance
  toJSON() {
    return {
      ...this,
      banners: this.banners
    }
  }
}<|MERGE_RESOLUTION|>--- conflicted
+++ resolved
@@ -1202,20 +1202,11 @@
     })
     const messageBanners = getMessageBanners({ userRequests })
 
-    const activityBanners = this.activity?.banners || []
-
     return [
       ...accountOpSmartAccountBanners,
       ...accountOpEOABanners,
       ...pendingAccountOpEOABanners,
-<<<<<<< HEAD
       ...messageBanners
-=======
-      ...messageBanners,
-      ...activityBanners,
-      ...networksWithFailedRPCBanners,
-      ...networksWithCriticalPortfolioErrorBanners
->>>>>>> fee53f5d
     ]
   }
 
