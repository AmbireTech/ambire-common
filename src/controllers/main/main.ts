--- conflicted
+++ resolved
@@ -33,6 +33,8 @@
 import { AddNetworkRequestParams, ChainId, Network, NetworkId } from '../../interfaces/network'
 import { NotificationManager } from '../../interfaces/notification'
 import { RPCProvider } from '../../interfaces/provider'
+/* eslint-disable @typescript-eslint/no-floating-promises */
+import { TraceCallDiscoveryStatus } from '../../interfaces/signAccountOp'
 import { Storage } from '../../interfaces/storage'
 import { SocketAPISendTransactionRequest } from '../../interfaces/swapAndBridge'
 import { Calls, DappUserRequest, SignUserRequest, UserRequest } from '../../interfaces/userRequest'
@@ -136,8 +138,6 @@
 import { PhishingController } from '../phishing/phishing'
 import { PortfolioController } from '../portfolio/portfolio'
 import { ProvidersController } from '../providers/providers'
-/* eslint-disable @typescript-eslint/no-floating-promises */
-import { TraceCallDiscoveryStatus } from '../../interfaces/signAccountOp'
 import { SelectedAccountController } from '../selectedAccount/selectedAccount'
 /* eslint-disable no-underscore-dangle */
 import { SignAccountOpController, SigningStatus } from '../signAccountOp/signAccountOp'
@@ -2251,7 +2251,6 @@
     await this.updateSelectedAccountPortfolio()
   }
 
-<<<<<<< HEAD
   async removeNetwork(chainId: ChainId, networkId: NetworkId) {
     await this.networks.removeNetwork(chainId)
 
@@ -2259,18 +2258,9 @@
     this.defiPositions.removeNetworkData(networkId)
     this.accountAdder.removeNetworkData(networkId)
     this.activity.removeNetworkData(networkId)
-=======
-  async removeNetwork(id: NetworkId) {
-    const chainId = this.networks.networks.find((net) => net.id === id)?.chainId
-    await this.networks.removeNetwork(id)
-    this.portfolio.removeNetworkData(id)
-    this.defiPositions.removeNetworkData(id)
-    this.accountAdder.removeNetworkData(id)
-    this.activity.removeNetworkData(id)
 
     // disable 7702 if the network removed was oddysey
     if (chainId === ODYSSEY_CHAIN_ID) this.featureFlags.setFeatureFlag('eip7702', false)
->>>>>>> 62ddb2ca
   }
 
   async resolveAccountOpAction(data: any, actionId: AccountOpAction['id']) {
