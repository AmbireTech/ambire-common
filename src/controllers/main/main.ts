--- conflicted
+++ resolved
@@ -207,13 +207,9 @@
         await this.forceEmitUpdate()
         await this.actions.forceEmitUpdate()
         await this.addressBook.forceEmitUpdate()
-<<<<<<< HEAD
+        this.dapps.broadcastDappSessionEvent('accountsChanged', [toAccountAddr])
       },
       this.providers.updateProviderIsWorking.bind(this.providers)
-=======
-        this.dapps.broadcastDappSessionEvent('accountsChanged', [toAccountAddr])
-      }
->>>>>>> a2b37603
     )
     this.settings = new SettingsController(this.#storage)
     this.portfolio = new PortfolioController(
@@ -486,7 +482,6 @@
     )
   }
 
-<<<<<<< HEAD
   async reloadSelectedAccount() {
     if (!this.accounts.selectedAccount) return
 
@@ -496,10 +491,7 @@
     ])
   }
 
-  async updateSelectedAccountPortfolio(forceUpdate: boolean = false) {
-=======
   async updateSelectedAccountPortfolio(forceUpdate: boolean = false, network?: Network) {
->>>>>>> a2b37603
     await this.#initialLoadPromise
     if (!this.accounts.selectedAccount) return
 
