--- conflicted
+++ resolved
@@ -16,11 +16,8 @@
   getPendingAccountOpBannersForEOA
 } from '../../libs/banners/banners'
 import { estimate, EstimateResult } from '../../libs/estimate/estimate'
-<<<<<<< HEAD
+import { shouldGetAdditionalPortfolio } from '../../libs/portfolio/helpers'
 import { GasRecommendation, getGasPriceRecommendations } from '../../libs/gasPrice/gasPrice'
-=======
-import { shouldGetAdditionalPortfolio } from '../../libs/portfolio/helpers'
->>>>>>> 2232a50f
 import { relayerCall } from '../../libs/relayerCall/relayerCall'
 import generateSpoofSig from '../../utils/generateSpoofSig'
 import { AccountAdderController } from '../accountAdder/accountAdder'
@@ -486,10 +483,7 @@
             .map(([networkId, x]) => [networkId, [x!.accountOp]])
         )
       ),
-<<<<<<< HEAD
-      // @TODO - how to handle `Identity not found` error (in case of EOA and not deployed contract I guess).
-      //    Maybe we need fire the request, only if the account is deployed?
-      this.portfolio.getAdditionalPortfolio(accountOp.accountAddr),
+      shouldGetAdditionalPortfolio(account) && this.portfolio.getAdditionalPortfolio(accountOp.accountAddr),
       estimate(
         this.#providers[accountOp.networkId],
         network,
@@ -499,14 +493,6 @@
         // @TODO - first time calling this, portfolio is still not loaded.
         feeTokens
       )
-=======
-      shouldGetAdditionalPortfolio(account) &&
-        this.portfolio.getAdditionalPortfolio(accountOp.accountAddr),
-      // @TODO nativeToCheck: pass all EOAs,
-      // @TODO feeTokens: pass a hardcoded list from settings
-      estimate(this.#providers[accountOp.networkId], network, account, accountOp, [], [])
-      // @TODO refresh the estimation
->>>>>>> 2232a50f
     ])
     // @TODO compare intent between accountOp and this.accountOpsToBeSigned[accountOp.accountAddr][accountOp.networkId].accountOp
     this.accountOpsToBeSigned[accountOp.accountAddr][accountOp.networkId]!.estimation = estimation
