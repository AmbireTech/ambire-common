--- conflicted
+++ resolved
@@ -416,155 +416,6 @@
     )
   }
 
-<<<<<<< HEAD
-=======
-  async #getAccountsInfo(
-    accounts: Account[],
-    blockTag: string | number = 'latest',
-    updateOnlyNetworksWithIds: NetworkId[] = []
-  ): Promise<AccountStates> {
-    // if any, update the account state only for the passed networks; else - all
-    const updateOnlyPassedNetworks = updateOnlyNetworksWithIds.length
-    const networksToUpdate = updateOnlyPassedNetworks
-      ? this.networks.networks.filter((network) => updateOnlyNetworksWithIds.includes(network.id))
-      : this.networks.networks
-
-    const fetchedState = await Promise.all(
-      networksToUpdate.map(async (network) =>
-        getAccountState(this.providers.providers[network.id], network, accounts, blockTag).catch(
-          () => []
-        )
-      )
-    )
-
-    const networkState: { [networkId: NetworkId]: AccountOnchainState[] } = {}
-    networksToUpdate.forEach((network: Network, index) => {
-      if (!fetchedState[index].length) return
-
-      networkState[network.id] = fetchedState[index]
-    })
-
-    const states = accounts.reduce((accStates: AccountStates, acc: Account, accIndex: number) => {
-      const networkStates = this.networks.networks.reduce(
-        (netStates: AccountStates[keyof AccountStates], network) => {
-          // if a flag for updateOnlyPassedNetworks is passed, we load
-          // the ones not requested from the previous state
-          if (updateOnlyPassedNetworks && !updateOnlyNetworksWithIds.includes(network.id)) {
-            return {
-              ...netStates,
-              [network.id]: this.accountStates[acc.addr][network.id]
-            }
-          }
-
-          if (!(network.id in networkState) || !(accIndex in networkState[network.id])) {
-            this.providers.updateProviderIsWorking(network.id, false)
-            return netStates
-          }
-
-          this.providers.updateProviderIsWorking(network.id, true)
-
-          return {
-            ...netStates,
-            [network.id]: networkState[network.id][accIndex]
-          }
-        },
-        {}
-      )
-
-      return {
-        ...accStates,
-        [acc.addr]: networkStates
-      }
-    }, {})
-
-    return states
-  }
-
-  async updateAccountStates(blockTag: string | number = 'latest', networks: NetworkId[] = []) {
-    const nextAccountStates = await this.#getAccountsInfo(this.accounts, blockTag, networks)
-    // Use `Object.assign` to update `this.accountStates` on purpose! That's
-    // in order NOT to break the the reference link between `this.accountStates`
-    // in the MainController and in the ActivityController. Reassigning
-    // `this.accountStates` to a new object would break the reference link which
-    // is crucial for ensuring that updates to account states are synchronized
-    // across both classes.
-    Object.assign(this.accountStates, {}, nextAccountStates)
-    this.lastUpdate = new Date()
-    this.emitUpdate()
-  }
-
-  // All operations must be synchronous so the change is instantly reflected in the UI
-  async selectAccount(toAccountAddr: string) {
-    await this.withStatus(
-      this.selectAccount.name,
-      async () => this.#selectAccount(toAccountAddr),
-      true
-    )
-  }
-
-  async #selectAccount(toAccountAddr: string) {
-    await this.#initialLoadPromise
-
-    if (!this.accounts.find((acc) => acc.addr === toAccountAddr)) {
-      // TODO: error handling, trying to switch to account that does not exist
-      return
-    }
-
-    this.selectedAccount = toAccountAddr
-    // eslint-disable-next-line @typescript-eslint/no-floating-promises
-    this.#storage.set('selectedAccount', toAccountAddr)
-    this.activity.init({ selectedAccount: toAccountAddr })
-    this.addressBook.update({ selectedAccount: toAccountAddr })
-    this.actions.update({ selectedAccount: toAccountAddr })
-    this.dapps.broadcastDappSessionEvent('accountsChanged', toAccountAddr ? [toAccountAddr] : [])
-    // eslint-disable-next-line @typescript-eslint/no-floating-promises
-    this.updateSelectedAccount(toAccountAddr)
-
-    this.emitUpdate()
-  }
-
-  /**
-   * Adds and stores in the MainController the required data for the newly
-   * added accounts by the AccountAdder controller.
-   */
-  async addAccounts(accounts: (Account & { newlyCreated?: boolean })[] = []) {
-    if (!accounts.length) return
-    const alreadyAddedAddressSet = new Set(this.accounts.map((account) => account.addr))
-    const newAccountsNotAddedYet = accounts.filter((acc) => !alreadyAddedAddressSet.has(acc.addr))
-    const newAccountsAlreadyAdded = accounts.filter((acc) => alreadyAddedAddressSet.has(acc.addr))
-
-    const nextAccounts = [
-      ...this.accounts.map((acc) => ({
-        ...acc,
-        // reset the `newlyCreated` state for all already added accounts
-        newlyCreated: false,
-        // Merge the existing and new associated keys for the account (if the
-        // account was already imported). This ensures up-to-date keys,
-        // considering changes post-import (associated keys of the smart
-        // accounts can change) or incomplete initial data (during the initial
-        // import, not all associated keys could have been fetched (for privacy).
-        associatedKeys: Array.from(
-          new Set([
-            ...acc.associatedKeys,
-            ...(newAccountsAlreadyAdded.find((x) => x.addr === acc.addr)?.associatedKeys || [])
-          ])
-        )
-      })),
-      ...newAccountsNotAddedYet
-    ]
-    await this.#storage.set('accounts', nextAccounts)
-    // Clean the existing array ref and use `push` instead of re-assigning
-    // `this.accounts` to a new array in order NOT to break the the reference
-    // link between `this.accounts` in the nested controllers.
-    this.accounts.length = 0
-    this.accounts.push(...nextAccounts)
-
-    await this.updateAccountStates()
-
-    this.emitUpdate()
-  }
-
->>>>>>> c77116f3
   // call this function after a call to the singleton has been made
   // it will check if the factory has been deployed and update the network settings if it has been
   async setContractsDeployedToTrueIfDeployed(network: Network) {
