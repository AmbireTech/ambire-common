/* eslint-disable @typescript-eslint/brace-style */
import { ethErrors } from 'eth-rpc-errors'
import { getAddress, getBigInt } from 'ethers'

import AmbireAccount7702 from '../../../contracts/compiled/AmbireAccount7702.json'
import EmittableError from '../../classes/EmittableError'
import SwapAndBridgeError from '../../classes/SwapAndBridgeError'
import { ORIGINS_WHITELISTED_TO_ALL_ACCOUNTS } from '../../consts/dappCommunication'
import { AMBIRE_ACCOUNT_FACTORY, SINGLETON } from '../../consts/deploy'
import {
  BIP44_LEDGER_DERIVATION_TEMPLATE,
  BIP44_STANDARD_DERIVATION_TEMPLATE
} from '../../consts/derivation'
import humanizerInfo from '../../consts/humanizer/humanizerInfo.json'
import { Account, AccountId, AccountOnchainState } from '../../interfaces/account'
import { Banner } from '../../interfaces/banner'
import { DappProviderRequest } from '../../interfaces/dapp'
import { Fetch } from '../../interfaces/fetch'
import { Hex } from '../../interfaces/hex'
import { ExternalSignerControllers, Key, KeystoreSignerType } from '../../interfaces/keystore'
import { AddNetworkRequestParams, Network } from '../../interfaces/network'
import { NotificationManager } from '../../interfaces/notification'
import { Platform } from '../../interfaces/platform'
import { RPCProvider } from '../../interfaces/provider'
import { TraceCallDiscoveryStatus } from '../../interfaces/signAccountOp'
import { Storage } from '../../interfaces/storage'
import {
  SwapAndBridgeActiveRoute,
  SwapAndBridgeSendTxRequest
} from '../../interfaces/swapAndBridge'
import { Calls, DappUserRequest, SignUserRequest, UserRequest } from '../../interfaces/userRequest'
import { WindowManager } from '../../interfaces/window'
import {
  getDefaultSelectedAccount,
  isBasicAccount,
  isSmartAccount
} from '../../libs/account/account'
import { getBaseAccount } from '../../libs/account/getBaseAccount'
import { AccountOp, getSignableCalls } from '../../libs/accountOp/accountOp'
import {
  AccountOpIdentifiedBy,
  getDappIdentifier,
  SubmittedAccountOp
} from '../../libs/accountOp/submittedAccountOp'
import { AccountOpStatus, Call } from '../../libs/accountOp/types'
import {
  dappRequestMethodToActionKind,
  getAccountOpActionsByNetwork,
  getAccountOpFromAction
} from '../../libs/actions/actions'
import { getAccountOpBanners } from '../../libs/banners/banners'
import { BROADCAST_OPTIONS, buildRawTransaction } from '../../libs/broadcast/broadcast'
import { getAmbirePaymasterService, getPaymasterService } from '../../libs/erc7677/erc7677'
import { getHumanReadableBroadcastError } from '../../libs/errorHumanizer'
import { insufficientPaymasterFunds } from '../../libs/errorHumanizer/errors'
/* eslint-disable no-await-in-loop */
import { HumanizerMeta } from '../../libs/humanizer/interfaces'
import {
  ACCOUNT_SWITCH_USER_REQUEST,
  buildSwitchAccountUserRequest,
  getAccountOpsForSimulation,
  makeAccountOpAction
} from '../../libs/main/main'
import { relayerAdditionalNetworks } from '../../libs/networks/networks'
import { TokenResult } from '../../libs/portfolio/interfaces'
import { relayerCall } from '../../libs/relayerCall/relayerCall'
import { parse } from '../../libs/richJson/richJson'
import { isNetworkReady } from '../../libs/selectedAccount/selectedAccount'
import {
  buildSwapAndBridgeUserRequests,
  getActiveRoutesForAccount
} from '../../libs/swapAndBridge/swapAndBridge'
import { debugTraceCall } from '../../libs/tracer/debugTraceCall'
import {
  buildClaimWalletRequest,
  buildMintVestingRequest,
  buildTransferUserRequest
} from '../../libs/transfer/userRequest'
/* eslint-disable no-underscore-dangle */
import { LiFiAPI } from '../../services/lifi/api'
import { paymasterFactory } from '../../services/paymaster'
import { failedPaymasters } from '../../services/paymaster/FailedPaymasters'
import { getHdPathFromTemplate } from '../../utils/hdPath'
import shortenAddress from '../../utils/shortenAddress'
import { generateUuid } from '../../utils/uuid'
import wait from '../../utils/wait'
import { AccountPickerController } from '../accountPicker/accountPicker'
import { AccountsController } from '../accounts/accounts'
import {
  AccountOpAction,
  Action,
  ActionExecutionType,
  ActionPosition,
  ActionsController
} from '../actions/actions'
import { ActivityController } from '../activity/activity'
import { AddressBookController } from '../addressBook/addressBook'
import { DappsController } from '../dapps/dapps'
import { DefiPositionsController } from '../defiPositions/defiPositions'
import { DomainsController } from '../domains/domains'
import { EmailVaultController } from '../emailVault/emailVault'
import { EstimationStatus } from '../estimation/types'
import EventEmitter, { ErrorRef, Statuses } from '../eventEmitter/eventEmitter'
import { FeatureFlagsController } from '../featureFlags/featureFlags'
import { InviteController } from '../invite/invite'
import { KeystoreController } from '../keystore/keystore'
import { NetworksController } from '../networks/networks'
import { PhishingController } from '../phishing/phishing'
import { PortfolioController } from '../portfolio/portfolio'
import { ProvidersController } from '../providers/providers'
import { SelectedAccountController } from '../selectedAccount/selectedAccount'
import {
  SIGN_ACCOUNT_OP_MAIN,
  SIGN_ACCOUNT_OP_SWAP,
  SIGN_ACCOUNT_OP_TRANSFER,
  SignAccountOpType
} from '../signAccountOp/helper'
import { SignAccountOpController, SigningStatus } from '../signAccountOp/signAccountOp'
import { SignMessageController } from '../signMessage/signMessage'
import { StorageController } from '../storage/storage'
import { SwapAndBridgeController, SwapAndBridgeFormStatus } from '../swapAndBridge/swapAndBridge'
import { TransferController } from '../transfer/transfer'

const STATUS_WRAPPED_METHODS = {
  removeAccount: 'INITIAL',
  handleAccountPickerInitLedger: 'INITIAL',
  handleAccountPickerInitTrezor: 'INITIAL',
  handleAccountPickerInitLattice: 'INITIAL',
  importSmartAccountFromDefaultSeed: 'INITIAL',
  buildSwapAndBridgeUserRequest: 'INITIAL',
  selectAccount: 'INITIAL',
  signAndBroadcastAccountOp: 'INITIAL'
} as const

type CustomStatuses = {
  signAndBroadcastAccountOp: 'INITIAL' | 'SIGNING' | 'BROADCASTING' | 'SUCCESS' | 'ERROR'
}

export class MainController extends EventEmitter {
  #storageAPI: Storage

  storage: StorageController

  fetch: Fetch

  // Holds the initial load promise, so that one can wait until it completes
  #initialLoadPromise: Promise<void>

  callRelayer: Function

  isReady: boolean = false

  featureFlags: FeatureFlagsController

  invite: InviteController

  keystore: KeystoreController

  /**
   * Hardware wallets (usually) need an additional (external signer) controller,
   * that is app-specific (web, mobile) and is used to interact with the device.
   * (example: LedgerController, TrezorController, LatticeController)
   */
  #externalSignerControllers: ExternalSignerControllers = {}

  // Subcontrollers
  networks: NetworksController

  providers: ProvidersController

  accountPicker: AccountPickerController

  portfolio: PortfolioController

  defiPositions: DefiPositionsController

  dapps: DappsController

  phishing: PhishingController

  actions: ActionsController

  // Public sub-structures
  // @TODO emailVaults
  emailVault: EmailVaultController

  signMessage: SignMessageController

  swapAndBridge: SwapAndBridgeController

  transfer: TransferController

  signAccountOp: SignAccountOpController | null = null

  signAccOpInitError: string | null = null

  activity: ActivityController

  addressBook: AddressBookController

  domains: DomainsController

  accounts: AccountsController

  selectedAccount: SelectedAccountController

  userRequests: UserRequest[] = []

  userRequestsWaitingAccountSwitch: UserRequest[] = []

  accountOpsToBeConfirmed: { [key: string]: { [key: string]: AccountOp } } = {}

  // TODO: Temporary solution to expose the fee payer key during Account Op broadcast.
  feePayerKey: Key | null = null

  lastUpdate: Date = new Date()

  isOffline: boolean = false

  statuses: Statuses<keyof typeof STATUS_WRAPPED_METHODS> & CustomStatuses = STATUS_WRAPPED_METHODS

  #windowManager: WindowManager

  #notificationManager: NotificationManager

  #signAccountOpSigningPromise?: Promise<AccountOp | void | null>

  #traceCallTimeoutId: ReturnType<typeof setTimeout> | null = null

  /**
   * Tracks broadcast request IDs to abort stale requests.
   * Prevents rejected hardware wallet signatures from affecting new requests
   * when a user closes an action window and starts a new one.
   */
  #signAndBroadcastCallId: string | null = null

  #relayerUrl: string

  constructor({
    platform,
    storageAPI,
    fetch,
    relayerUrl,
    velcroUrl,
    swapApiKey,
    keystoreSigners,
    externalSignerControllers,
    windowManager,
    notificationManager
  }: {
    platform: Platform
    storageAPI: Storage
    fetch: Fetch
    relayerUrl: string
    velcroUrl: string
    swapApiKey?: string
    keystoreSigners: Partial<{ [key in Key['type']]: KeystoreSignerType }>
    externalSignerControllers: ExternalSignerControllers
    windowManager: WindowManager
    notificationManager: NotificationManager
  }) {
    super()
    this.#storageAPI = storageAPI
    this.fetch = fetch
    this.#windowManager = windowManager
    this.#notificationManager = notificationManager

    this.storage = new StorageController(this.#storageAPI)
    this.invite = new InviteController({ relayerUrl, fetch, storage: this.storage })
    this.keystore = new KeystoreController(platform, this.storage, keystoreSigners, windowManager)
    this.#externalSignerControllers = externalSignerControllers
    this.networks = new NetworksController(
      this.storage,
      this.fetch,
      relayerUrl,
      async (network: Network) => {
        if (network.disabled) {
          await this.removeNetworkData(network.chainId)
          return
        }
        this.providers.setProvider(network)
        await this.reloadSelectedAccount({ chainId: network.chainId })
      },
      (chainId: bigint) => {
        this.providers.removeProvider(chainId)
      }
    )
    this.featureFlags = new FeatureFlagsController(this.networks)
    this.providers = new ProvidersController(this.networks)
    this.accounts = new AccountsController(
      this.storage,
      this.providers,
      this.networks,
      async (accounts) => {
        const defaultSelectedAccount = getDefaultSelectedAccount(accounts)
        if (defaultSelectedAccount) {
          await this.#selectAccount(defaultSelectedAccount.addr)
        }
      },
      this.providers.updateProviderIsWorking.bind(this.providers),
      this.#updateIsOffline.bind(this)
    )
    this.selectedAccount = new SelectedAccountController({
      storage: this.storage,
      accounts: this.accounts
    })
    this.portfolio = new PortfolioController(
      this.storage,
      this.fetch,
      this.providers,
      this.networks,
      this.accounts,
      this.keystore,
      relayerUrl,
      velcroUrl
    )
    this.defiPositions = new DefiPositionsController({
      fetch: this.fetch,
      storage: this.storage,
      selectedAccount: this.selectedAccount,
      keystore: this.keystore,
      networks: this.networks,
      providers: this.providers
    })
    this.emailVault = new EmailVaultController(this.storage, this.fetch, relayerUrl, this.keystore)
    this.#relayerUrl = relayerUrl
    this.accountPicker = new AccountPickerController({
      accounts: this.accounts,
      keystore: this.keystore,
      networks: this.networks,
      providers: this.providers,
      externalSignerControllers: this.#externalSignerControllers,
      relayerUrl,
      fetch: this.fetch,
      /**
       * callback that gets triggered as a finalization step of adding new
       * accounts via the AccountPickerController.
       *
       * VIEW-ONLY ACCOUNTS: In case of changes in this method, make sure these
       * changes are reflected for view-only accounts as well. Because the
       * view-only accounts import flow bypasses the AccountPicker, this method
       * won't click for them. Their on add success flow continues in the
       * MAIN_CONTROLLER_ADD_VIEW_ONLY_ACCOUNTS action case.
       */
      onAddAccountsSuccessCallback: this.#onAccountPickerSuccess.bind(this)
    })
    this.addressBook = new AddressBookController(this.storage, this.accounts, this.selectedAccount)
    this.signMessage = new SignMessageController(
      this.keystore,
      this.providers,
      this.networks,
      this.accounts,
      this.#externalSignerControllers,
      this.invite,
      () => {
        if (this.signMessage.signingKeyType === 'trezor') {
          this.#handleTrezorCleanup()
        }
      }
    )
    this.phishing = new PhishingController({
      fetch: this.fetch,
      storage: this.storage,
      windowManager: this.#windowManager
    })
    // const socketAPI = new SocketAPI({ apiKey: swapApiKey, fetch: this.fetch })
    const lifiAPI = new LiFiAPI({ apiKey: swapApiKey, fetch: this.fetch })
    this.dapps = new DappsController(this.storage)
    this.actions = new ActionsController({
      selectedAccount: this.selectedAccount,
      windowManager,
      notificationManager,
      onActionWindowClose: () => {
        const userRequestsToRejectOnWindowClose = this.userRequests.filter(
          (r) => r.action.kind !== 'calls'
        )
        this.rejectUserRequests(
          ethErrors.provider.userRejectedRequest().message,
          userRequestsToRejectOnWindowClose.map((r) => r.id),
          // If the user closes a window and non-calls user requests exist,
          // the window will reopen with the next request.
          // For example: if the user has both a sign message and sign account op request,
          // closing the window will reject the sign message request but immediately
          // reopen the window for the sign account op request.
          { shouldOpenNextRequest: false }
        )

        this.userRequestsWaitingAccountSwitch = []
        this.emitUpdate()
      }
    })
    this.selectedAccount.initControllers({
      portfolio: this.portfolio,
      defiPositions: this.defiPositions,
      actions: this.actions,
      networks: this.networks,
      providers: this.providers
    })

    this.callRelayer = relayerCall.bind({ url: relayerUrl, fetch: this.fetch })
    this.activity = new ActivityController(
      this.storage,
      this.fetch,
      this.callRelayer,
      this.accounts,
      this.selectedAccount,
      this.providers,
      this.networks,
      this.portfolio,
      async (network: Network) => {
        await this.setContractsDeployedToTrueIfDeployed(network)
      }
    )
    this.swapAndBridge = new SwapAndBridgeController({
      accounts: this.accounts,
      keystore: this.keystore,
      portfolio: this.portfolio,
      externalSignerControllers: this.#externalSignerControllers,
      providers: this.providers,
      selectedAccount: this.selectedAccount,
      networks: this.networks,
      activity: this.activity,
      invite: this.invite,
      // TODO: This doesn't work, because the invite controller is not yet loaded at this stage
      // serviceProviderAPI: this.invite.isOG ? lifiAPI : socketAPI,
      serviceProviderAPI: lifiAPI,
      storage: this.storage,
      actions: this.actions,
      relayerUrl,
      portfolioUpdate: () => {
        this.updateSelectedAccountPortfolio(true)
      },
      userRequests: this.userRequests,
      isMainSignAccountOpThrowingAnEstimationError: (
        fromChainId: number | null,
        toChainId: number | null
      ) => {
        return (
          this.signAccountOp &&
          fromChainId &&
          toChainId &&
          this.signAccountOp.estimation.status === EstimationStatus.Error &&
          this.signAccountOp.accountOp.chainId === BigInt(fromChainId) &&
          fromChainId === toChainId
        )
      }
    })
    this.transfer = new TransferController(
      this.storage,
      humanizerInfo as HumanizerMeta,
      this.selectedAccount,
      this.networks,
      this.addressBook,
      this.accounts,
      this.keystore,
      this.portfolio,
      this.#externalSignerControllers,
      this.providers,
      relayerUrl
    )
    this.domains = new DomainsController(this.providers.providers)

    this.#initialLoadPromise = this.#load()
    paymasterFactory.init(relayerUrl, fetch, (e: ErrorRef) => {
      if (!this.signAccountOp) return
      this.emitError(e)
    })

    this.keystore.onUpdate(() => {
      if (this.keystore.statuses.unlockWithSecret === 'SUCCESS') {
        this.storage.associateAccountKeysWithLegacySavedSeedMigration(
          new AccountPickerController({
            accounts: this.accounts,
            keystore: this.keystore,
            networks: this.networks,
            providers: this.providers,
            externalSignerControllers: this.#externalSignerControllers,
            relayerUrl,
            fetch: this.fetch,
            onAddAccountsSuccessCallback: async () => {}
          }),
          this.keystore,
          async () => {
            await this.keystore.updateKeystoreKeys()
          }
        )
      }
    })
  }

  /**
   * - Updates the selected account's account state, portfolio and defi positions
   * - Calls batchReverseLookup for all accounts
   *
   * It's not a problem to call it many times consecutively as all methods have internal
   * caching mechanisms to prevent unnecessary calls.
   */
  onPopupOpen() {
    const FIVE_MINUTES = 1000 * 60 * 5
    const selectedAccountAddr = this.selectedAccount.account?.addr
    this.domains.batchReverseLookup(this.accounts.accounts.map((a) => a.addr))
    if (!this.activity.broadcastedButNotConfirmed.length) {
      this.updateSelectedAccountPortfolio(undefined, undefined, FIVE_MINUTES)
    }

    if (selectedAccountAddr && !this.accounts.areAccountStatesLoading)
      this.accounts.updateAccountState(selectedAccountAddr)
  }

  async #load(): Promise<void> {
    this.isReady = false
    // #load is called in the constructor which is synchronous
    // we await (1 ms/next tick) for the constructor to extend the EventEmitter class
    // and then we call it's methods
    await wait(1)
    this.emitUpdate()
    await this.networks.initialLoadPromise
    await this.providers.initialLoadPromise
    await this.accounts.initialLoadPromise
    await this.selectedAccount.initialLoadPromise

    this.defiPositions.updatePositions()
    this.updateSelectedAccountPortfolio()
    this.domains.batchReverseLookup(this.accounts.accounts.map((a) => a.addr))

    this.isReady = true
    this.emitUpdate()
  }

  lock() {
    this.keystore.lock()
    this.emailVault.cleanMagicAndSessionKeys()
    this.selectedAccount.setDashboardNetworkFilter(null)
  }

  async selectAccount(toAccountAddr: string) {
    await this.withStatus('selectAccount', async () => this.#selectAccount(toAccountAddr), true)
  }

  async #selectAccount(toAccountAddr: string | null) {
    await this.#initialLoadPromise
    if (!toAccountAddr) {
      await this.selectedAccount.setAccount(null)

      this.emitUpdate()
      return
    }

    const accountToSelect = this.accounts.accounts.find((acc) => acc.addr === toAccountAddr)
    if (!accountToSelect) {
      console.error(`Account with address ${toAccountAddr} does not exist`)
      return
    }

    this.isOffline = false
    // call closeActionWindow while still on the currently selected account to allow proper
    // state cleanup of the controllers like actionsCtrl, signAccountOpCtrl, signMessageCtrl...
    if (this.actions?.currentAction?.type !== 'switchAccount') {
      await this.actions.closeActionWindow()
    }
    const swapAndBridgeSigningAction = this.actions.visibleActionsQueue.find(
      ({ type }) => type === 'swapAndBridge'
    )
    if (swapAndBridgeSigningAction) {
      await this.actions.removeAction(swapAndBridgeSigningAction.id)
    }
    await this.selectedAccount.setAccount(accountToSelect)
    this.swapAndBridge.reset()
    this.transfer.resetForm()
    await this.dapps.broadcastDappSessionEvent('accountsChanged', [toAccountAddr])
    // forceEmitUpdate to update the getters in the FE state of the ctrl
    await this.forceEmitUpdate()
    await this.actions.forceEmitUpdate()
    await this.addressBook.forceEmitUpdate()
    // Don't await these as they are not critical for the account selection
    // and if the user decides to quickly change to another account withStatus
    // will block the UI until these are resolved.
    this.reloadSelectedAccount({ forceUpdate: false })
    this.emitUpdate()
  }

  async #onAccountPickerSuccess() {
    // Add accounts first, because some of the next steps have validation
    // if accounts exists.
    if (this.accountPicker.readyToRemoveAccounts) {
      // eslint-disable-next-line no-restricted-syntax
      for (const acc of this.accountPicker.readyToRemoveAccounts) {
        await this.#removeAccount(acc.addr)
      }
    }

    await this.accounts.addAccounts(this.accountPicker.readyToAddAccounts)

    if (this.keystore.isKeyIteratorInitializedWithTempSeed(this.accountPicker.keyIterator)) {
      await this.keystore.persistTempSeed()
    }

    const storedSeed = await this.keystore.getKeystoreSeed(this.accountPicker.keyIterator)

    if (storedSeed) {
      this.keystore.updateSeed({
        id: storedSeed.id,
        hdPathTemplate: this.accountPicker.hdPathTemplate
      })

      this.accountPicker.readyToAddKeys.internal = this.accountPicker.readyToAddKeys.internal.map(
        (key) => ({ ...key, meta: { ...key.meta, fromSeedId: storedSeed.id } })
      )
    }
    // Then add keys, because some of the next steps could have validation
    // if keys exists. Should be separate (not combined in Promise.all,
    // since firing multiple keystore actions is not possible
    // (the #wrapKeystoreAction listens for the first one to finish and
    // skips the parallel one, if one is requested).
    await this.keystore.addKeys(this.accountPicker.readyToAddKeys.internal)
    await this.keystore.addKeysExternallyStored(this.accountPicker.readyToAddKeys.external)
  }

  initSignAccOp(actionId: AccountOpAction['id']): null | void {
    const accountOp = getAccountOpFromAction(actionId, this.actions.actionsQueue)
    if (!accountOp) {
      this.signAccOpInitError =
        'We cannot initiate the signing process because no transaction has been found for the specified account and network.'
      return null
    }

    const network = this.networks.networks.find((n) => n.chainId === accountOp.chainId)

    if (
      !this.selectedAccount.account ||
      this.selectedAccount.account.addr !== accountOp.accountAddr
    ) {
      this.signAccOpInitError =
        'Attempting to initialize an accountOp for an account other than the currently selected one.'
      return null
    }

    if (!network) {
      this.signAccOpInitError =
        'We cannot initiate the signing process as we are unable to locate the specified network.'
      return null
    }

    // on init, set the accountOp nonce to the latest one we know
    // it could happen that the user inits a userRequest with an old
    // accountState and therefore caching the old nonce in the accountOp.
    // we make sure the latest nonce is set when initing signAccountOp
    const state =
      this.accounts.accountStates?.[accountOp.accountAddr]?.[accountOp.chainId.toString()]
    if (state) accountOp.nonce = state.nonce

    this.signAccOpInitError = null

    // if there's no signAccountOp OR
    // there is but there's a new actionId requested, rebuild it
    if (!this.signAccountOp || this.signAccountOp.fromActionId !== actionId) {
      this.destroySignAccOp()
      this.signAccountOp = new SignAccountOpController(
        this.accounts,
        this.networks,
        this.keystore,
        this.portfolio,
        this.#externalSignerControllers,
        this.selectedAccount.account,
        network,
        this.providers.providers[network.chainId.toString()],
        actionId,
        accountOp,
        () => {
          return this.isSignRequestStillActive
        },
        true,
        (ctrl: SignAccountOpController) => {
          this.traceCall(ctrl)
        }
      )
    }

    this.forceEmitUpdate()
  }

  async handleSignAndBroadcastAccountOp(type: SignAccountOpType) {
    if (this.statuses.signAndBroadcastAccountOp !== 'INITIAL') {
      this.emitError({
        level: 'major',
        message: 'The signing process is already in progress.',
        error: new Error(
          'The signing process is already in progress. (handleSignAndBroadcastAccountOp)'
        )
      })
      return
    }

    const signAndBroadcastCallId = generateUuid()
    this.#signAndBroadcastCallId = signAndBroadcastCallId

    this.statuses.signAndBroadcastAccountOp = 'SIGNING'
    this.forceEmitUpdate()

    let signAccountOp: SignAccountOpController | null

    if (type === SIGN_ACCOUNT_OP_MAIN) {
      signAccountOp = this.signAccountOp
    } else if (type === SIGN_ACCOUNT_OP_SWAP) {
      signAccountOp = this.swapAndBridge.signAccountOpController
    } else {
      signAccountOp = this.transfer.signAccountOpController
    }

    // It's vital that everything that can throw an error is wrapped in a try/catch block
    // to prevent signAndBroadcastAccountOp from being stuck in the SIGNING state
    try {
      // if the accountOp has a swapTxn, start the route as the user is broadcasting it
      if (signAccountOp?.accountOp.meta?.swapTxn) {
        await this.swapAndBridge.addActiveRoute({
          activeRouteId: signAccountOp?.accountOp.meta?.swapTxn.activeRouteId,
          userTxIndex: signAccountOp?.accountOp.meta?.swapTxn.userTxIndex
        })
      }

      const wasAlreadySigned = signAccountOp?.status?.type === SigningStatus.Done

      if (!wasAlreadySigned) {
        if (!signAccountOp) {
          const message =
            'The signing process was not initialized as expected. Please try again later or contact Ambire support if the issue persists.'

          throw new EmittableError({ level: 'major', message })
        }

        // Reset the promise in the `finally` block to ensure it doesn't remain unresolved if an error is thrown
        this.#signAccountOpSigningPromise = signAccountOp.sign().finally(() => {
          if (this.#signAndBroadcastCallId !== signAndBroadcastCallId) return

          this.#signAccountOpSigningPromise = undefined
        })

        await this.#signAccountOpSigningPromise
      }

      if (this.#signAndBroadcastCallId !== signAndBroadcastCallId) return

      // Error handling on the prev step will notify the user, it's fine to return here
      if (signAccountOp?.status?.type !== SigningStatus.Done) {
        // remove the active route on signing failure
        if (signAccountOp?.accountOp.meta?.swapTxn) {
          this.swapAndBridge.removeActiveRoute(signAccountOp.accountOp.meta.swapTxn.activeRouteId)
        }
        this.statuses.signAndBroadcastAccountOp = 'ERROR'
        await this.forceEmitUpdate()
        this.statuses.signAndBroadcastAccountOp = 'INITIAL'
        this.#signAndBroadcastCallId = null
        await this.forceEmitUpdate()
        return
      }

      await this.#broadcastSignedAccountOp(signAccountOp, type, signAndBroadcastCallId)
      if (signAndBroadcastCallId === this.#signAndBroadcastCallId) {
        this.statuses.signAndBroadcastAccountOp = 'SUCCESS'
        await this.forceEmitUpdate()
      }
    } catch (error: any) {
      if (signAndBroadcastCallId === this.#signAndBroadcastCallId) {
        if ('message' in error && 'level' in error && 'error' in error) {
          this.emitError(error)
        } else {
          const hasSigned = signAccountOp?.status?.type === SigningStatus.Done

          this.emitError({
            level: 'major',
            message:
              error.message ||
              `Unknown error occurred while ${
                !hasSigned ? 'signing the transaction' : 'broadcasting the transaction'
              }`,
            error
          })
        }
        this.statuses.signAndBroadcastAccountOp = 'ERROR'
        await this.forceEmitUpdate()
      }
    } finally {
      if (signAndBroadcastCallId === this.#signAndBroadcastCallId) {
        this.statuses.signAndBroadcastAccountOp = 'INITIAL'
        this.#signAndBroadcastCallId = null
        await this.forceEmitUpdate()
      }
    }
  }

  async resolveDappBroadcast(
    submittedAccountOp: SubmittedAccountOp,
    dappHandlers: {
      promise: {
        session: { name: string; origin: string; icon: string }
        resolve: (data: any) => void
        reject: (data: any) => void
      }
      txnId?: string
    }[]
  ) {
    // this could take a while
    // return the txnId to the dapp once it's confirmed as return a txId
    // that could be front ran would cause bad UX on the dapp side
    const txnId = await this.activity.getConfirmedTxId(submittedAccountOp)
    dappHandlers.forEach((handler) => {
      if (txnId) {
        // If the call has a txnId, resolve the promise with it.
        // This could happen when an EOA account is broadcasting multiple transactions.
        handler.promise.resolve({ hash: handler.txnId || txnId })
      } else {
        handler.promise.reject(
          ethErrors.rpc.transactionRejected({
            message: 'Transaction rejected by the bundler'
          })
        )
      }
    })

    this.emitUpdate()
  }

  #abortHWSign(signAccountOp: SignAccountOpController) {
    if (!signAccountOp) return

    const isAwaitingHWSignature =
      (signAccountOp.accountOp.signingKeyType !== 'internal' &&
        this.statuses.signAndBroadcastAccountOp === 'SIGNING') ||
      (this.feePayerKey?.type !== 'internal' &&
        this.statuses.signAndBroadcastAccountOp === 'BROADCASTING')

    // Reset these flags only if we were awaiting a HW signature
    // to broadcast a transaction.
    // If the user is using a hot wallet we can sign the transaction immediately
    // and once its signed there is no way to cancel the broadcast. Once the user
    // On the other hand HWs can be in 'SIGNING' or 'BROADCASTING' state
    // and be able to 'cancel' the broadcast.
    if (isAwaitingHWSignature) {
      this.statuses.signAndBroadcastAccountOp = 'INITIAL'
      this.#signAndBroadcastCallId = null
    }

    const isSignerTrezor =
      signAccountOp.accountOp.signingKeyType === 'trezor' || this.feePayerKey?.type === 'trezor'

    if (isSignerTrezor) {
      this.#handleTrezorCleanup()
    }
    this.#signAccountOpSigningPromise = undefined
  }

  destroySignAccOp() {
    if (!this.signAccountOp) return

    this.#abortHWSign(this.signAccountOp)
    this.feePayerKey = null
    this.signAccountOp.reset()
    this.signAccountOp = null
    this.signAccOpInitError = null

    // NOTE: no need to update the portfolio here as an update is
    // fired upon removeUserRequest

    this.emitUpdate()
  }

  async traceCall(signAccountOpCtrl: SignAccountOpController) {
    const accountOp = signAccountOpCtrl.accountOp
    if (!accountOp) return

    const network = this.networks.networks.find((n) => n.chainId === accountOp.chainId)
    if (!network) return

    const account = this.accounts.accounts.find((acc) => acc.addr === accountOp.accountAddr)
    if (!account) return

    // `traceCall` should not be invoked too frequently. However, if there is a pending timeout,
    // it should be cleared to prevent the previous interval from changing the status
    // to `SlowPendingResponse` for the newer `traceCall` invocation.
    if (this.#traceCallTimeoutId) clearTimeout(this.#traceCallTimeoutId)

    // Here, we also check the status because, in the case of re-estimation,
    // `traceCallDiscoveryStatus` is already set, and we don’t want to reset it to "InProgress".
    // This prevents the BalanceDecrease banner from flickering.
    if (signAccountOpCtrl.traceCallDiscoveryStatus === TraceCallDiscoveryStatus.NotStarted)
      signAccountOpCtrl.setDiscoveryStatus(TraceCallDiscoveryStatus.InProgress)

    // Flag the discovery logic as `SlowPendingResponse` if the call does not resolve within 2 seconds.
    const timeoutId = setTimeout(() => {
      signAccountOpCtrl.setDiscoveryStatus(TraceCallDiscoveryStatus.SlowPendingResponse)
      signAccountOpCtrl.calculateWarnings()
    }, 2000)

    this.#traceCallTimeoutId = timeoutId

    try {
      const state = this.accounts.accountStates[accountOp.accountAddr][accountOp.chainId.toString()]
      const provider = this.providers.providers[network.chainId.toString()]
      const stateOverride =
        accountOp.calls.length > 1 && isBasicAccount(account, state)
          ? {
              [account.addr]: {
                code: AmbireAccount7702.binRuntime
              }
            }
          : undefined
      const { tokens, nfts } = await debugTraceCall(
        account,
        accountOp,
        provider,
        state,
        !network.rpcNoStateOverride,
        stateOverride
      )
      const learnedNewTokens = this.portfolio.addTokensToBeLearned(tokens, network.chainId)
      const learnedNewNfts = await this.portfolio.learnNfts(nfts, network.chainId)
      const accountOpsForSimulation = getAccountOpsForSimulation(
        account,
        this.actions.visibleActionsQueue,
        this.networks.networks
      )

      // update the portfolio only if new tokens were found through tracing
      const canUpdateSignAccountOp = !signAccountOpCtrl || signAccountOpCtrl.canUpdate()
      if (canUpdateSignAccountOp && (learnedNewTokens || learnedNewNfts)) {
        await this.portfolio.updateSelectedAccount(
          accountOp.accountAddr,
          network,
          accountOpsForSimulation
            ? {
                accountOps: accountOpsForSimulation,
                states: await this.accounts.getOrFetchAccountStates(account.addr)
              }
            : undefined,
          { forceUpdate: true }
        )
      }

      signAccountOpCtrl.setDiscoveryStatus(TraceCallDiscoveryStatus.Done)
    } catch (e: any) {
      signAccountOpCtrl.setDiscoveryStatus(TraceCallDiscoveryStatus.Failed)

      this.emitError({
        level: 'silent',
        message: 'Error in main.traceCall',
        error: new Error(`Debug trace call error on ${network.name}: ${e.message}`)
      })
    }

    signAccountOpCtrl?.calculateWarnings()
    this.#traceCallTimeoutId = null
    clearTimeout(timeoutId)
  }

  async handleSignMessage() {
    const accountAddr = this.signMessage.messageToSign?.accountAddr
    const chainId = this.signMessage.messageToSign?.chainId

    // Could (rarely) happen if not even a single account state is fetched yet
    const shouldForceUpdateAndWaitForAccountState =
      accountAddr && chainId && !this.accounts.accountStates?.[accountAddr]?.[chainId.toString()]
    if (shouldForceUpdateAndWaitForAccountState)
      await this.accounts.updateAccountState(accountAddr, 'latest', [chainId])

    const isAccountStateStillMissing =
      !accountAddr || !chainId || !this.accounts.accountStates?.[accountAddr]?.[chainId.toString()]
    if (isAccountStateStillMissing) {
      const message =
        'Unable to sign the message. During the preparation step, required account data failed to get received. Please try again later or contact Ambire support.'
      const error = new Error(
        `The account state of ${accountAddr} is missing for the network with id ${chainId}.`
      )
      return this.emitError({ level: 'major', message, error })
    }

    await this.signMessage.sign()

    const signedMessage = this.signMessage.signedMessage
    // Error handling on the prev step will notify the user, it's fine to return here
    if (!signedMessage) return

    await this.activity.addSignedMessage(signedMessage, signedMessage.accountAddr)

    await this.resolveUserRequest({ hash: signedMessage.signature }, signedMessage.fromActionId)

    await this.#notificationManager.create({
      title: 'Done!',
      message: 'The Message was successfully signed.'
    })
  }

  async #handleAccountPickerInitLedger(
    LedgerKeyIterator: any // TODO: KeyIterator type mismatch
  ) {
    try {
      const ledgerCtrl = this.#externalSignerControllers.ledger
      if (!ledgerCtrl) {
        const message =
          'Could not initialize connection with your Ledger device. Please try again later or contact Ambire support.'
        throw new EmittableError({ message, level: 'major', error: new Error(message) })
      }

      // Once a session with the Ledger device gets initiated, the user might
      // use the device with another app. In this scenario, when coming back to
      // Ambire (the second time a connection gets requested onwards),
      // the Ledger device throws with "invalid channel" error.
      // To overcome this, always make sure to clean up before starting
      // a new session when retrieving keys, in case there already is one.
      if (ledgerCtrl.walletSDK) await ledgerCtrl.cleanUp()

      const hdPathTemplate = BIP44_LEDGER_DERIVATION_TEMPLATE
      const pathToUnlock = getHdPathFromTemplate(hdPathTemplate, 0)
      await ledgerCtrl.unlock(pathToUnlock)

      if (!ledgerCtrl.walletSDK) {
        const message = 'Could not establish connection with the Ledger device'
        throw new EmittableError({ message, level: 'major', error: new Error(message) })
      }

      const keyIterator = new LedgerKeyIterator({ controller: ledgerCtrl })
      await this.accountPicker.setInitParams({
        keyIterator,
        hdPathTemplate,
        pageSize: 5,
        shouldAddNextAccountAutomatically: false
      })
    } catch (error: any) {
      const message = error?.message || 'Could not unlock the Ledger device. Please try again.'
      throw new EmittableError({ message, level: 'major', error })
    }
  }

  async handleAccountPickerInitLedger(
    LedgerKeyIterator: any /* TODO: KeyIterator type mismatch */
  ) {
    await this.withStatus('handleAccountPickerInitLedger', async () =>
      this.#handleAccountPickerInitLedger(LedgerKeyIterator)
    )
  }

  async #handleAccountPickerInitTrezor(
    TrezorKeyIterator: any /* TODO: KeyIterator type mismatch */
  ) {
    try {
      const trezorCtrl = this.#externalSignerControllers.trezor

      if (!trezorCtrl) {
        const message =
          'Could not initialize connection with your Trezor device. Please try again later or contact Ambire support.'
        throw new EmittableError({ message, level: 'major', error: new Error(message) })
      }

      const hdPathTemplate = BIP44_STANDARD_DERIVATION_TEMPLATE
      const { walletSDK } = trezorCtrl
      await this.accountPicker.setInitParams({
        keyIterator: new TrezorKeyIterator({ walletSDK }),
        hdPathTemplate,
        pageSize: 5,
        shouldAddNextAccountAutomatically: false
      })
    } catch (error: any) {
      const message = error?.message || 'Could not unlock the Trezor device. Please try again.'
      throw new EmittableError({ message, level: 'major', error })
    }
  }

  async handleAccountPickerInitTrezor(
    TrezorKeyIterator: any /* TODO: KeyIterator type mismatch */
  ) {
    await this.withStatus('handleAccountPickerInitTrezor', async () =>
      this.#handleAccountPickerInitTrezor(TrezorKeyIterator)
    )
  }

  async #handleAccountPickerInitLattice(
    LatticeKeyIterator: any /* TODO: KeyIterator type mismatch */
  ) {
    try {
      const latticeCtrl = this.#externalSignerControllers.lattice
      if (!latticeCtrl) {
        const message =
          'Could not initialize connection with your Lattice1 device. Please try again later or contact Ambire support.'
        throw new EmittableError({ message, level: 'major', error: new Error(message) })
      }

      const hdPathTemplate = BIP44_STANDARD_DERIVATION_TEMPLATE

      await this.accountPicker.setInitParams({
        keyIterator: new LatticeKeyIterator({ controller: latticeCtrl }),
        hdPathTemplate,
        pageSize: 5,
        shouldAddNextAccountAutomatically: false
      })
    } catch (error: any) {
      const message = error?.message || 'Could not unlock the Lattice1 device. Please try again.'
      throw new EmittableError({ message, level: 'major', error })
    }
  }

  async handleAccountPickerInitLattice(
    LatticeKeyIterator: any /* TODO: KeyIterator type mismatch */
  ) {
    await this.withStatus('handleAccountPickerInitLattice', async () =>
      this.#handleAccountPickerInitLattice(LatticeKeyIterator)
    )
  }

  async updateAccountsOpsStatuses(): Promise<{ newestOpTimestamp: number }> {
    await this.#initialLoadPromise

    const { shouldEmitUpdate, shouldUpdatePortfolio, updatedAccountsOps, newestOpTimestamp } =
      await this.activity.updateAccountsOpsStatuses()

    if (shouldEmitUpdate) {
      this.emitUpdate()

      if (shouldUpdatePortfolio) {
        this.updateSelectedAccountPortfolio(true)
      }
    }

    updatedAccountsOps.forEach((op) => {
      this.swapAndBridge.handleUpdateActiveRouteOnSubmittedAccountOpStatusUpdate(op)
    })

    return { newestOpTimestamp }
  }

  // call this function after a call to the singleton has been made
  // it will check if the factory has been deployed and update the network settings if it has been
  async setContractsDeployedToTrueIfDeployed(network: Network) {
    await this.#initialLoadPromise
    if (network.areContractsDeployed) return

    const provider = this.providers.providers[network.chainId.toString()]
    if (!provider) return

    const factoryCode = await provider.getCode(AMBIRE_ACCOUNT_FACTORY)
    if (factoryCode === '0x') return
    await this.networks.updateNetwork({ areContractsDeployed: true }, network.chainId)
  }

  #removeAccountKeyData(address: Account['addr']) {
    // Compute account keys that are only associated with this account
    const accountAssociatedKeys =
      this.accounts.accounts.find((acc) => acc.addr === address)?.associatedKeys || []
    const keysInKeystore = this.keystore.keys
    const importedAccountKeys = keysInKeystore.filter((key) =>
      accountAssociatedKeys.includes(key.addr)
    )
    const solelyAccountKeys = importedAccountKeys.filter((key) => {
      const isKeyAssociatedWithOtherAccounts = this.accounts.accounts.some(
        (acc) => acc.addr !== address && acc.associatedKeys.includes(key.addr)
      )

      return !isKeyAssociatedWithOtherAccounts
    })

    // Remove account keys from the keystore
    solelyAccountKeys.forEach((key) => {
      this.keystore.removeKey(key.addr, key.type).catch((e) => {
        throw new EmittableError({
          level: 'major',
          message: 'Failed to remove account key',
          error: e
        })
      })
    })
  }

  async #removeAccount(address: Account['addr']) {
    try {
      this.#removeAccountKeyData(address)
      // Remove account data from sub-controllers
      this.accounts.removeAccountData(address)
      this.portfolio.removeAccountData(address)
      await this.activity.removeAccountData(address)
      this.actions.removeAccountData(address)
      this.signMessage.removeAccountData(address)
      this.defiPositions.removeAccountData(address)

      if (this.selectedAccount.account?.addr === address) {
        await this.#selectAccount(this.accounts.accounts[0]?.addr)
      }

      if (this.signAccountOp?.account.addr === address) {
        this.destroySignAccOp()
      }

      this.emitUpdate()
    } catch (e: any) {
      throw new EmittableError({
        level: 'major',
        message: 'Failed to remove account',
        error: e || new Error('Failed to remove account')
      })
    }
  }

  async removeAccount(address: Account['addr']) {
    await this.withStatus('removeAccount', async () => this.#removeAccount(address))
  }

  async #ensureAccountInfo(
    accountAddr: AccountId,
    chainId: bigint
  ): Promise<{ hasAccountInfo: true } | { hasAccountInfo: false; errorMessage: string }> {
    await this.#initialLoadPromise
    // Initial sanity check: does this account even exist?
    if (!this.accounts.accounts.find((x) => x.addr === accountAddr)) {
      return {
        hasAccountInfo: false,
        errorMessage: `Account ${accountAddr} does not exist`
      }
    }
    // If this still didn't work, re-load
    if (!this.accounts.accountStates[accountAddr]?.[chainId.toString()])
      await this.accounts.updateAccountState(accountAddr, 'pending', [chainId])
    // If this still didn't work, throw error: this prob means that we're calling for a non-existent acc/network
    if (!this.accounts.accountStates[accountAddr]?.[chainId.toString()]) {
      const network = this.networks.networks.find((n) => n.chainId === chainId)

      return {
        hasAccountInfo: false,
        errorMessage: `We couldn't complete your last action because we couldn't retrieve your account information for ${
          network?.name || chainId
        }. Please try reloading your account from the Dashboard. If the issue persists, contact support for assistance.`
      }
    }

    return {
      hasAccountInfo: true
    }
  }

  #batchCallsFromUserRequests(accountAddr: AccountId, chainId: bigint): Call[] {
    // Note: we use reduce instead of filter/map so that the compiler can deduce that we're checking .kind
    return (this.userRequests.filter((r) => r.action.kind === 'calls') as SignUserRequest[]).reduce(
      (uCalls: Call[], req) => {
        if (req.meta.chainId === chainId && req.meta.accountAddr === accountAddr) {
          const { calls } = req.action as Calls
          calls.map((call) => uCalls.push({ ...call, fromUserRequestId: req.id }))
        }
        return uCalls
      },
      []
    )
  }

  async reloadSelectedAccount(options?: { forceUpdate?: boolean; chainId?: bigint }) {
    const { forceUpdate = true, chainId } = options || {}
    const networkToUpdate = chainId
      ? this.networks.networks.find((n) => n.chainId === chainId)
      : undefined
    if (!this.selectedAccount.account) return

    this.selectedAccount.resetSelectedAccountPortfolio()
    await Promise.all([
      // When we trigger `reloadSelectedAccount` (for instance, from Dashboard -> Refresh balance icon),
      // it's very likely that the account state is already in the process of being updated.
      // If we try to run the same action, `withStatus` validation will throw an error.
      // So, we perform this safety check to prevent the error.
      // However, even if we don't trigger an update here, it's not a big problem,
      // as the account state will be updated anyway, and its update will be very recent.
      !this.accounts.areAccountStatesLoading && this.selectedAccount.account?.addr
        ? this.accounts.updateAccountState(
            this.selectedAccount.account.addr,
            'pending',
            chainId ? [chainId] : undefined
          )
        : Promise.resolve(),
      // `updateSelectedAccountPortfolio` doesn't rely on `withStatus` validation internally,
      // as the PortfolioController already exposes flags that are highly sufficient for the UX.
      // Additionally, if we trigger the portfolio update twice (i.e., running a long-living interval + force update from the Dashboard),
      // there won't be any error thrown, as all portfolio updates are queued and they don't use the `withStatus` helper.
      this.updateSelectedAccountPortfolio(forceUpdate, networkToUpdate),
      this.defiPositions.updatePositions({ chainId, forceUpdate: true })
    ])
  }

  #updateIsOffline() {
    const oldIsOffline = this.isOffline
    const accountAddr = this.selectedAccount.account?.addr

    if (!accountAddr) return

    // We have to make calculations based on the state of the portfolio
    // and not the selected account portfolio the flag isOffline
    // and the errors of the selected account portfolio should
    // come in the same tick. Otherwise the UI may flash the wrong error.
    const latestState = this.portfolio.getLatestPortfolioState(accountAddr)
    const latestStateKeys = Object.keys(latestState)
    const isAllLoaded = latestStateKeys.every((chainId) => {
      return isNetworkReady(latestState[chainId]) && !latestState[chainId]?.isLoading
    })

    // Set isOffline back to false if the portfolio is loading.
    // This is done to prevent the UI from flashing the offline error
    if (!latestStateKeys.length || !isAllLoaded) {
      // Skip unnecessary updates
      if (!this.isOffline) return

      this.isOffline = false
      this.emitUpdate()
      return
    }

    const allPortfolioNetworksHaveErrors = latestStateKeys.every((chainId) => {
      const state = latestState[chainId]

      return !!state?.criticalError
    })

    const allNetworkRpcsAreDown = Object.keys(this.providers.providers).every((chainId) => {
      const provider = this.providers.providers[chainId]
      const isWorking = provider.isWorking

      return typeof isWorking === 'boolean' && !isWorking
    })

    // Update isOffline if either all portfolio networks have errors or we've failed to fetch
    // the account state for every account. This is because either update may fail first.
    this.isOffline = !!allNetworkRpcsAreDown || !!allPortfolioNetworksHaveErrors

    if (oldIsOffline !== this.isOffline) {
      this.emitUpdate()
    }
  }

  // TODO: Refactor this to accept an optional object with options
  async updateSelectedAccountPortfolio(
    // eslint-disable-next-line default-param-last
    forceUpdate: boolean = false,
    network?: Network,
    maxDataAgeMs?: number
  ) {
    await this.#initialLoadPromise
    if (!this.selectedAccount.account) return
    const canUpdateSignAccountOp = !this.signAccountOp || this.signAccountOp.canUpdate()
    if (!canUpdateSignAccountOp) return

    const accountOpsToBeSimulatedByNetwork = getAccountOpsForSimulation(
      this.selectedAccount.account,
      this.actions.visibleActionsQueue,
      this.networks.networks
    )

    await this.portfolio.updateSelectedAccount(
      this.selectedAccount.account.addr,
      network,
      accountOpsToBeSimulatedByNetwork
        ? {
            accountOps: accountOpsToBeSimulatedByNetwork,
            states: await this.accounts.getOrFetchAccountStates(this.selectedAccount.account.addr)
          }
        : undefined,
      { forceUpdate, maxDataAgeMs }
    )
    this.#updateIsOffline()
  }

  #getUserRequestAccountError(dappOrigin: string, fromAccountAddr: string): string | null {
    if (ORIGINS_WHITELISTED_TO_ALL_ACCOUNTS.includes(dappOrigin)) {
      const isAddressInAccounts = this.accounts.accounts.some((a) => a.addr === fromAccountAddr)

      if (isAddressInAccounts) return null

      return 'The dApp is trying to sign using an address that is not imported in the extension.'
    }
    const isAddressSelected = this.selectedAccount.account?.addr === fromAccountAddr

    if (isAddressSelected) return null

    return 'The dApp is trying to sign using an address that is not selected in the extension.'
  }

  /**
   * Don't allow the user to open new action windows
   * if there's a pending to sign action (swap and bridge or transfer)
   * with a hardware wallet (аpplies to Trezor only, since it doesn't work in a pop-up and must be opened in an action window).
   * This is done to prevent complications with the signing process- e.g. a new request
   * being sent to the hardware wallet while the swap and bridge (or transfer) is still pending.
   * @returns {boolean} - true if an error was thrown
   * @throws {Error} - if throwRpcError is true
   */
  async #guardHWSigning(throwRpcError = false): Promise<boolean> {
    const pendingAction = this.actions.visibleActionsQueue.find(
      ({ type }) => type === 'swapAndBridge' || type === 'transfer'
    )

    if (!pendingAction) return false

    const isSigningOrBroadcasting =
      this.statuses.signAndBroadcastAccountOp === 'SIGNING' ||
      this.statuses.signAndBroadcastAccountOp === 'BROADCASTING'

    // The swap and bridge or transfer is done/forgotten so we can remove the action
    if (!isSigningOrBroadcasting) {
      await this.actions.removeAction(pendingAction.id)

      if (pendingAction.type === 'swapAndBridge') {
        this.swapAndBridge.reset()
      } else {
        this.transfer.resetForm()
      }

      return false
    }

    const errors = {
      swapAndBridge: {
        message: 'Please complete the pending swap action.',
        error: 'Pending swap action',
        rpcError: 'You have a pending swap action. Please complete it before signing.'
      },
      transfer: {
        message: 'Please complete the pending transfer action.',
        error: 'Pending transfer action',
        rpcError: 'You have a pending transfer action. Please complete it before signing.'
      }
    }

    const error = errors[pendingAction.type as keyof typeof errors]

    await this.actions.focusActionWindow()
    this.emitError({
      level: 'major',
      message: error.message,
      error: new Error(error.error)
    })

    if (throwRpcError) {
      throw ethErrors.rpc.transactionRejected({
        message: error.rpcError
      })
    }

    return true
  }

  async buildUserRequestFromDAppRequest(
    request: DappProviderRequest,
    dappPromise: {
      session: DappProviderRequest['session']
      resolve: (data: any) => void
      reject: (data: any) => void
    }
  ) {
    await this.#initialLoadPromise
    await this.#guardHWSigning(true)

    let userRequest = null
    let actionPosition: ActionPosition = 'last'
    const kind = dappRequestMethodToActionKind(request.method)
    const dapp = this.dapps.getDapp(request.session.id)

    if (kind === 'calls') {
      if (!this.selectedAccount.account) throw ethErrors.rpc.internal()
      const network = this.networks.networks.find(
        (n) => Number(n.chainId) === Number(dapp?.chainId)
      )
      if (!network) {
        throw ethErrors.provider.chainDisconnected('Transaction failed - unknown network')
      }

      const baseAcc = getBaseAccount(
        this.selectedAccount.account,
        await this.accounts.getOrFetchAccountOnChainState(
          this.selectedAccount.account.addr,
          network.chainId
        ),
        this.keystore.getAccountKeys(this.selectedAccount.account),
        network
      )

      const isWalletSendCalls = !!request.params[0].calls
      const accountAddr = getAddress(request.params[0].from)

      const calls: Calls['calls'] = isWalletSendCalls
        ? request.params[0].calls
        : [request.params[0]]
      const paymasterService =
        isWalletSendCalls && !!request.params[0].capabilities?.paymasterService
          ? getPaymasterService(network.chainId, request.params[0].capabilities)
          : getAmbirePaymasterService(baseAcc, this.#relayerUrl)

      const atomicRequired = isWalletSendCalls && !!request.params[0].atomicRequired
      if (isWalletSendCalls && atomicRequired && baseAcc.getAtomicStatus() === 'unsupported') {
        throw ethErrors.provider.custom({
          code: 5700,
          message: 'Transaction failed - atomicity is not supported for this account'
        })
      }

      const walletSendCallsVersion = isWalletSendCalls
        ? request.params[0].version ?? '1.0.0'
        : undefined

      userRequest = {
        id: new Date().getTime(),
        action: {
          kind,
          calls: calls.map((call) => ({
            to: call.to,
            data: call.data || '0x',
            value: call.value ? getBigInt(call.value) : 0n
          }))
        },
        meta: {
          isSignAction: true,
          isWalletSendCalls,
          walletSendCallsVersion,
          accountAddr,
          chainId: network.chainId,
          paymasterService
        },
        dappPromise
      } as SignUserRequest
    } else if (kind === 'message') {
      if (!this.selectedAccount.account) throw ethErrors.rpc.internal()

      const msg = request.params
      if (!msg) {
        throw ethErrors.rpc.invalidRequest('No msg request to sign')
      }
      const msgAddress = getAddress(msg?.[1])

      const network = this.networks.networks.find(
        (n) => Number(n.chainId) === Number(dapp?.chainId)
      )

      if (!network) {
        throw ethErrors.provider.chainDisconnected('Transaction failed - unknown network')
      }

      userRequest = {
        id: new Date().getTime(),
        action: {
          kind: 'message',
          message: msg[0]
        },
        session: request.session,
        meta: {
          isSignAction: true,
          accountAddr: msgAddress,
          chainId: network.chainId
        },
        dappPromise
      } as SignUserRequest
    } else if (kind === 'typedMessage') {
      if (!this.selectedAccount.account) throw ethErrors.rpc.internal()

      const msg = request.params
      if (!msg) {
        throw ethErrors.rpc.invalidRequest('No msg request to sign')
      }
      const msgAddress = getAddress(msg?.[0])

      const network = this.networks.networks.find(
        (n) => Number(n.chainId) === Number(dapp?.chainId)
      )

      if (!network) {
        throw ethErrors.provider.chainDisconnected('Transaction failed - unknown network')
      }

      let typedData = msg?.[1]

      try {
        typedData = parse(typedData)
      } catch (error) {
        throw ethErrors.rpc.invalidRequest('Invalid typedData provided')
      }

      if (
        !typedData?.types ||
        !typedData?.domain ||
        !typedData?.message ||
        !typedData?.primaryType
      ) {
        throw ethErrors.rpc.methodNotSupported(
          'Invalid typedData format - only typedData v4 is supported'
        )
      }

      if (
        msgAddress === this.selectedAccount.account.addr &&
        (typedData.primaryType === 'AmbireOperation' || !!typedData.types.AmbireOperation)
      ) {
        throw ethErrors.rpc.methodNotSupported('Signing an AmbireOperation is not allowed')
      }

      userRequest = {
        id: new Date().getTime(),
        action: {
          kind: 'typedMessage',
          types: typedData.types,
          domain: typedData.domain,
          message: typedData.message,
          primaryType: typedData.primaryType
        },
        session: request.session,
        meta: {
          isSignAction: true,
          accountAddr: msgAddress,
          chainId: network.chainId
        },
        dappPromise
      } as SignUserRequest
    } else {
      userRequest = {
        id: new Date().getTime(),
        session: request.session,
        action: { kind, params: request.params },
        meta: { isSignAction: false },
        dappPromise
      } as DappUserRequest
    }

    if (userRequest.action.kind !== 'calls') {
      const otherUserRequestFromSameDapp = this.userRequests.find(
        (r) => r.dappPromise?.session?.origin === dappPromise?.session?.origin
      )

      if (!otherUserRequestFromSameDapp && !!dappPromise?.session?.origin) {
        actionPosition = 'first'
      }
    }

    if (!userRequest) return

    const isASignOperationRequestedForAnotherAccount =
      userRequest.meta.isSignAction &&
      userRequest.meta.accountAddr !== this.selectedAccount.account?.addr

    // We can simply add the user request if it's not a sign operation
    // for another account
    if (!isASignOperationRequestedForAnotherAccount) {
      await this.addUserRequest(
        userRequest,
        actionPosition,
        actionPosition === 'first' || isSmartAccount(this.selectedAccount.account)
          ? 'open-action-window'
          : 'queue-but-open-action-window'
      )
      return
    }

    const accountError = this.#getUserRequestAccountError(
      dappPromise.session.origin,
      userRequest.meta.accountAddr
    )

    if (accountError) {
      dappPromise.reject(ethErrors.provider.userRejectedRequest(accountError))
      return
    }

    await this.#addSwitchAccountUserRequest(userRequest)
  }

  async buildTransferUserRequest(
    amount: string,
    recipientAddress: string,
    selectedToken: TokenResult,
    actionExecutionType: ActionExecutionType = 'open-action-window',
    windowId?: number
  ) {
    await this.#initialLoadPromise
    if (!this.selectedAccount.account) return

    const baseAcc = getBaseAccount(
      this.selectedAccount.account,
      await this.accounts.getOrFetchAccountOnChainState(
        this.selectedAccount.account.addr,
        selectedToken.chainId
      ),
      this.keystore.getAccountKeys(this.selectedAccount.account),
      this.networks.networks.find((net) => net.chainId === selectedToken.chainId)!
    )
    const userRequest = buildTransferUserRequest({
      selectedAccount: this.selectedAccount.account.addr,
      amount,
      selectedToken,
      recipientAddress,
      paymasterService: getAmbirePaymasterService(baseAcc, this.#relayerUrl)
    })

    if (!userRequest) {
      this.emitError({
        level: 'major',
        message: 'Unexpected error while building transfer request',
        error: new Error(
          'buildUserRequestFromTransferRequest: bad parameters passed to buildTransferUserRequest'
        )
      })
      return
    }

    await this.addUserRequest(userRequest, 'last', actionExecutionType)

    // reset the transfer form after adding a req
    this.transfer.resetForm()
  }

  async buildSwapAndBridgeUserRequest(
    openActionWindow: boolean,
    activeRouteId?: SwapAndBridgeActiveRoute['activeRouteId']
  ) {
    await this.withStatus(
      'buildSwapAndBridgeUserRequest',
      async () => {
        if (!this.selectedAccount.account) return
        let transaction: SwapAndBridgeSendTxRequest | null | undefined = null

        const activeRoute = this.swapAndBridge.activeRoutes.find(
          (r) => r.activeRouteId === activeRouteId
        )

        // learn the receiving token
        if (this.swapAndBridge.toSelectedToken && this.swapAndBridge.toChainId) {
          this.portfolio.addTokensToBeLearned(
            [this.swapAndBridge.toSelectedToken.address],
            BigInt(this.swapAndBridge.toChainId)
          )
        }

        if (this.swapAndBridge.signAccountOpController?.accountOp.meta?.swapTxn) {
          transaction = this.swapAndBridge.signAccountOpController?.accountOp.meta?.swapTxn
        }

        if (activeRoute) {
          await this.removeUserRequest(activeRoute.activeRouteId, {
            shouldRemoveSwapAndBridgeRoute: false,
            shouldOpenNextRequest: false
          })
          this.swapAndBridge.updateActiveRoute(activeRoute.activeRouteId, { error: undefined })

          transaction = await this.swapAndBridge.getNextRouteUserTx({
            activeRouteId: activeRoute.activeRouteId,
            activeRoute
          })

          if (transaction) {
            const network = this.networks.networks.find(
              (n) => Number(n.chainId) === transaction!.chainId
            )!
            if (
              isBasicAccount(
                this.selectedAccount.account,
                await this.accounts.getOrFetchAccountOnChainState(
                  this.selectedAccount.account.addr,
                  network.chainId
                )
              )
            ) {
              await this.removeUserRequests(
                [
                  `${activeRoute.activeRouteId}-approval`,
                  `${activeRoute.activeRouteId}-revoke-approval`
                ],
                {
                  shouldRemoveSwapAndBridgeRoute: false,
                  shouldOpenNextRequest: false
                }
              )
            }
          }
        }

        if (!this.selectedAccount.account || !transaction) {
          const errorDetails = `missing ${
            this.selectedAccount.account ? 'selected account' : 'transaction'
          } info`
          const error = new SwapAndBridgeError(
            `Something went wrong when preparing your request. Please try again later or contact Ambire support. Error details: <${errorDetails}>`
          )
          throw new EmittableError({ message: error.message, level: 'major', error })
        }

        const network = this.networks.networks.find(
          (n) => Number(n.chainId) === transaction!.chainId
        )!

        // TODO: Consider refining the error handling in here, because this
        // swallows errors and doesn't provide any feedback to the user.
        const accountState = await this.accounts.getOrFetchAccountOnChainState(
          this.selectedAccount.account.addr,
          network.chainId
        )
        const baseAcc = getBaseAccount(
          this.selectedAccount.account,
          accountState,
          this.keystore.getAccountKeys(this.selectedAccount.account),
          network
        )
        const swapAndBridgeUserRequests = await buildSwapAndBridgeUserRequests(
          transaction,
          network.chainId,
          this.selectedAccount.account,
          this.providers.providers[network.chainId.toString()],
          accountState,
          getAmbirePaymasterService(baseAcc, this.#relayerUrl)
        )

        await this.addUserRequests(
          swapAndBridgeUserRequests,
          'last',
          openActionWindow ? 'open-action-window' : 'queue'
        )

        if (this.swapAndBridge.formStatus === SwapAndBridgeFormStatus.ReadyToSubmit) {
          await this.swapAndBridge.addActiveRoute({
            activeRouteId: transaction.activeRouteId,
            userTxIndex: transaction.userTxIndex
          })
        }

        if (activeRouteId) {
          this.swapAndBridge.updateActiveRoute(
            activeRouteId,
            {
              userTxIndex: transaction.userTxIndex,
              userTxHash: null
            },
            true
          )
        }

        this.swapAndBridge.resetForm()
      },
      true
    )
  }

  async buildClaimWalletUserRequest(token: TokenResult) {
    if (!this.selectedAccount.account) return

    const claimableRewardsData =
      this.selectedAccount.portfolio.latest.rewards?.result?.claimableRewardsData

    if (!claimableRewardsData) return

    const userRequest: UserRequest = buildClaimWalletRequest({
      selectedAccount: this.selectedAccount.account.addr,
      selectedToken: token,
      claimableRewardsData
    })

    await this.addUserRequest(userRequest)
  }

  async buildMintVestingUserRequest(token: TokenResult) {
    if (!this.selectedAccount.account) return

    const addrVestingData = this.selectedAccount.portfolio.latest.rewards?.result?.addrVestingData

    if (!addrVestingData) return
    const userRequest: UserRequest = buildMintVestingRequest({
      selectedAccount: this.selectedAccount.account.addr,
      selectedToken: token,
      addrVestingData
    })

    await this.addUserRequest(userRequest)
  }

  async resolveUserRequest(data: any, requestId: UserRequest['id']) {
    const userRequest = this.userRequests.find((r) => r.id === requestId)
    if (!userRequest) return // TODO: emit error

    userRequest.dappPromise?.resolve(data)
    // These requests are transitionary initiated internally (not dApp requests) that block dApp requests
    // before being resolved. The timeout prevents the action-window from closing before the actual dApp request arrives
    if (['unlock', 'dappConnect'].includes(userRequest.action.kind)) {
      setTimeout(async () => {
        await this.removeUserRequest(requestId)
        this.emitUpdate()
      }, 300)
    } else {
      await this.removeUserRequest(requestId)
      this.emitUpdate()
    }
  }

  async rejectUserRequests(
    err: string,
    requestIds: UserRequest['id'][],
    options?: {
      shouldRemoveSwapAndBridgeRoute?: boolean
      shouldOpenNextRequest?: boolean
    }
  ) {
    const userRequestsToRemove: string[] = []

    requestIds.forEach((requestId) => {
      const userRequest = this.userRequests.find((r) => r.id === requestId)
      if (!userRequest) return

      // if the userRequest that is about to be removed is an approval request
      // find and remove the associated pending transaction request if there is any
      // this is valid scenario for a swap & bridge txs with a BA
      if (userRequest.action.kind === 'calls') {
        const acc = this.accounts.accounts.find((a) => a.addr === userRequest.meta.accountAddr)!

        if (
          isBasicAccount(acc, this.accounts.accountStates[acc.addr][userRequest.meta.chainId]) &&
          userRequest.meta.isSwapAndBridgeCall
        ) {
          userRequestsToRemove.push(
            userRequest.meta.activeRouteId,
            `${userRequest.meta.activeRouteId}-approval`,
            `${userRequest.meta.activeRouteId}-revoke-approval`
          )
        }
      }

      userRequest.dappPromise?.reject(ethErrors.provider.userRejectedRequest<any>(err))
    })

    await this.removeUserRequests([...userRequestsToRemove, ...requestIds], options)
  }

  async rejectUserRequest(err: string, requestId: UserRequest['id']) {
    await this.rejectUserRequests(err, [requestId])
  }

  async rejectSignAccountOpCall(callId: string) {
    if (!this.signAccountOp) return

    const { calls, chainId, accountAddr } = this.signAccountOp.accountOp

    const requestId = calls.find((c) => c.id === callId)?.fromUserRequestId
    if (requestId) {
      const userRequestIndex = this.userRequests.findIndex((r) => r.id === requestId)
      const userRequest = this.userRequests[userRequestIndex] as SignUserRequest
      if (userRequest.action.kind === 'calls') {
        ;(userRequest.action as Calls).calls = (userRequest.action as Calls).calls.filter(
          (c) => c.id !== callId
        )

        if (userRequest.action.calls.length === 0) {
          // the reject will remove the userRequest which will rebuild the action and update the signAccountOp
          await this.rejectUserRequest('User rejected the transaction request.', userRequest.id)
        } else {
          const accountOpAction = makeAccountOpAction({
            account: this.accounts.accounts.find((a) => a.addr === accountAddr)!,
            chainId,
            nonce: this.accounts.accountStates[accountAddr][chainId.toString()].nonce,
            userRequests: this.userRequests,
            actionsQueue: this.actions.actionsQueue
          })

          await this.actions.addOrUpdateAction(accountOpAction, undefined, undefined, true)
          this.signAccountOp?.update({ calls: accountOpAction.accountOp.calls })
        }
      }
    } else {
      this.emitError({
        message: 'Reject call: the call was not found or was not linked to a user request',
        level: 'major',
        error: new Error(
          `Error: rejectAccountOpCall: userRequest for call with id ${callId} was not found`
        )
      })
    }
  }

  async removeActiveRoute(activeRouteId: SwapAndBridgeActiveRoute['activeRouteId']) {
    const userRequest = this.userRequests.find((r) =>
      [activeRouteId, `${activeRouteId}-approval`, `${activeRouteId}-revoke-approval`].includes(
        r.id as string
      )
    )

    if (userRequest) {
      await this.rejectUserRequest('User rejected the transaction request.', userRequest.id)
    } else {
      this.swapAndBridge.removeActiveRoute(activeRouteId)
    }
  }

  async addUserRequests(
    reqs: UserRequest[],
    actionPosition: ActionPosition = 'last',
    actionExecutionType: ActionExecutionType = 'open-action-window',
    allowAccountSwitch: boolean = false,
<<<<<<< HEAD
    windowId?: number
=======
    skipFocus: boolean = false
>>>>>>> 11d904a4
  ) {
    const shouldSkipAddUserRequest = await this.#guardHWSigning()

    if (shouldSkipAddUserRequest) return

    const actionsToAdd: Action[] = []

    // eslint-disable-next-line no-restricted-syntax
    for (const req of reqs) {
      if (
        allowAccountSwitch &&
        req.meta.isSignAction &&
        req.meta.accountAddr !== this.selectedAccount.account?.addr
      ) {
        await this.#addSwitchAccountUserRequest(req)
        return
      }

      if (req.action.kind === 'calls') {
        ;(req.action as Calls).calls.forEach((_, i) => {
          ;(req.action as Calls).calls[i].id = `${req.id}-${i}`
        })
      }
      if (actionPosition === 'first') {
        this.userRequests.unshift(req)
      } else {
        this.userRequests.push(req)
      }

      const { id, action, meta } = req
      if (action.kind === 'calls') {
        const account = this.accounts.accounts.find((x) => x.addr === meta.accountAddr)!
        const accountState = await this.accounts.getOrFetchAccountOnChainState(
          meta.accountAddr,
          meta.chainId
        )
        const network = this.networks.networks.find((n) => n.chainId === meta.chainId)!

        const accountOpAction = makeAccountOpAction({
          account,
          chainId: meta.chainId,
          nonce: accountState.nonce,
          userRequests: this.userRequests,
          actionsQueue: this.actions.actionsQueue
        })

        actionsToAdd.push(accountOpAction)

        if (this.signAccountOp) {
          if (this.signAccountOp.fromActionId === accountOpAction.id) {
            this.signAccountOp.update({ calls: accountOpAction.accountOp.calls })
          }
        } else {
          // Even without an initialized SignAccountOpController or Screen, we should still update the portfolio and run the simulation.
          // It's necessary to continue operating with the token `amountPostSimulation` amount.
          this.updateSelectedAccountPortfolio(true, network)
        }
      } else {
        let actionType: 'dappRequest' | 'benzin' | 'signMessage' | 'switchAccount' = 'dappRequest'

        if (req.action.kind === 'typedMessage' || req.action.kind === 'message') {
          actionType = 'signMessage'

          if (this.actions.visibleActionsQueue.find((a) => a.type === 'signMessage')) {
            const msgReq = this.userRequests.find((uReq) => uReq.id === id)
            if (!msgReq) return
            msgReq.dappPromise?.reject(
              ethErrors.provider.custom({
                code: 1001,
                message:
                  'Rejected: Please complete your pending message request before initiating a new one.'
              })
            )
            this.userRequests.splice(this.userRequests.indexOf(msgReq), 1)
            return
          }
        }
        if (req.action.kind === 'benzin') actionType = 'benzin'
        if (req.action.kind === 'switchAccount') actionType = 'switchAccount'
        if (req.action.kind === 'authorization-7702') actionType = 'signMessage'

        actionsToAdd.push({
          id,
          type: actionType,
          userRequest: req as UserRequest as never
        })
      }
    }

    if (actionsToAdd.length)
<<<<<<< HEAD
      this.actions.addOrUpdateActions(actionsToAdd, actionPosition, actionExecutionType, windowId)
=======
      await this.actions.addOrUpdateActions(
        actionsToAdd,
        actionPosition,
        actionExecutionType,
        skipFocus
      )
>>>>>>> 11d904a4

    this.emitUpdate()
  }

  async addUserRequest(
    req: UserRequest,
    actionPosition?: ActionPosition,
    actionExecutionType?: ActionExecutionType,
    allowAccountSwitch?: boolean,
<<<<<<< HEAD
    windowId?: number
=======
    skipFocus?: boolean
>>>>>>> 11d904a4
  ) {
    await this.addUserRequests(
      [req],
      actionPosition,
      actionExecutionType,
      allowAccountSwitch,
<<<<<<< HEAD
      windowId
=======
      skipFocus
>>>>>>> 11d904a4
    )
  }

  async removeUserRequests(
    ids: UserRequest['id'][],
    options?: {
      shouldRemoveSwapAndBridgeRoute?: boolean
      shouldUpdateAccount?: boolean
      shouldOpenNextRequest?: boolean
    }
  ) {
    const {
      shouldRemoveSwapAndBridgeRoute = true,
      shouldUpdateAccount = true,
      shouldOpenNextRequest = true
    } = options || {}

    const actionsToAddOrUpdate: Action[] = []
    const userRequestsToAdd: UserRequest[] = []
    const actionsToRemove: string[] = []

    ids.forEach((id) => {
      const req = this.userRequests.find((uReq) => uReq.id === id)

      if (!req) return

      // remove from the request queue
      this.userRequests.splice(this.userRequests.indexOf(req), 1)

      // update the pending stuff to be signed
      const { action, meta } = req
      if (action.kind === 'calls') {
        const network = this.networks.networks.find((net) => net.chainId === meta.chainId)!
        const account = this.accounts.accounts.find((x) => x.addr === meta.accountAddr)
        if (!account)
          throw new Error(
            `batchCallsFromUserRequests: tried to run for non-existent account ${meta.accountAddr}`
          )

        const accountOpIndex = this.actions.actionsQueue.findIndex(
          (a) => a.type === 'accountOp' && a.id === `${meta.accountAddr}-${meta.chainId}`
        )
        const accountOpAction = this.actions.actionsQueue[accountOpIndex] as
          | AccountOpAction
          | undefined
        // accountOp has just been rejected or broadcasted
        if (!accountOpAction) {
          if (shouldUpdateAccount) this.updateSelectedAccountPortfolio(true, network)

          if (this.swapAndBridge.activeRoutes.length && shouldRemoveSwapAndBridgeRoute) {
            this.swapAndBridge.removeActiveRoute(meta.activeRouteId)
          }
          return
        }

        accountOpAction.accountOp.calls = this.#batchCallsFromUserRequests(
          meta.accountAddr,
          meta.chainId
        )
        if (accountOpAction.accountOp.calls.length) {
          actionsToAddOrUpdate.push(accountOpAction)

          if (this.signAccountOp && this.signAccountOp.fromActionId === accountOpAction.id) {
            this.signAccountOp.update({ calls: accountOpAction.accountOp.calls })
          }
        } else {
          if (this.signAccountOp && this.signAccountOp.fromActionId === accountOpAction.id) {
            this.destroySignAccOp()
          }
          actionsToRemove.push(`${meta.accountAddr}-${meta.chainId}`)
          if (shouldUpdateAccount) this.updateSelectedAccountPortfolio(true, network)
        }
        if (this.swapAndBridge.activeRoutes.length && shouldRemoveSwapAndBridgeRoute) {
          this.swapAndBridge.removeActiveRoute(meta.activeRouteId)
        }
      } else if (id === ACCOUNT_SWITCH_USER_REQUEST) {
        const requestsToAddOrRemove = this.userRequestsWaitingAccountSwitch.filter(
          (r) => r.meta.accountAddr === this.selectedAccount.account!.addr
        )
        const isSelectedAccountSwitched =
          this.selectedAccount.account?.addr === (action as any).params!.switchToAccountAddr

        if (!isSelectedAccountSwitched) {
          actionsToRemove.push(id)
        } else {
          requestsToAddOrRemove.forEach((r) => {
            this.userRequestsWaitingAccountSwitch.splice(this.userRequests.indexOf(r), 1)
            userRequestsToAdd.push(r)
          })
        }
      } else {
        actionsToRemove.push(id as string)
      }
    })

    if (actionsToRemove.length) {
      await this.actions.removeActions(actionsToRemove, shouldOpenNextRequest)
    }
    if (userRequestsToAdd.length) {
      await this.addUserRequests(userRequestsToAdd, undefined, undefined, undefined, true)
    }
    if (actionsToAddOrUpdate.length) {
      await this.actions.addOrUpdateActions(actionsToAddOrUpdate, undefined, undefined, true)
    }

    this.emitUpdate()
  }

  async removeUserRequest(
    id: UserRequest['id'],
    options?: {
      shouldRemoveSwapAndBridgeRoute: boolean
      shouldUpdateAccount?: boolean
      shouldOpenNextRequest?: boolean
    }
  ) {
    await this.removeUserRequests([id], options)
  }

  async addNetwork(network: AddNetworkRequestParams) {
    await this.networks.addNetwork(network)

    await this.updateSelectedAccountPortfolio()
  }

  async removeNetworkData(chainId: bigint) {
    this.portfolio.removeNetworkData(chainId)
    this.defiPositions.removeNetworkData(chainId)
    this.accountPicker.removeNetworkData(chainId)
    // Don't remove user activity for now because removing networks
    // is no longer possible in the UI. Users can only disable networks
    // and it doesn't make sense to delete their activity
    // this.activity.removeNetworkData(chainId)
  }

  async resolveAccountOpAction(
    submittedAccountOp: SubmittedAccountOp,
    actionId: AccountOpAction['id'],
    isBasicAccountBroadcastingMultiple: boolean
  ) {
    const accountOpAction = this.actions.actionsQueue.find((a) => a.id === actionId)
    if (!accountOpAction) return

    const { accountOp } = accountOpAction as AccountOpAction
    const network = this.networks.networks.find((n) => n.chainId === accountOp.chainId)

    if (!network) return

    const calls: Call[] = submittedAccountOp.calls
    const meta: SignUserRequest['meta'] = {
      isSignAction: true,
      accountAddr: accountOp.accountAddr,
      chainId: network.chainId,
      txnId: null,
      userOpHash: null
    }

    if (submittedAccountOp) {
      // can be undefined, check submittedAccountOp.ts
      meta.txnId = submittedAccountOp.txnId
      meta.identifiedBy = submittedAccountOp.identifiedBy
      meta.submittedAccountOp = submittedAccountOp
    }

    if (!isBasicAccountBroadcastingMultiple) {
      const benzinUserRequest: SignUserRequest = {
        id: new Date().getTime(),
        action: { kind: 'benzin' },
        meta
      }
      await this.addUserRequest(benzinUserRequest, 'first', undefined, undefined, true)
    }

    await this.actions.removeAction(actionId)

    const userRequestsToRemove: UserRequest['id'][] = []
    const dappHandlers: any[] = []

    // handle wallet_sendCalls before activity.getConfirmedTxId as 1) it's faster
    // 2) the identifier is different
    calls.forEach((call) => {
      const walletSendCallsUserReq = this.userRequests.find(
        (r) => r.id === call.fromUserRequestId && r.meta.isWalletSendCalls
      )
      const uReq = this.userRequests.find((r) => r.id === call.fromUserRequestId)

      if (walletSendCallsUserReq) {
        walletSendCallsUserReq.dappPromise?.resolve({
          hash: getDappIdentifier(submittedAccountOp)
        })

        userRequestsToRemove.push(walletSendCallsUserReq.id)
      }

      if (uReq) {
        if (uReq.dappPromise) {
          dappHandlers.push({
            promise: uReq.dappPromise,
            txnId: call.txnId
          })
        }

        userRequestsToRemove.push(uReq.id)
      }
    })

    await this.removeUserRequests(userRequestsToRemove, {
      shouldRemoveSwapAndBridgeRoute: false,
      // Since `resolveAccountOpAction` is invoked only when we broadcast a transaction,
      // we don't want to update the account portfolio immediately, as we would lose the simulation.
      // The simulation is required to calculate the pending badges (see: calculatePendingAmounts()).
      // Once the transaction is confirmed, delayed, or the user manually refreshes the portfolio,
      // the account will be updated automatically.
      shouldUpdateAccount: false
    })

    await this.resolveDappBroadcast(submittedAccountOp, dappHandlers)

    this.emitUpdate()
  }

  async rejectAccountOpAction(
    err: string,
    actionId: AccountOpAction['id'],
    shouldOpenNextAction: boolean
  ) {
    const accountOpAction = this.actions.actionsQueue.find((a) => a.id === actionId)
    if (!accountOpAction) return

    const { accountOp, id } = accountOpAction as AccountOpAction

    if (this.signAccountOp && this.signAccountOp.fromActionId === id) {
      this.destroySignAccOp()
    }
    await this.actions.removeAction(actionId, shouldOpenNextAction)

    const requestIdsToRemove = accountOp.calls
      .filter((call) => !!call.fromUserRequestId)
      .map((call) => call.fromUserRequestId)

    await this.rejectUserRequests(err, requestIdsToRemove as string[], {
      shouldOpenNextRequest: shouldOpenNextAction
    })

    this.emitUpdate()
  }

  async #addSwitchAccountUserRequest(req: UserRequest) {
    this.userRequestsWaitingAccountSwitch.push(req)
    await this.addUserRequest(
      buildSwitchAccountUserRequest({
        nextUserRequest: req,
        selectedAccountAddr: req.meta.accountAddr,
        session: req.dappPromise ? req.dappPromise.session : undefined,
        dappPromise: req.dappPromise
      }),
      'last',
      'open-action-window'
    )
  }

  onOneClickSwapClose() {
    const signAccountOp = this.swapAndBridge.signAccountOpController

    // Always unload the screen when the action window is closed
    this.swapAndBridge.unloadScreen('action-window', true)

    if (!signAccountOp) return

    // Remove the active route if it exists
    if (signAccountOp.accountOp.meta?.swapTxn) {
      this.swapAndBridge.removeActiveRoute(signAccountOp.accountOp.meta.swapTxn.activeRouteId)
    }

    this.#abortHWSign(signAccountOp)

    const network = this.networks.networks.find(
      (n) => n.chainId === signAccountOp.accountOp.chainId
    )

    this.updateSelectedAccountPortfolio(true, network)
    this.emitUpdate()
  }

  onOneClickTransferClose() {
    const signAccountOp = this.transfer.signAccountOpController

    // Always unload the screen when the action window is closed
    this.transfer.unloadScreen(true)

    if (!signAccountOp) return

    this.#abortHWSign(signAccountOp)

    const network = this.networks.networks.find(
      (n) => n.chainId === signAccountOp.accountOp.chainId
    )

    this.updateSelectedAccountPortfolio(true, network)
    this.emitUpdate()
  }

  async #handleTrezorCleanup() {
    try {
      await this.#windowManager.closePopupWithUrl('https://connect.trezor.io/9/popup.html')
    } catch (e) {
      console.error('Error while removing Trezor window', e)
    }
  }

  /**
   * There are 4 ways to broadcast an AccountOp:
   *   1. For EOAs, there is only one way to do that. After
   *   signing the transaction, the serialized signed transaction object gets
   *   send to the network.
   *   2. For smart accounts, when EOA pays the fee. Two signatures are needed
   *   for this. The first one is the signature of the AccountOp itself. The
   *   second one is the signature of the transaction that will be executed
   *   by the smart account.
   *   3. For smart accounts that broadcast the ERC-4337 way.
   *   4. for smart accounts, when the Relayer does the broadcast.
   *
   */
  async #broadcastSignedAccountOp(
    signAccountOp: SignAccountOpController,
    type: SignAccountOpType,
    callId: string
  ) {
    if (this.statuses.signAndBroadcastAccountOp !== 'SIGNING') {
      this.throwBroadcastAccountOp({
        signAccountOp,
        message: 'Pending broadcast. Please try again in a bit.'
      })
      return
    }
    const accountOp = signAccountOp.accountOp
    const estimation = signAccountOp.estimation.estimation
    const actionId = signAccountOp.fromActionId
    const bundlerSwitcher = signAccountOp.bundlerSwitcher
    const contactSupportPrompt = 'Please try again or contact support if the problem persists.'

    if (
      !accountOp ||
      !estimation ||
      !actionId ||
      !accountOp.signingKeyAddr ||
      !accountOp.signingKeyType ||
      !accountOp.signature ||
      !bundlerSwitcher ||
      !accountOp.gasFeePayment
    ) {
      const message = `Missing mandatory transaction details. ${contactSupportPrompt}`
      return this.throwBroadcastAccountOp({ signAccountOp, message })
    }

    const provider = this.providers.providers[accountOp.chainId.toString()]
    const account = this.accounts.accounts.find((acc) => acc.addr === accountOp.accountAddr)
    const network = this.networks.networks.find((n) => n.chainId === accountOp.chainId)

    if (!provider) {
      const networkName = network?.name || `network with id ${accountOp.chainId}`
      const message = `Provider for ${networkName} not found. ${contactSupportPrompt}`
      return this.throwBroadcastAccountOp({ signAccountOp, message })
    }

    if (!account) {
      const addr = shortenAddress(accountOp.accountAddr, 13)
      const message = `Account with address ${addr} not found. ${contactSupportPrompt}`
      return this.throwBroadcastAccountOp({ signAccountOp, message })
    }

    if (!network) {
      const message = `Network with id ${accountOp.chainId} not found. ${contactSupportPrompt}`
      return this.throwBroadcastAccountOp({ signAccountOp, message })
    }

    this.statuses.signAndBroadcastAccountOp = 'BROADCASTING'
    await this.forceEmitUpdate()

    const accountState = await this.accounts.getOrFetchAccountOnChainState(
      accountOp.accountAddr,
      accountOp.chainId
    )
    const baseAcc = getBaseAccount(
      account,
      accountState,
      this.keystore.getAccountKeys(account),
      network
    )
    let transactionRes: {
      txnId?: string
      nonce: number
      identifiedBy: AccountOpIdentifiedBy
    } | null = null

    // broadcasting by EOA is quite the same:
    // 1) build a rawTxn 2) sign 3) broadcast
    // we have one handle, just a diff rawTxn for each case
    const rawTxnBroadcast = [
      BROADCAST_OPTIONS.bySelf,
      BROADCAST_OPTIONS.bySelf7702,
      BROADCAST_OPTIONS.byOtherEOA,
      BROADCAST_OPTIONS.delegation
    ]

    if (rawTxnBroadcast.includes(accountOp.gasFeePayment.broadcastOption)) {
      const multipleTxnsBroadcastRes = []
      const senderAddr = BROADCAST_OPTIONS.byOtherEOA
        ? accountOp.gasFeePayment.paidBy
        : accountOp.accountAddr
      const nonce = await provider.getTransactionCount(senderAddr).catch((e) => e)

      // @precaution
      if (nonce instanceof Error) {
        return this.throwBroadcastAccountOp({
          signAccountOp,
          message: 'RPC error. Please try again',
          accountState
        })
      }

      try {
        const feePayerKey = this.keystore.getFeePayerKey(accountOp)
        if (feePayerKey instanceof Error) {
          return this.throwBroadcastAccountOp({
            signAccountOp,
            message: feePayerKey.message,
            accountState
          })
        }
        this.feePayerKey = feePayerKey
        this.emitUpdate()

        const signer = await this.keystore.getSigner(feePayerKey.addr, feePayerKey.type)
        if (signer.init) {
          signer.init(this.#externalSignerControllers[feePayerKey.type])
        }

        const txnLength = baseAcc.shouldBroadcastCallsSeparately(accountOp)
          ? accountOp.calls.length
          : 1
        if (txnLength > 1) signAccountOp.update({ signedTransactionsCount: 0 })
        for (let i = 0; i < txnLength; i++) {
          const currentNonce = nonce + i
          const rawTxn = await buildRawTransaction(
            account,
            accountOp,
            accountState,
            provider,
            network,
            currentNonce,
            accountOp.gasFeePayment.broadcastOption,
            accountOp.calls[i]
          )
          const signedTxn =
            accountOp.gasFeePayment.broadcastOption === BROADCAST_OPTIONS.delegation
              ? signer.signTransactionTypeFour(rawTxn, accountOp.meta!.delegation!)
              : await signer.signRawTransaction(rawTxn)
          if (callId !== this.#signAndBroadcastCallId) {
            return
          }
          if (accountOp.gasFeePayment.broadcastOption === BROADCAST_OPTIONS.delegation) {
            multipleTxnsBroadcastRes.push({
              hash: await provider.send('eth_sendRawTransaction', [signedTxn])
            })
          } else {
            multipleTxnsBroadcastRes.push(await provider.broadcastTransaction(signedTxn))
          }
          if (txnLength > 1) signAccountOp.update({ signedTransactionsCount: i + 1 })

          // send the txn to the relayer if it's an EOA sending for itself
          if (accountOp.gasFeePayment.broadcastOption !== BROADCAST_OPTIONS.byOtherEOA) {
            this.callRelayer(`/v2/eoaSubmitTxn/${accountOp.chainId}`, 'POST', {
              rawTxn: signedTxn
            }).catch((e: any) => {
              // eslint-disable-next-line no-console
              console.log('failed to record EOA txn to relayer')
              // eslint-disable-next-line no-console
              console.log(e)
            })
          }
        }
        if (callId !== this.#signAndBroadcastCallId) return
        transactionRes = {
          nonce,
          identifiedBy: {
            type: txnLength > 1 ? 'MultipleTxns' : 'Transaction',
            identifier: multipleTxnsBroadcastRes.map((res) => res.hash).join('-')
          },
          txnId:
            txnLength === 1 ? multipleTxnsBroadcastRes.map((res) => res.hash).join('-') : undefined
        }
      } catch (error: any) {
        if (this.#signAndBroadcastCallId !== callId) return
        // eslint-disable-next-line no-console
        console.error('Error broadcasting', error)
        // for multiple txn cases
        // if a batch of 5 txn is sent to Ledger for sign but the user reject
        // #3, #1 and #2 are already broadcast. Reduce the accountOp's call
        // to #1 and #2 and create a submittedAccountOp
        if (multipleTxnsBroadcastRes.length) {
          transactionRes = {
            nonce,
            identifiedBy: {
              type: 'MultipleTxns',
              identifier: multipleTxnsBroadcastRes.map((res) => res.hash).join('-')
            }
          }
        } else {
          return this.throwBroadcastAccountOp({ signAccountOp, error, accountState })
        }
      } finally {
        if (this.#signAndBroadcastCallId === callId) {
          signAccountOp.update({ signedTransactionsCount: null })
        }
      }
    }
    // Smart account, the ERC-4337 way
    else if (accountOp.gasFeePayment?.broadcastOption === BROADCAST_OPTIONS.byBundler) {
      const userOperation = accountOp.asUserOperation
      if (!userOperation) {
        const accAddr = shortenAddress(accountOp.accountAddr, 13)
        const message = `Trying to broadcast an ERC-4337 request but userOperation is not set for the account with address ${accAddr}`
        return this.throwBroadcastAccountOp({ signAccountOp, message, accountState })
      }

      // broadcast through bundler's service
      let userOperationHash
      const bundler = bundlerSwitcher.getBundler()
      try {
        userOperationHash = await bundler.broadcast(userOperation, network)
      } catch (e: any) {
        let retryMsg

        // if the signAccountOp is still active (it should be)
        // try to switch the bundler and ask the user to try again
        // TODO: explore more error case where we switch the bundler
        if (signAccountOp) {
          const decodedError = bundler.decodeBundlerError(e)
          const humanReadable = getHumanReadableBroadcastError(decodedError)
          const switcher = signAccountOp.bundlerSwitcher
          signAccountOp.updateStatus(SigningStatus.ReadyToSign)

          if (switcher.canSwitch(account, humanReadable)) {
            switcher.switch()
            signAccountOp.simulate()
            signAccountOp.gasPrice.fetch()
            retryMsg = 'Broadcast failed because bundler was down. Please try again'
          }
        }

        return this.throwBroadcastAccountOp({
          signAccountOp,
          error: e,
          accountState,
          provider,
          network,
          message: retryMsg
        })
      }
      if (!userOperationHash) {
        return this.throwBroadcastAccountOp({
          signAccountOp,
          message: 'Bundler broadcast failed. Please try broadcasting by an EOA or contact support.'
        })
      }

      transactionRes = {
        nonce: Number(userOperation.nonce),
        identifiedBy: {
          type: 'UserOperation',
          identifier: userOperationHash,
          bundler: bundler.getName()
        }
      }
    }
    // Smart account, the Relayer way
    else {
      try {
        const body = {
          gasLimit: Number(accountOp.gasFeePayment!.simulatedGasLimit),
          txns: getSignableCalls(accountOp),
          signature: accountOp.signature,
          signer: { address: accountOp.signingKeyAddr },
          nonce: Number(accountOp.nonce)
        }
        const additionalRelayerNetwork = relayerAdditionalNetworks.find(
          (net) => net.chainId === network.chainId
        )
        const relayerChainId = additionalRelayerNetwork
          ? additionalRelayerNetwork.chainId
          : accountOp.chainId
        const response = await this.callRelayer(
          `/identity/${accountOp.accountAddr}/${relayerChainId}/submit`,
          'POST',
          body
        )
        if (!response.success) throw new Error(response.message)

        transactionRes = {
          txnId: response.txId,
          nonce: Number(accountOp.nonce),
          identifiedBy: {
            type: 'Relayer',
            identifier: response.id
          }
        }
      } catch (error: any) {
        return this.throwBroadcastAccountOp({ signAccountOp, error, accountState, isRelayer: true })
      }
    }

    if (this.#signAndBroadcastCallId !== callId) return

    if (!transactionRes)
      return this.throwBroadcastAccountOp({
        signAccountOp,
        message: 'No transaction response received after being broadcasted.'
      })

    // simulate the swap & bridge only after a successful broadcast
    if (type === SIGN_ACCOUNT_OP_SWAP || type === SIGN_ACCOUNT_OP_TRANSFER) {
      signAccountOp?.portfolioSimulate().then(() => {
        this.portfolio.markSimulationAsBroadcasted(account.addr, network.chainId)
      })
    } else {
      this.portfolio.markSimulationAsBroadcasted(account.addr, network.chainId)
    }

    const submittedAccountOp: SubmittedAccountOp = {
      ...accountOp,
      status: AccountOpStatus.BroadcastedButNotConfirmed,
      txnId: transactionRes.txnId,
      nonce: BigInt(transactionRes.nonce),
      identifiedBy: transactionRes.identifiedBy,
      timestamp: new Date().getTime(),
      isSingletonDeploy: !!accountOp.calls.find(
        (call) => call.to && getAddress(call.to) === SINGLETON
      )
    }

    // add the txnIds from each transaction to each Call from the accountOp
    // if identifiedBy is MultipleTxns
    const isBasicAccountBroadcastingMultiple = transactionRes.identifiedBy.type === 'MultipleTxns'
    if (isBasicAccountBroadcastingMultiple) {
      const txnIds = transactionRes.identifiedBy.identifier.split('-')
      const calls = submittedAccountOp.calls
        .map((oneCall, i) => {
          const localCall = { ...oneCall }

          // we're cutting off calls the user didn't sign / weren't broadcast
          if (!(i in txnIds)) return null

          localCall.txnId = txnIds[i] as Hex
          localCall.status = AccountOpStatus.BroadcastedButNotConfirmed
          return localCall
        })
        .filter((aCall) => aCall !== null) as Call[]
      submittedAccountOp.calls = calls

      // Handle the calls that weren't signed
      const rejectedCalls = accountOp.calls.filter((call) =>
        submittedAccountOp.calls.every((c) => c.id !== call.id)
      )
      const rejectedSwapActiveRouteIds = rejectedCalls.map((call) => {
        const userRequest = this.userRequests.find((r) => r.id === call.fromUserRequestId)

        return userRequest?.meta.activeRouteId
      })

      rejectedSwapActiveRouteIds.forEach((routeId) => {
        this.removeActiveRoute(routeId)
      })

      if (rejectedCalls.length) {
        // remove the user requests that were rejected
        await this.rejectUserRequests(
          'Transaction rejected by the bundler',
          rejectedCalls
            .filter((call) => !!call.fromUserRequestId)
            .map((call) => call.fromUserRequestId as string)
        )
      }
    }

    this.swapAndBridge.handleUpdateActiveRouteOnSubmittedAccountOpStatusUpdate(submittedAccountOp)
    await this.activity.addAccountOp(submittedAccountOp)

    // resolve dapp requests, open benzin and etc only if the main sign accountOp
    if (type === SIGN_ACCOUNT_OP_MAIN) {
      await this.resolveAccountOpAction(
        submittedAccountOp,
        actionId,
        isBasicAccountBroadcastingMultiple
      )
    }
    // TODO<Bobby>: make a new SwapAndBridgeFormStatus "Broadcast" and
    // visualize the success page on the FE instead of resetting the form
    if (type === SIGN_ACCOUNT_OP_SWAP) {
      this.swapAndBridge.resetForm()
    }

    if (type === SIGN_ACCOUNT_OP_TRANSFER) {
      this.transfer.latestBroadcastedToken = this.transfer.selectedToken
      this.transfer.latestBroadcastedAccountOp = submittedAccountOp
      this.transfer.resetForm()
    }

    await this.#notificationManager.create({
      title:
        // different count can happen only on isBasicAccountBroadcastingMultiple
        submittedAccountOp.calls.length === accountOp.calls.length
          ? 'Done!'
          : 'Partially submitted',
      message: `${
        isBasicAccountBroadcastingMultiple
          ? `${submittedAccountOp.calls.length}/${accountOp.calls.length} transactions were`
          : 'The transaction was'
      } successfully signed and broadcast to the network.`
    })

    // reset the fee payer key
    this.feePayerKey = null
    return Promise.resolve()
  }

  // ! IMPORTANT !
  // Banners that depend on async data from sub-controllers should be implemented
  // in the sub-controllers themselves. This is because updates in the sub-controllers
  // will not trigger emitUpdate in the MainController, therefore the banners will
  // remain the same until a subsequent update in the MainController.
  get banners(): Banner[] {
    if (!this.selectedAccount.account || !this.networks.isInitialized) return []

    const activeSwapAndBridgeRoutesForSelectedAccount = getActiveRoutesForAccount(
      this.selectedAccount.account.addr,
      this.swapAndBridge.activeRoutes
    )
    const swapAndBridgeRoutesPendingSignature = activeSwapAndBridgeRoutesForSelectedAccount.filter(
      (r) => r.routeStatus === 'ready'
    )

    return getAccountOpBanners({
      accountOpActionsByNetwork: getAccountOpActionsByNetwork(
        this.selectedAccount.account.addr,
        this.actions.actionsQueue
      ),
      selectedAccount: this.selectedAccount.account.addr,
      accounts: this.accounts.accounts,
      networks: this.networks.networks,
      swapAndBridgeRoutesPendingSignature
    })
  }

  // Technically this is an anti-pattern, but it's the only way to
  // test the error handling in the method.
  protected throwBroadcastAccountOp({
    signAccountOp,
    message: humanReadableMessage,
    error: _err,
    accountState,
    isRelayer = false,
    provider = undefined,
    network = undefined
  }: {
    signAccountOp: SignAccountOpController
    message?: string
    error?: Error
    accountState?: AccountOnchainState
    isRelayer?: boolean
    provider?: RPCProvider
    network?: Network
  }) {
    const originalMessage = _err?.message
    let message = humanReadableMessage
    let isReplacementFeeLow = false

    this.statuses.signAndBroadcastAccountOp = 'ERROR'
    this.forceEmitUpdate()

    if (originalMessage) {
      if (originalMessage.includes('replacement fee too low')) {
        message =
          'Replacement fee is insufficient. Fees have been automatically adjusted so please try submitting your transaction again.'
        isReplacementFeeLow = true
        if (signAccountOp) {
          signAccountOp.simulate(false)
        }
      } else if (originalMessage.includes('INSUFFICIENT_PRIVILEGE')) {
        message = accountState?.isV2
          ? 'Broadcast failed because of a pending transaction. Please try again'
          : 'Signer key not supported on this network'
      } else if (originalMessage.includes('underpriced')) {
        message =
          'Transaction fee underpriced. Please select a higher transaction speed and try again'
        if (signAccountOp) {
          signAccountOp.gasPrice.fetch()
          signAccountOp.simulate(false)
        }
      } else if (originalMessage.includes('Failed to fetch') && isRelayer) {
        message =
          'Currently, the Ambire relayer seems to be down. Please try again a few moments later or broadcast with an EOA account'
      } else if (originalMessage.includes('user nonce') && isRelayer) {
        if (this.signAccountOp) {
          this.accounts
            .updateAccountState(this.signAccountOp.accountOp.accountAddr, 'pending', [
              this.signAccountOp.accountOp.chainId
            ])
            .then(() => this.signAccountOp?.simulate())
            .catch((e) => e)
        }
      }
    }

    if (!message) {
      message = getHumanReadableBroadcastError(_err || new Error('')).message

      // if the message states that the paymaster doesn't have sufficient amount,
      // add it to the failedPaymasters to disable it until a top-up is made
      if (message.includes(insufficientPaymasterFunds) && provider && network) {
        failedPaymasters.addInsufficientFunds(provider, network).then(() => {
          if (signAccountOp) {
            signAccountOp.simulate(false)
          }
        })
      }
      if (message.includes('the selected fee is too low')) {
        signAccountOp.gasPrice.fetch()
      }
    }

    // To enable another try for signing in case of broadcast fail
    // broadcast is called in the FE only after successful signing
    signAccountOp?.updateStatus(SigningStatus.ReadyToSign, isReplacementFeeLow)
    this.feePayerKey = null

    // remove the active route on broadcast failure
    if (signAccountOp?.accountOp.meta?.swapTxn) {
      this.swapAndBridge.removeActiveRoute(signAccountOp.accountOp.meta.swapTxn.activeRouteId)
    }

    throw new EmittableError({ level: 'major', message, error: _err || new Error(message) })
  }

  get isSignRequestStillActive(): boolean {
    if (!this.signAccountOp) return false

    return !!this.actions.actionsQueue.find((a) => a.id === this.signAccountOp!.fromActionId)
  }

  // includes the getters in the stringified instance
  toJSON() {
    return {
      ...this,
      ...super.toJSON(),
      banners: this.banners,
      isSignRequestStillActive: this.isSignRequestStillActive
    }
  }
}<|MERGE_RESOLUTION|>--- conflicted
+++ resolved
@@ -1,3 +1,4 @@
+import { Session } from 'classes/session'
 /* eslint-disable @typescript-eslint/brace-style */
 import { ethErrors } from 'eth-rpc-errors'
 import { getAddress, getBigInt } from 'ethers'
@@ -1506,6 +1507,7 @@
             value: call.value ? getBigInt(call.value) : 0n
           }))
         },
+        session: new Session({ windowId: request.session.windowId }),
         meta: {
           isSignAction: true,
           isWalletSendCalls,
@@ -1636,13 +1638,13 @@
     // We can simply add the user request if it's not a sign operation
     // for another account
     if (!isASignOperationRequestedForAnotherAccount) {
-      await this.addUserRequest(
-        userRequest,
+      await this.addUserRequests([userRequest], {
         actionPosition,
-        actionPosition === 'first' || isSmartAccount(this.selectedAccount.account)
-          ? 'open-action-window'
-          : 'queue-but-open-action-window'
-      )
+        actionExecutionType:
+          actionPosition === 'first' || isSmartAccount(this.selectedAccount.account)
+            ? 'open-action-window'
+            : 'queue-but-open-action-window'
+      })
       return
     }
 
@@ -1683,7 +1685,8 @@
       amount,
       selectedToken,
       recipientAddress,
-      paymasterService: getAmbirePaymasterService(baseAcc, this.#relayerUrl)
+      paymasterService: getAmbirePaymasterService(baseAcc, this.#relayerUrl),
+      windowId
     })
 
     if (!userRequest) {
@@ -1697,7 +1700,10 @@
       return
     }
 
-    await this.addUserRequest(userRequest, 'last', actionExecutionType)
+    await this.addUserRequests([userRequest], {
+      actionPosition: 'last',
+      actionExecutionType
+    })
 
     // reset the transfer form after adding a req
     this.transfer.resetForm()
@@ -1705,7 +1711,8 @@
 
   async buildSwapAndBridgeUserRequest(
     openActionWindow: boolean,
-    activeRouteId?: SwapAndBridgeActiveRoute['activeRouteId']
+    activeRouteId?: SwapAndBridgeActiveRoute['activeRouteId'],
+    windowId?: number
   ) {
     await this.withStatus(
       'buildSwapAndBridgeUserRequest',
@@ -1800,14 +1807,14 @@
           this.selectedAccount.account,
           this.providers.providers[network.chainId.toString()],
           accountState,
-          getAmbirePaymasterService(baseAcc, this.#relayerUrl)
+          getAmbirePaymasterService(baseAcc, this.#relayerUrl),
+          windowId
         )
 
-        await this.addUserRequests(
-          swapAndBridgeUserRequests,
-          'last',
-          openActionWindow ? 'open-action-window' : 'queue'
-        )
+        await this.addUserRequests(swapAndBridgeUserRequests, {
+          actionPosition: 'last',
+          actionExecutionType: openActionWindow ? 'open-action-window' : 'queue'
+        })
 
         if (this.swapAndBridge.formStatus === SwapAndBridgeFormStatus.ReadyToSubmit) {
           await this.swapAndBridge.addActiveRoute({
@@ -1833,7 +1840,7 @@
     )
   }
 
-  async buildClaimWalletUserRequest(token: TokenResult) {
+  async buildClaimWalletUserRequest(token: TokenResult, windowId?: number) {
     if (!this.selectedAccount.account) return
 
     const claimableRewardsData =
@@ -1844,13 +1851,14 @@
     const userRequest: UserRequest = buildClaimWalletRequest({
       selectedAccount: this.selectedAccount.account.addr,
       selectedToken: token,
-      claimableRewardsData
+      claimableRewardsData,
+      windowId
     })
 
-    await this.addUserRequest(userRequest)
-  }
-
-  async buildMintVestingUserRequest(token: TokenResult) {
+    await this.addUserRequests([userRequest])
+  }
+
+  async buildMintVestingUserRequest(token: TokenResult, windowId?: number) {
     if (!this.selectedAccount.account) return
 
     const addrVestingData = this.selectedAccount.portfolio.latest.rewards?.result?.addrVestingData
@@ -1859,10 +1867,11 @@
     const userRequest: UserRequest = buildMintVestingRequest({
       selectedAccount: this.selectedAccount.account.addr,
       selectedToken: token,
-      addrVestingData
+      addrVestingData,
+      windowId
     })
 
-    await this.addUserRequest(userRequest)
+    await this.addUserRequests([userRequest])
   }
 
   async resolveUserRequest(data: any, requestId: UserRequest['id']) {
@@ -1951,7 +1960,9 @@
             actionsQueue: this.actions.actionsQueue
           })
 
-          await this.actions.addOrUpdateAction(accountOpAction, undefined, undefined, true)
+          await this.actions.addOrUpdateActions([accountOpAction], {
+            skipFocus: true
+          })
           this.signAccountOp?.update({ calls: accountOpAction.accountOp.calls })
         }
       }
@@ -1982,20 +1993,24 @@
 
   async addUserRequests(
     reqs: UserRequest[],
-    actionPosition: ActionPosition = 'last',
-    actionExecutionType: ActionExecutionType = 'open-action-window',
-    allowAccountSwitch: boolean = false,
-<<<<<<< HEAD
-    windowId?: number
-=======
-    skipFocus: boolean = false
->>>>>>> 11d904a4
+    {
+      actionPosition = 'last',
+      actionExecutionType = 'open-action-window',
+      allowAccountSwitch = false,
+      skipFocus = false
+    }: {
+      actionPosition?: ActionPosition
+      actionExecutionType?: ActionExecutionType
+      allowAccountSwitch?: boolean
+      skipFocus?: boolean
+    } = {}
   ) {
     const shouldSkipAddUserRequest = await this.#guardHWSigning()
 
     if (shouldSkipAddUserRequest) return
 
     const actionsToAdd: Action[] = []
+    const baseWindowId = reqs.find((r) => r.session.windowId)?.session?.windowId
 
     // eslint-disable-next-line no-restricted-syntax
     for (const req of reqs) {
@@ -2080,42 +2095,14 @@
     }
 
     if (actionsToAdd.length)
-<<<<<<< HEAD
-      this.actions.addOrUpdateActions(actionsToAdd, actionPosition, actionExecutionType, windowId)
-=======
-      await this.actions.addOrUpdateActions(
-        actionsToAdd,
-        actionPosition,
-        actionExecutionType,
-        skipFocus
-      )
->>>>>>> 11d904a4
+      await this.actions.addOrUpdateActions(actionsToAdd, {
+        position: actionPosition,
+        executionType: actionExecutionType,
+        skipFocus,
+        baseWindowId
+      })
 
     this.emitUpdate()
-  }
-
-  async addUserRequest(
-    req: UserRequest,
-    actionPosition?: ActionPosition,
-    actionExecutionType?: ActionExecutionType,
-    allowAccountSwitch?: boolean,
-<<<<<<< HEAD
-    windowId?: number
-=======
-    skipFocus?: boolean
->>>>>>> 11d904a4
-  ) {
-    await this.addUserRequests(
-      [req],
-      actionPosition,
-      actionExecutionType,
-      allowAccountSwitch,
-<<<<<<< HEAD
-      windowId
-=======
-      skipFocus
->>>>>>> 11d904a4
-    )
   }
 
   async removeUserRequests(
@@ -2214,10 +2201,12 @@
       await this.actions.removeActions(actionsToRemove, shouldOpenNextRequest)
     }
     if (userRequestsToAdd.length) {
-      await this.addUserRequests(userRequestsToAdd, undefined, undefined, undefined, true)
+      await this.addUserRequests(userRequestsToAdd, { skipFocus: true })
     }
     if (actionsToAddOrUpdate.length) {
-      await this.actions.addOrUpdateActions(actionsToAddOrUpdate, undefined, undefined, true)
+      await this.actions.addOrUpdateActions(actionsToAddOrUpdate, {
+        skipFocus: true
+      })
     }
 
     this.emitUpdate()
@@ -2283,9 +2272,13 @@
       const benzinUserRequest: SignUserRequest = {
         id: new Date().getTime(),
         action: { kind: 'benzin' },
+        session: new Session(),
         meta
       }
-      await this.addUserRequest(benzinUserRequest, 'first', undefined, undefined, true)
+      await this.addUserRequests([benzinUserRequest], {
+        actionPosition: 'first',
+        skipFocus: true
+      })
     }
 
     await this.actions.removeAction(actionId)
@@ -2364,15 +2357,19 @@
 
   async #addSwitchAccountUserRequest(req: UserRequest) {
     this.userRequestsWaitingAccountSwitch.push(req)
-    await this.addUserRequest(
-      buildSwitchAccountUserRequest({
-        nextUserRequest: req,
-        selectedAccountAddr: req.meta.accountAddr,
-        session: req.dappPromise ? req.dappPromise.session : undefined,
-        dappPromise: req.dappPromise
-      }),
-      'last',
-      'open-action-window'
+    await this.addUserRequests(
+      [
+        buildSwitchAccountUserRequest({
+          nextUserRequest: req,
+          selectedAccountAddr: req.meta.accountAddr,
+          session: req.session || new Session(),
+          dappPromise: req.dappPromise
+        })
+      ],
+      {
+        actionPosition: 'last',
+        actionExecutionType: 'open-action-window'
+      }
     )
   }
 
