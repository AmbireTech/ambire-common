import { ethErrors } from 'eth-rpc-errors'
/* eslint-disable @typescript-eslint/brace-style */
import {
  getAddress,
  getBigInt,
  Interface,
  isAddress,
  toQuantity,
  TransactionResponse,
  ZeroAddress
} from 'ethers'

import AmbireAccount from '../../../contracts/compiled/AmbireAccount.json'
import AmbireFactory from '../../../contracts/compiled/AmbireFactory.json'
import { AMBIRE_ACCOUNT_FACTORY, SINGLETON } from '../../consts/deploy'
import { AccountId } from '../../interfaces/account'
import { Banner } from '../../interfaces/banner'
import { DappProviderRequest } from '../../interfaces/dapp'
import {
  ExternalSignerControllers,
  Key,
  KeystoreSignerType,
  TxnRequest
} from '../../interfaces/keystore'
import { AddNetworkRequestParams, Network, NetworkId } from '../../interfaces/network'
import { Storage } from '../../interfaces/storage'
import { Call, DappUserRequest, SignUserRequest, UserRequest } from '../../interfaces/userRequest'
import { WindowManager } from '../../interfaces/window'
import { isSmartAccount } from '../../libs/account/account'
import { AccountOp, AccountOpStatus, getSignableCalls } from '../../libs/accountOp/accountOp'
import { Call as AccountOpCall } from '../../libs/accountOp/types'
import {
  dappRequestMethodToActionKind,
  getAccountOpActionsByNetwork,
  getAccountOpFromAction,
  getAccountOpsByNetwork
} from '../../libs/actions/actions'
import { getAccountOpBanners } from '../../libs/banners/banners'
import { estimate } from '../../libs/estimate/estimate'
import { EstimateResult } from '../../libs/estimate/interfaces'
import { GasRecommendation, getGasPriceRecommendations } from '../../libs/gasPrice/gasPrice'
import { humanizeAccountOp } from '../../libs/humanizer'
import { makeBasicAccountOpAction, makeSmartAccountOpAction } from '../../libs/main/main'
import { GetOptions, TokenResult } from '../../libs/portfolio/interfaces'
import { relayerCall } from '../../libs/relayerCall/relayerCall'
import { parse } from '../../libs/richJson/richJson'
import {
  adjustEntryPointAuthorization,
  getEntryPointAuthorization
} from '../../libs/signMessage/signMessage'
import { buildTransferUserRequest } from '../../libs/transfer/userRequest'
import {
  ENTRY_POINT_AUTHORIZATION_REQUEST_ID,
  isErc4337Broadcast,
  shouldAskForEntryPointAuthorization
} from '../../libs/userOperation/userOperation'
import bundler from '../../services/bundlers'
import { Bundler } from '../../services/bundlers/bundler'
import wait from '../../utils/wait'
import { AccountAdderController } from '../accountAdder/accountAdder'
<<<<<<< HEAD
import { AccountsController } from '../accounts/accounts'
import { AccountOpAction, ActionsController } from '../actions/actions'
=======
import { AccountOpAction, ActionsController, SignMessageAction } from '../actions/actions'
>>>>>>> 177f7bce
import { ActivityController, SignedMessage, SubmittedAccountOp } from '../activity/activity'
import { AddressBookController } from '../addressBook/addressBook'
import { DappsController } from '../dapps/dapps'
import { DomainsController } from '../domains/domains'
import { EmailVaultController } from '../emailVault/emailVault'
import EventEmitter, { Statuses } from '../eventEmitter/eventEmitter'
import { InviteController } from '../invite/invite'
import { KeystoreController } from '../keystore/keystore'
import { NetworksController } from '../networks/networks'
import { PortfolioController } from '../portfolio/portfolio'
import { ProvidersController } from '../providers/providers'
import { SettingsController } from '../settings/settings'
/* eslint-disable no-underscore-dangle */
import { SignAccountOpController, SigningStatus } from '../signAccountOp/signAccountOp'
import { SignMessageController } from '../signMessage/signMessage'

const STATUS_WRAPPED_METHODS = {
  onAccountAdderSuccess: 'INITIAL'
} as const

export class MainController extends EventEmitter {
  #storage: Storage

  #fetch: Function

  // Holds the initial load promise, so that one can wait until it completes
  #initialLoadPromise: Promise<void>

  #callRelayer: Function

  isReady: boolean = false

  invite: InviteController

  keystore: KeystoreController

  /**
   * Hardware wallets (usually) need an additional (external signer) controller,
   * that is app-specific (web, mobile) and is used to interact with the device.
   * (example: LedgerController, TrezorController, LatticeController)
   */
  #externalSignerControllers: ExternalSignerControllers = {}

  // Subcontrollers
  networks: NetworksController

  providers: ProvidersController

  accountAdder: AccountAdderController

  portfolio: PortfolioController

  dapps: DappsController

  actions: ActionsController

  // Public sub-structures
  // @TODO emailVaults
  emailVault: EmailVaultController

  signMessage!: SignMessageController

  signAccountOp: SignAccountOpController | null = null

  static signAccountOpListener: ReturnType<EventEmitter['onUpdate']> = () => {}

  signAccOpInitError: string | null = null

  activity!: ActivityController

  settings: SettingsController

  addressBook: AddressBookController

  domains: DomainsController

  accounts: AccountsController

  userRequests: UserRequest[] = []

  // network => GasRecommendation[]
  gasPrices: { [key: string]: GasRecommendation[] } = {}

  accountOpsToBeConfirmed: { [key: string]: { [key: string]: AccountOp } } = {}

  lastUpdate: Date = new Date()

  broadcastStatus: 'INITIAL' | 'LOADING' | 'DONE' = 'INITIAL'

  statuses: Statuses<keyof typeof STATUS_WRAPPED_METHODS> = STATUS_WRAPPED_METHODS

  #windowManager: WindowManager

  onBroadcastSuccess?: (type: 'message' | 'typed-data' | 'account-op') => void

  constructor({
    storage,
    fetch,
    relayerUrl,
    keystoreSigners,
    externalSignerControllers,
    windowManager,
    onBroadcastSuccess
  }: {
    storage: Storage
    fetch: Function
    relayerUrl: string
    keystoreSigners: Partial<{ [key in Key['type']]: KeystoreSignerType }>
    externalSignerControllers: ExternalSignerControllers
    windowManager: WindowManager
    onBroadcastSuccess?: (type: 'message' | 'typed-data' | 'account-op') => void
  }) {
    super()
    this.#storage = storage
    this.#fetch = fetch
    this.#windowManager = windowManager

    this.invite = new InviteController({ relayerUrl, fetch, storage: this.#storage })
    this.keystore = new KeystoreController(this.#storage, keystoreSigners)
    this.#externalSignerControllers = externalSignerControllers
    this.networks = new NetworksController(
      this.#storage,
      async (network: Network) => {
        this.providers.setProvider(network)
        await this.accounts.updateAccountStates('latest', [network.id])
        await this.updateSelectedAccountPortfolio(true)
      },
      (networkId: NetworkId) => {
        this.providers.removeProvider(networkId)
      }
    )
    this.providers = new ProvidersController(this.networks)
    this.accounts = new AccountsController(
      this.#storage,
      this.providers,
      this.networks,
      async () => {
        this.activity.init()
        await this.updateSelectedAccountPortfolio()
        // forceEmitUpdate to update the getters in the FE state of the ctrl
        await this.forceEmitUpdate()
        await this.actions.forceEmitUpdate()
        await this.addressBook.forceEmitUpdate()
      }
    )
    this.settings = new SettingsController(this.#storage)
    this.portfolio = new PortfolioController(
      this.#storage,
      this.providers,
      this.networks,
      relayerUrl
    )
    this.#initialLoadPromise = this.#load()
    this.emailVault = new EmailVaultController(
      this.#storage,
      this.#fetch,
      relayerUrl,
      this.keystore
    )
    this.accountAdder = new AccountAdderController({
      accounts: this.accounts,
      keystore: this.keystore,
      relayerUrl,
      fetch: this.#fetch
    })
    this.addressBook = new AddressBookController(this.#storage, this.accounts)
    this.signMessage = new SignMessageController(
      this.keystore,
      this.providers,
      this.networks,
      this.#externalSignerControllers,
      this.#storage,
      this.#fetch
    )
    this.dapps = new DappsController(this.#storage)
    this.actions = new ActionsController({
      accounts: this.accounts,
      windowManager,
      onActionWindowClose: () => {
        this.userRequests = this.userRequests.filter((r) => r.action.kind !== 'benzin')
        this.emitUpdate()
      }
    })
    this.activity = new ActivityController(
      this.#storage,
      this.accounts,
      this.providers,
      this.networks,
      async (network: Network) => {
        await this.setContractsDeployedToTrueIfDeployed(network)
      }
    )
    this.domains = new DomainsController(this.providers.providers, this.#fetch)
    this.#callRelayer = relayerCall.bind({ url: relayerUrl, fetch: this.#fetch })
    this.onBroadcastSuccess = onBroadcastSuccess
  }

  async #load(): Promise<void> {
    this.isReady = false
    // #load is called in the constructor which is synchronous
    // we await (1 ms/next tick) for the constructor to extend the EventEmitter class
    // and then we call it's methods
    await wait(1)
    this.emitUpdate()
    await this.networks.initialLoadPromise
    await this.providers.initialLoadPromise
    await this.accounts.initialLoadPromise
    this.updateSelectedAccountPortfolio()

    /**
     * Listener that gets triggered as a finalization step of adding new
     * accounts via the AccountAdder controller flow.
     *
     * VIEW-ONLY ACCOUNTS: In case of changes in this method, make sure these
     * changes are reflected for view-only accounts as well. Because the
     * view-only accounts import flow bypasses the AccountAdder, this method
     * won't click for them. Their on add success flow continues in the
     * MAIN_CONTROLLER_ADD_VIEW_ONLY_ACCOUNTS action case.
     */
    const onAccountAdderSuccess = () => {
      if (this.accountAdder.addAccountsStatus !== 'SUCCESS') return

      return this.withStatus(
        'onAccountAdderSuccess',
        async () => {
          // Add accounts first, because some of the next steps have validation
          // if accounts exists.
          await this.accounts.addAccounts(this.accountAdder.readyToAddAccounts)

          // Then add keys, because some of the next steps could have validation
          // if keys exists. Should be separate (not combined in Promise.all,
          // since firing multiple keystore actions is not possible
          // (the #wrapKeystoreAction listens for the first one to finish and
          // skips the parallel one, if one is requested).
          await this.keystore.addKeys(this.accountAdder.readyToAddKeys.internal)
          await this.keystore.addKeysExternallyStored(this.accountAdder.readyToAddKeys.external)
          await this.settings.addKeyPreferences(this.accountAdder.readyToAddKeyPreferences)
        },
        true
      )
    }
    this.accountAdder.onUpdate(onAccountAdderSuccess)

    this.isReady = true
    this.emitUpdate()
  }

  initSignAccOp(actionId: AccountOpAction['id']): null | void {
    const accountOp = getAccountOpFromAction(actionId, this.actions.actionsQueue)
    if (!accountOp) {
      this.signAccOpInitError =
        'We cannot initiate the signing process because no transaction has been found for the specified account and network.'
      return null
    }

    const account = this.accounts.accounts?.find((acc) => acc.addr === accountOp.accountAddr)
    const network = this.networks.networks.find((net) => net.id === accountOp.networkId)

    if (!account) {
      this.signAccOpInitError =
        'We cannot initiate the signing process as we are unable to locate the specified account.'
      return null
    }

    if (!network) {
      this.signAccOpInitError =
        'We cannot initiate the signing process as we are unable to locate the specified network.'
      return null
    }

    this.signAccOpInitError = null

    this.signAccountOp = new SignAccountOpController(
      this.accounts,
      this.keystore,
      this.portfolio,
      this.providers,
      this.#externalSignerControllers,
      account,
      network,
      actionId,
      accountOp,
      this.#storage,
      this.#fetch,
      this.#callRelayer
    )

    const broadcastSignedAccountOpIfNeeded = async () => {
      // Signing is completed, therefore broadcast the transaction
      if (
        this.signAccountOp &&
        this.signAccountOp.accountOp.signature &&
        this.signAccountOp.status?.type === SigningStatus.Done
      ) {
        await this.broadcastSignedAccountOp(
          this.signAccountOp.accountOp,
          this.signAccountOp.estimation!,
          this.signAccountOp.fromActionId
        )
      }
    }
    MainController.signAccountOpListener = this.signAccountOp.onUpdate(
      broadcastSignedAccountOpIfNeeded
    )

    this.emitUpdate()

    this.updateSignAccountOpGasPrice()
    this.estimateSignAccountOp()
  }

  destroySignAccOp() {
    this.signAccountOp = null
    this.signAccOpInitError = null
    MainController.signAccountOpListener() // unsubscribes for further updates
    this.updateSelectedAccountPortfolio(true)

    this.emitUpdate()
  }

  async updateAccountsOpsStatuses() {
    await this.#initialLoadPromise

    const { shouldEmitUpdate, shouldUpdatePortfolio } =
      await this.activity.updateAccountsOpsStatuses()

    if (shouldEmitUpdate) {
      this.emitUpdate()

      if (shouldUpdatePortfolio) {
        this.updateSelectedAccountPortfolio(true)
      }
    }
  }

  async #updateGasPrice() {
    await this.#initialLoadPromise

    // We want to update the gas price only for the networks having account ops.
    // Together with that, we make sure `ethereum` is included, as we always want to know its gas price (once we have a gas indicator, we will need it).
    // Note<Bobby>: remove ethereum as the above currently is not true
    const gasPriceNetworks = [
      ...new Set(this.userRequests.map((r) => r.meta.networkId).filter(Boolean))
    ]

    await Promise.all(
      gasPriceNetworks.map(async (network) => {
        try {
          this.gasPrices[network] = await getGasPriceRecommendations(
            this.providers.providers[network],
            this.networks.networks.find((net) => net.id === network)!
          )
        } catch (e: any) {
          this.emitError({
            level: 'major',
            message: `Unable to get gas price for ${
              this.networks.networks.find((n) => n.id === network)?.name
            }`,
            error: new Error(`Failed to fetch gas price: ${e?.message}`)
          })
        }
      })
    )
  }

  // call this function after a call to the singleton has been made
  // it will check if the factory has been deployed and update the network settings if it has been
  async setContractsDeployedToTrueIfDeployed(network: Network) {
    await this.#initialLoadPromise
    if (network.areContractsDeployed) return

    const provider = this.providers.providers[network.id]
    if (!provider) return

    const factoryCode = await provider.getCode(AMBIRE_ACCOUNT_FACTORY)
    if (factoryCode === '0x') return
    await this.networks.updateNetwork({ areContractsDeployed: true }, network.id)
  }

  async #ensureAccountInfo(accountAddr: AccountId, networkId: NetworkId) {
    await this.#initialLoadPromise
    // Initial sanity check: does this account even exist?
    if (!this.accounts.accounts.find((x) => x.addr === accountAddr)) {
      this.signAccOpInitError = `Account ${accountAddr} does not exist`
      return
    }
    // If this still didn't work, re-load
    if (!this.accounts.accountStates[accountAddr]?.[networkId])
      await this.accounts.updateAccountStates()
    // If this still didn't work, throw error: this prob means that we're calling for a non-existant acc/network
    if (!this.accounts.accountStates[accountAddr]?.[networkId])
      this.signAccOpInitError = `Failed to retrieve account info for ${networkId}, because of one of the following reasons: 1) network doesn't exist, 2) RPC is down for this network`
  }

  #batchCallsFromUserRequests(accountAddr: AccountId, networkId: NetworkId): AccountOpCall[] {
    // Note: we use reduce instead of filter/map so that the compiler can deduce that we're checking .kind
    return (this.userRequests.filter((r) => r.action.kind === 'call') as SignUserRequest[]).reduce(
      (uCalls: AccountOpCall[], req) => {
        if (req.meta.networkId === networkId && req.meta.accountAddr === accountAddr) {
          const { to, value, data } = req.action as Call
          uCalls.push({ to, value, data, fromUserRequestId: req.id })
        }
        return uCalls
      },
      []
    )
  }

  async updateSelectedAccountPortfolio(forceUpdate: boolean = false) {
    if (!this.accounts.selectedAccount) return

    // pass the accountOps if any so we could reflect the pending state
    const accountOps =
      this.actions.currentAction?.type === 'accountOp' && this.signAccountOp
        ? {
            [this.actions.currentAction.accountOp.networkId]: [this.actions.currentAction.accountOp]
          }
        : getAccountOpsByNetwork(this.accounts.selectedAccount, this.actions.visibleActionsQueue)
    // eslint-disable-next-line @typescript-eslint/no-floating-promises
    this.portfolio.updateSelectedAccount(
      this.accounts.accounts,
      this.accounts.selectedAccount,
      undefined,
      accountOps,
      {
        forceUpdate
      }
    )
  }

  async buildUserRequestFromDAppRequest(
    request: DappProviderRequest,
    dappPromise: {
      resolve: (data: any) => void
      reject: (data: any) => void
    }
  ) {
    await this.#initialLoadPromise
    let userRequest = null
    const kind = dappRequestMethodToActionKind(request.method)
    const dapp = this.dapps.getDapp(request.origin)

    if (!this.accounts.selectedAccount) {
      throw ethErrors.rpc.internal()
    }

    if (kind === 'call') {
      const transaction = request.params[0]
      const accountAddr = getAddress(transaction.from)
      const network = this.networks.networks.find(
        (n) => Number(n.chainId) === Number(dapp?.chainId)
      )

      if (!network) {
        throw ethErrors.provider.chainDisconnected('Transaction failed - unknown network')
      }
      delete transaction.from
      userRequest = {
        id: new Date().getTime(),
        action: {
          kind,
          ...transaction,
          value: transaction.value ? getBigInt(transaction.value) : 0n
        },
        meta: { isSignAction: true, accountAddr, networkId: network.id },
        dappPromise
      } as SignUserRequest
    } else if (kind === 'message') {
      const msg = request.params
      if (!msg) {
        throw ethErrors.rpc.invalidRequest('No msg request to sign')
      }
      const msdAddress = getAddress(msg?.[1])
      // TODO: if address is in this.accounts in theory the user should be able to sign
      // e.g. if an acc from the wallet is used as a signer of another wallet
      if (getAddress(msdAddress) !== this.accounts.selectedAccount) {
        dappPromise.resolve('Invalid parameters: must use the current user address to sign')
        return
      }

      const network = this.networks.networks.find(
        (n) => Number(n.chainId) === Number(dapp?.chainId)
      )

      if (!network) {
        throw ethErrors.provider.chainDisconnected('Transaction failed - unknown network')
      }

      userRequest = {
        id: new Date().getTime(),
        action: {
          kind: 'message',
          message: msg[0]
        },
        session: request.session,
        meta: {
          isSignAction: true,
          accountAddr: msdAddress,
          networkId: network.id
        },
        dappPromise
      } as SignUserRequest
    } else if (kind === 'typedMessage') {
      const msg = request.params
      if (!msg) {
        throw ethErrors.rpc.invalidRequest('No msg request to sign')
      }
      const msdAddress = getAddress(msg?.[0])
      // TODO: if address is in this.accounts in theory the user should be able to sign
      // e.g. if an acc from the wallet is used as a signer of another wallet
      if (getAddress(msdAddress) !== this.accounts.selectedAccount) {
        dappPromise.resolve('Invalid parameters: must use the current user address to sign')
        return
      }

      const network = this.networks.networks.find(
        (n) => Number(n.chainId) === Number(dapp?.chainId)
      )

      if (!network) {
        throw ethErrors.provider.chainDisconnected('Transaction failed - unknown network')
      }

      let typedData = msg?.[1]

      try {
        typedData = parse(typedData)
      } catch (error) {
        throw ethErrors.rpc.invalidRequest('Invalid typedData provided')
      }

      if (
        !typedData?.types ||
        !typedData?.domain ||
        !typedData?.message ||
        !typedData?.primaryType
      ) {
        throw ethErrors.rpc.methodNotSupported(
          'Invalid typedData format - only typedData v4 is supported'
        )
      }

      userRequest = {
        id: new Date().getTime(),
        action: {
          kind: 'typedMessage',
          types: typedData.types,
          domain: typedData.domain,
          message: typedData.message,
          primaryType: typedData.primaryType
        },
        session: request.session,
        meta: {
          isSignAction: true,
          accountAddr: msdAddress,
          networkId: network.id
        },
        dappPromise
      } as SignUserRequest
    } else {
      userRequest = {
        id: new Date().getTime(),
        session: request.session,
        action: { kind, params: request.params },
        meta: { isSignAction: false },
        dappPromise
      } as DappUserRequest
    }

    if (userRequest) {
      await this.addUserRequest(userRequest)
      this.emitUpdate()
    }
  }

  async buildTransferUserRequest(
    amount: string,
    recipientAddress: string,
    selectedToken: TokenResult
  ) {
    await this.#initialLoadPromise
    if (!this.accounts.selectedAccount) return

    const userRequest = buildTransferUserRequest({
      selectedAccount: this.accounts.selectedAccount,
      amount,
      selectedToken,
      recipientAddress
    })

    if (!userRequest) {
      this.emitError({
        level: 'major',
        message: 'Unexpected error while building transfer request',
        error: new Error(
          'buildUserRequestFromTransferRequest: bad parameters passed to buildTransferUserRequest'
        )
      })
      return
    }

    await this.addUserRequest(userRequest)
  }

  resolveUserRequest(data: any, requestId: UserRequest['id']) {
    const userRequest = this.userRequests.find((r) => r.id === requestId)
    if (!userRequest) return // TODO: emit error

    userRequest.dappPromise?.resolve(data)
    // These requests are transitionary initiated internally (not dApp requests) that block dApp requests
    // before being resolved. The timeout prevents the action-window from closing before the actual dApp request arrives
    if (['unlock', 'dappConnect'].includes(userRequest.action.kind)) {
      setTimeout(() => {
        this.removeUserRequest(requestId)
        this.emitUpdate()
      }, 300)
    } else {
      this.removeUserRequest(requestId)
      this.emitUpdate()
    }
  }

  rejectUserRequest(err: string, requestId: UserRequest['id']) {
    const userRequest = this.userRequests.find((r) => r.id === requestId)
    if (!userRequest) return // TODO: emit error

    if (requestId === ENTRY_POINT_AUTHORIZATION_REQUEST_ID) {
      this.userRequests = this.userRequests.filter(
        (r) =>
          !(
            r.action.kind === 'call' &&
            r.meta.accountAddr === userRequest.meta.accountAddr &&
            r.meta.networkId === userRequest.meta.networkId
          )
      )
    }

    userRequest.dappPromise?.reject(ethErrors.provider.userRejectedRequest<any>(err))
    this.removeUserRequest(requestId)
    this.emitUpdate()
  }

  async addUserRequest(req: UserRequest, withPriority?: boolean) {
    if (withPriority) {
      this.userRequests.unshift(req)
    } else {
      this.userRequests.push(req)
    }

    const { id, action, meta } = req
    if (action.kind === 'call') {
      // @TODO
      // one solution would be to, instead of checking, have a promise that we always await here, that is responsible for fetching
      // account data; however, this won't work with EOA accountOps, which have to always pick the first userRequest for a particular acc/network,
      // and be recalculated when one gets dismissed
      // although it could work like this: 1) await the promise, 2) check if exists 3) if not, re-trigger the promise;
      // 4) manage recalc on removeUserRequest too in order to handle EOAs
      // @TODO consider re-using this whole block in removeUserRequest
      await this.#ensureAccountInfo(meta.accountAddr, meta.networkId)
      if (this.signAccOpInitError) return

<<<<<<< HEAD
      const account = this.accounts.accounts.find((x) => x.addr === meta.accountAddr)!
=======
      const account = this.accounts.find((x) => x.addr === meta.accountAddr)!
      const accountState = this.accountStates[meta.accountAddr][meta.networkId]
>>>>>>> 177f7bce

      if (account.creation) {
<<<<<<< HEAD
        const accountOpAction = this.actions.actionsQueue.find(
          (a) => a.type === 'accountOp' && a.id === `${meta.accountAddr}-${meta.networkId}`
        ) as AccountOpAction | undefined

        if (!accountOpAction) {
          accountOp = {
            accountAddr: meta.accountAddr,
            networkId: meta.networkId,
            signingKeyAddr: null,
            signingKeyType: null,
            gasLimit: null,
            gasFeePayment: null,
            nonce: this.accounts.accountStates[meta.accountAddr][meta.networkId].nonce,
            signature: account.associatedKeys[0]
              ? generateSpoofSig(account.associatedKeys[0])
              : null,
            accountOpToExecuteBefore: null, // @TODO from pending recoveries
            calls: this.#batchCallsFromUserRequests(meta.accountAddr, meta.networkId)
=======
        const network = this.networks.networks.filter((n) => n.id === meta.networkId)[0]
        if (shouldAskForEntryPointAuthorization(network, accountState)) {
          if (
            this.actions.visibleActionsQueue.find(
              (a) =>
                a.id === ENTRY_POINT_AUTHORIZATION_REQUEST_ID &&
                (a as SignMessageAction).userRequest.meta.networkId === meta.networkId
            )
          ) {
            this.emitUpdate()
            return
>>>>>>> 177f7bce
          }
          const typedMessageAction = await getEntryPointAuthorization(
            meta.accountAddr,
            network.chainId,
            BigInt(accountState.nonce)
          )
          await this.addUserRequest({
            id: ENTRY_POINT_AUTHORIZATION_REQUEST_ID,
            action: typedMessageAction,
            meta: {
              isSignAction: true,
              accountAddr: meta.accountAddr,
              networkId: meta.networkId
            },
            session: req.session,
            dappPromise: req?.dappPromise
              ? { reject: req?.dappPromise?.reject, resolve: () => {} }
              : undefined
          } as SignUserRequest)
          this.emitUpdate()
          return
        }

        const accountOpAction = makeSmartAccountOpAction({
          account,
          networkId: meta.networkId,
<<<<<<< HEAD
          signingKeyAddr: null,
          signingKeyType: null,
          gasLimit: null,
          gasFeePayment: null,
          nonce: this.accounts.accountStates[meta.accountAddr][meta.networkId].nonce,
          signature: account.associatedKeys[0] ? generateSpoofSig(account.associatedKeys[0]) : null,
          accountOpToExecuteBefore: null, // @TODO from pending recoveries
          calls: [{ to, value, data, fromUserRequestId: req.id }]
=======
          nonce: accountState.nonce,
          userRequests: this.userRequests,
          actionsQueue: this.actions.actionsQueue
        })
        this.actions.addOrUpdateAction(accountOpAction, withPriority)
        if (this.signAccountOp && this.signAccountOp.fromActionId === accountOpAction.id) {
          this.signAccountOp.update({ accountOp: accountOpAction.accountOp })
          this.estimateSignAccountOp()
>>>>>>> 177f7bce
        }
      } else {
        const accountOpAction = makeBasicAccountOpAction({
          account,
          networkId: meta.networkId,
          nonce: accountState.nonce,
          userRequest: req
        })
        this.actions.addOrUpdateAction(accountOpAction, withPriority)
      }
    } else {
      let actionType: 'dappRequest' | 'benzin' | 'signMessage' = 'dappRequest'

      if (req.action.kind === 'typedMessage' || req.action.kind === 'message') {
        actionType = 'signMessage'

        if (this.actions.visibleActionsQueue.find((a) => a.type === 'signMessage')) {
          const msgReq = this.userRequests.find((uReq) => uReq.id === id)
          if (!msgReq) return
          msgReq.dappPromise?.reject(
            ethErrors.provider.custom({
              code: 1001,
              message:
                'Rejected: Please complete your pending message request before initiating a new one.'
            })
          )
          this.userRequests.splice(this.userRequests.indexOf(msgReq), 1)
          return
        }
      }
      if (req.action.kind === 'benzin') actionType = 'benzin'
      this.actions.addOrUpdateAction(
        {
          id,
          type: actionType,
          userRequest: req as UserRequest as never
        },
        withPriority
      )
    }

    this.emitUpdate()
  }

  // @TODO allow this to remove multiple OR figure out a way to debounce re-estimations
  // first one sounds more reasonable
  // although the second one can't hurt and can help (or no debounce, just a one-at-a-time queue)
  removeUserRequest(id: UserRequest['id']) {
    const req = this.userRequests.find((uReq) => uReq.id === id)
    if (!req) return

    // remove from the request queue
    this.userRequests.splice(this.userRequests.indexOf(req), 1)

    // update the pending stuff to be signed
    const { action, meta } = req
    if (action.kind === 'call') {
      const account = this.accounts.accounts.find((x) => x.addr === meta.accountAddr)
      if (!account)
        throw new Error(
          `batchCallsFromUserRequests: tried to run for non-existent account ${meta.accountAddr}`
        )

      if (account.creation) {
        const accountOpIndex = this.actions.actionsQueue.findIndex(
          (a) => a.type === 'accountOp' && a.id === `${meta.accountAddr}-${meta.networkId}`
        )
        const accountOpAction = this.actions.actionsQueue[accountOpIndex] as
          | AccountOpAction
          | undefined
        // accountOp has just been rejected
        if (!accountOpAction) {
          this.updateSelectedAccountPortfolio(true)
          this.emitUpdate()
          return
        }

        accountOpAction.accountOp.calls = this.#batchCallsFromUserRequests(
          meta.accountAddr,
          meta.networkId
        )
        if (accountOpAction.accountOp.calls.length) {
          this.actions.addOrUpdateAction(accountOpAction)

          if (this.signAccountOp && this.signAccountOp.fromActionId === accountOpAction.id) {
            this.signAccountOp.update({ accountOp: accountOpAction.accountOp, estimation: null })
            this.estimateSignAccountOp()
          }
        } else {
          this.actions.removeAction(`${meta.accountAddr}-${meta.networkId}`)
          this.updateSelectedAccountPortfolio(true)
        }
      } else {
        this.actions.removeAction(id)
        this.updateSelectedAccountPortfolio(true)
      }
    } else {
      this.actions.removeAction(id)
    }
    this.emitUpdate()
  }

  async addNetwork(network: AddNetworkRequestParams) {
    await this.networks.addNetwork(network)
    await this.updateSelectedAccountPortfolio(true)
  }

  async removeNetwork(id: NetworkId) {
    await this.networks.removeNetwork(id)
    await this.updateSelectedAccountPortfolio(true)
  }

  async resolveAccountOpAction(data: any, actionId: AccountOpAction['id']) {
    const accountOpAction = this.actions.actionsQueue.find((a) => a.id === actionId)
    if (!accountOpAction) return

    const { accountOp } = accountOpAction as AccountOpAction
    const meta: SignUserRequest['meta'] = {
      isSignAction: true,
      accountAddr: accountOp.accountAddr,
      networkId: accountOp.networkId,
      txnId: null,
      userOpHash: null
    }
    data?.isUserOp ? (meta.userOpHash = data.hash) : (meta.txnId = data.hash)
    const benzinUserRequest: SignUserRequest = {
      id: new Date().getTime(),
      action: { kind: 'benzin' },
      meta
    }
    await this.addUserRequest(benzinUserRequest, true)
    this.actions.removeAction(actionId)

    // eslint-disable-next-line no-restricted-syntax
    for (const call of accountOp.calls) {
      const uReq = this.userRequests.find((r) => r.id === call.fromUserRequestId)
      if (uReq) {
        uReq.dappPromise?.resolve(data)
        // eslint-disable-next-line no-await-in-loop
        this.removeUserRequest(uReq.id)
      }
    }

    this.emitUpdate()
  }

  rejectAccountOpAction(err: string, actionId: AccountOpAction['id']) {
    const accountOpAction = this.actions.actionsQueue.find((a) => a.id === actionId)
    if (!accountOpAction) return

    const { accountOp } = accountOpAction as AccountOpAction
    this.actions.removeAction(actionId)
    // eslint-disable-next-line no-restricted-syntax
    for (const call of accountOp.calls) {
      const uReq = this.userRequests.find((r) => r.id === call.fromUserRequestId)
      if (uReq) {
        uReq.dappPromise?.reject(ethErrors.provider.userRejectedRequest<any>(err))
        // eslint-disable-next-line no-await-in-loop
        this.removeUserRequest(uReq.id)
      }
    }
    this.emitUpdate()
  }

  async updateSignAccountOpGasPrice() {
    if (!this.signAccountOp) return
    const networkId = this.signAccountOp.accountOp.networkId

    await this.#updateGasPrice()

    // there's a chance signAccountOp gets destroyed between the time
    // the first "if (!this.signAccountOp) return" is performed and
    // the time we get here. To prevent issues, we check one more time
    if (!this.signAccountOp) return

    this.signAccountOp.update({ gasPrices: this.gasPrices[networkId] })
    this.emitUpdate()
  }

  // @TODO: protect this from race conditions/simultanous executions
  async estimateSignAccountOp() {
    try {
      if (!this.signAccountOp) return

      // make a local copy to avoid updating the main reference
      const localAccountOp: AccountOp = { ...this.signAccountOp.accountOp }

      await this.#initialLoadPromise
      // new accountOps should have spoof signatures so that they can be easily simulated
      // this is not used by the Estimator, because it iterates through all associatedKeys and
      // it knows which ones are authenticated, and it can generate it's own spoofSig
      // @TODO
      // accountOp.signature = `${}03`

      // TODO check if needed data in accountStates are available
      // this.accountStates[accountOp.accountAddr][accountOp.networkId].
      const account = this.accounts.accounts.find((x) => x.addr === localAccountOp.accountAddr)

      // Here, we list EOA accounts for which you can also obtain an estimation of the AccountOp payment.
      // In the case of operating with a smart account (an account with creation code), all other EOAs can pay the fee.
      //
      // If the current account is an EOA, only this account can pay the fee,
      // and there's no need for checking other EOA accounts native balances.
      // This is already handled and estimated as a fee option in the estimate library, which is why we pass an empty array here.
      const EOAaccounts = account?.creation
        ? this.accounts.accounts.filter((acc) => !acc.creation)
        : []

      if (!account)
        throw new Error(
          `estimateSignAccountOp: ${localAccountOp.accountAddr}: account does not exist`
        )
      const network = this.networks.networks.find((x) => x.id === localAccountOp.networkId)
      if (!network)
        throw new Error(
          `estimateSignAccountOp: ${localAccountOp.networkId}: network does not exist`
        )

      // Take the fee tokens from two places: the user's tokens and his gasTank
      // The gastTank tokens participate on each network as they belong everywhere
      // NOTE: at some point we should check all the "?" signs below and if
      // an error pops out, we should notify the user about it
      const networkFeeTokens =
        this.portfolio.latest?.[localAccountOp.accountAddr]?.[localAccountOp.networkId]?.result
          ?.tokens ?? []
      const gasTankFeeTokens =
        this.portfolio.latest?.[localAccountOp.accountAddr]?.gasTank?.result?.tokens ?? []

      const feeTokens =
        [...networkFeeTokens, ...gasTankFeeTokens].filter((t) => t.flags.isFeeToken) || []

      // if the network's chosen RPC supports debug_traceCall, we
      // make an additional simulation for each call in the accountOp
      let promises: any[] = []
      if (network.hasDebugTraceCall) {
        // 65gwei, try to make it work most of the times on ethereum
        let gasPrice = 65000000000n
        // calculate the fast gas price to use in simulation
        if (
          this.gasPrices[localAccountOp.networkId] &&
          this.gasPrices[localAccountOp.networkId].length
        ) {
          const fast = this.gasPrices[localAccountOp.networkId][2]
          gasPrice =
            'gasPrice' in fast ? fast.gasPrice : fast.baseFeePerGas + fast.maxPriorityFeePerGas
          // increase the gas price with 10% to try to get above the min baseFee
          gasPrice += gasPrice / 10n
        }
        // 200k, try to make it work most of the times on ethereum
        let gas = 200000n
        if (this.signAccountOp.estimation) {
          gas = this.signAccountOp.estimation.gasUsed
        }
        const provider = this.providers.providers[localAccountOp.networkId]
        promises = localAccountOp.calls.map((call) => {
          return provider
            .send('debug_traceCall', [
              {
                to: call.to,
                value: toQuantity(call.value.toString()),
                data: call.data,
                from: localAccountOp.accountAddr,
                gasPrice: toQuantity(gasPrice.toString()),
                gas: toQuantity(gas.toString())
              },
              'latest',
              {
                tracer:
                  "{data: [], fault: function (log) {}, step: function (log) { if (log.op.toString() === 'LOG3') { this.data.push([ toHex(log.contract.getAddress()), '0x' + ('0000000000000000000000000000000000000000' + log.stack.peek(4).toString(16)).slice(-40)])}}, result: function () { return this.data }}",
                enableMemory: false,
                enableReturnData: true,
                disableStorage: true
              }
            ])
            .catch((e: any) => {
              console.log(e)
              return [ZeroAddress]
            })
        })
      }
      const result = await Promise.all([
        ...promises,
        humanizeAccountOp(this.#storage, localAccountOp, this.#fetch, this.emitError)
      ])
      const humanization = result[result.length - 1]

      // Reverse lookup addresses and save them in memory so they
      // can be read from the UI
      humanization.forEach((call: any) => {
        if (!call.fullVisualization) return

        call.fullVisualization.forEach(async (visualization: any) => {
          if (visualization.type !== 'address' || !visualization.address) return

          await this.domains.reverseLookup(visualization.address)
        })
      })

      const additionalHints: GetOptions['additionalHints'] = humanization
        .map((call: any) =>
          !call.fullVisualization
            ? []
            : call.fullVisualization.map((vis: any) =>
                vis.address && isAddress(vis.address) ? getAddress(vis.address) : ''
              )
        )
        .flat()
        .filter((x: any) => isAddress(x))
      result.pop()
      const stringAddr: any = result.length ? result.flat(Infinity) : []
      additionalHints!.push(...stringAddr)

      await this.portfolio.learnTokens(additionalHints, network.id)

      const [, estimation] = await Promise.all([
        // NOTE: we are not emitting an update here because the portfolio controller will do that
        // NOTE: the portfolio controller has it's own logic of constructing/caching providers, this is intentional, as
        // it may have different needs
        this.portfolio.updateSelectedAccount(
          this.accounts.accounts,
          localAccountOp.accountAddr,
          undefined,
          this.signAccountOp
            ? { [localAccountOp.networkId]: [localAccountOp] }
            : getAccountOpsByNetwork(localAccountOp.accountAddr, this.actions.visibleActionsQueue),
          { forceUpdate: true }
        ),
        estimate(
          this.providers.providers[localAccountOp.networkId],
          network,
          account,
          this.keystore.keys,
          localAccountOp,
          this.accounts.accountStates,
          EOAaccounts,
          // @TODO - first time calling this, portfolio is still not loaded.
          feeTokens,
          {
            is4337Broadcast: isErc4337Broadcast(
              network,
              this.accounts.accountStates[localAccountOp.accountAddr][localAccountOp.networkId]
            )
          }
        ).catch((e) => {
          this.emitError({
            level: 'major',
            message: `Failed to estimate account op for ${localAccountOp.accountAddr} on ${localAccountOp.networkId}`,
            error: e
          })
          return null
        })
      ])

      // @race
      // if the signAccountOp has been deleted, don't continue as the request has already finished
      if (!this.signAccountOp) return

      // if the nonce from the estimation is different than the one in localAccountOp,
      // override all places that contain the old nonce with the correct one
      if (estimation && BigInt(estimation.currentAccountNonce) !== localAccountOp.nonce) {
        localAccountOp.nonce = BigInt(estimation.currentAccountNonce)

        this.signAccountOp.accountOp.nonce = localAccountOp.nonce

        if (this.accounts.accountStates?.[localAccountOp.accountAddr]?.[localAccountOp.networkId])
          this.accounts.accountStates[localAccountOp.accountAddr][localAccountOp.networkId].nonce =
            localAccountOp.nonce
      }

      // update the signAccountOp controller once estimation finishes;
      // this eliminates the infinite loading bug if the estimation comes slower
      if (this.signAccountOp && estimation) {
        this.signAccountOp.update({ estimation })
      }

      // if there's an estimation error, override the pending results
      if (estimation && estimation.error) {
        this.portfolio.overridePendingResults(localAccountOp)
      }
    } catch (error: any) {
      this.emitError({
        level: 'silent',
        message: 'Estimation error',
        error
      })
    }
  }

  /**
   * There are 4 ways to broadcast an AccountOp:
   *   1. For basic accounts (EOA), there is only one way to do that. After
   *   signing the transaction, the serialized signed transaction object gets
   *   send to the network.
   *   2. For smart accounts, when EOA pays the fee. Two signatures are needed
   *   for this. The first one is the signature of the AccountOp itself. The
   *   second one is the signature of the transaction that will be executed
   *   by the smart account.
   *   3. For smart accounts that broadcast the ERC-4337 way.
   *   4. for smart accounts, when the Relayer does the broadcast.
   *
   */
  async broadcastSignedAccountOp(
    accountOp: AccountOp,
    estimation: EstimateResult,
    actionId: AccountOpAction['id']
  ) {
    this.broadcastStatus = 'LOADING'
    this.emitUpdate()

    if (!accountOp.signingKeyAddr || !accountOp.signingKeyType || !accountOp.signature) {
      return this.#throwAccountOpBroadcastError(new Error('AccountOp missing props'))
    }

    const provider = this.providers.providers[accountOp.networkId]
    const account = this.accounts.accounts.find((acc) => acc.addr === accountOp.accountAddr)
    const network = this.networks.networks.find((n) => n.id === accountOp.networkId)

    if (!provider) {
      return this.#throwAccountOpBroadcastError(
        new Error(`Provider for networkId: ${accountOp.networkId} not found`)
      )
    }

    if (!account) {
      return this.#throwAccountOpBroadcastError(
        new Error(`Account with address: ${accountOp.accountAddr} not found`)
      )
    }

    if (!network) {
      return this.#throwAccountOpBroadcastError(
        new Error(`Network with id: ${accountOp.networkId} not found`)
      )
    }

    let transactionRes: TransactionResponse | { hash: string; nonce: number } | null = null
    const feeTokenEstimation = estimation.feePaymentOptions.find(
      (option) =>
        option.token.address === accountOp.gasFeePayment?.inToken &&
        option.paidBy === accountOp.gasFeePayment?.paidBy
    )!

    // Basic account (EOA)
    if (!isSmartAccount(account)) {
      try {
        const feePayerKeys = this.keystore.keys.filter(
          (key) => key.addr === accountOp.gasFeePayment!.paidBy
        )
        const feePayerKey =
          // Temporarily prioritize the key with the same type as the signing key.
          // TODO: Implement a way to choose the key type to broadcast with.
          feePayerKeys.find((key) => key.type === accountOp.signingKeyType) || feePayerKeys[0]
        if (!feePayerKey) {
          return this.#throwAccountOpBroadcastError(
            new Error(
              `Key with address: ${accountOp.gasFeePayment!.paidBy} for account with address: ${
                accountOp.accountAddr
              } not found`
            )
          )
        }
        const signer = await this.keystore.getSigner(feePayerKey.addr, feePayerKey.type)
        if (signer.init) signer.init(this.#externalSignerControllers[feePayerKey.type])

        const gasFeePayment = accountOp.gasFeePayment!
        const { to, value, data } = accountOp.calls[0]
        const rawTxn: TxnRequest = {
          to,
          value,
          data,
          chainId: network!.chainId,
          nonce: await provider.getTransactionCount(accountOp.accountAddr),
          gasLimit: gasFeePayment.simulatedGasLimit
        }

        // if it's eip1559, send it as such. If no, go to legacy
        const gasPrice =
          (gasFeePayment.amount - feeTokenEstimation.addedNative) / gasFeePayment.simulatedGasLimit
        if (gasFeePayment.maxPriorityFeePerGas !== undefined) {
          rawTxn.maxFeePerGas = gasPrice
          rawTxn.maxPriorityFeePerGas = gasFeePayment.maxPriorityFeePerGas
          rawTxn.type = 2
        } else {
          rawTxn.gasPrice = gasPrice
          rawTxn.type = 0
        }

        const signedTxn = await signer.signRawTransaction(rawTxn)
        try {
          transactionRes = await provider.broadcastTransaction(signedTxn)
        } catch (e: any) {
          const reason = e?.message || 'unknown'

          throw new Error(
            `Transaction couldn't be broadcasted on the ${network.name} network. Reason: ${reason}`
          )
        }
      } catch (e: any) {
        return this.#throwAccountOpBroadcastError(e)
      }
    }
    // Smart account but EOA pays the fee
    else if (
      account.creation &&
      accountOp.gasFeePayment &&
      accountOp.gasFeePayment.paidBy !== account.addr
    ) {
      const feePayerKeys = this.keystore.keys.filter(
        (key) => key.addr === accountOp.gasFeePayment!.paidBy
      )
      const feePayerKey =
        // Temporarily prioritize the key with the same type as the signing key.
        // TODO: Implement a way to choose the key type to broadcast with.
        feePayerKeys.find((key) => key.type === accountOp.signingKeyType) || feePayerKeys[0]
      if (!feePayerKey) {
        return this.#throwAccountOpBroadcastError(
          new Error(
            `Key with address: ${accountOp.gasFeePayment!.paidBy} for account with address: ${
              accountOp.accountAddr
            } not found`
          )
        )
      }

      const accountState = this.accounts.accountStates[accountOp.accountAddr][accountOp.networkId]
      let data
      let to
      if (accountState.isDeployed) {
        const ambireAccount = new Interface(AmbireAccount.abi)
        to = accountOp.accountAddr
        data = ambireAccount.encodeFunctionData('execute', [
          getSignableCalls(accountOp),
          accountOp.signature
        ])
      } else {
        const ambireFactory = new Interface(AmbireFactory.abi)
        to = account.creation.factoryAddr
        data = ambireFactory.encodeFunctionData('deployAndExecute', [
          account.creation.bytecode,
          account.creation.salt,
          getSignableCalls(accountOp),
          accountOp.signature
        ])
      }

      try {
        const signer = await this.keystore.getSigner(feePayerKey.addr, feePayerKey.type)
        if (signer.init) signer.init(this.#externalSignerControllers[feePayerKey.type])

        const gasPrice =
          (accountOp.gasFeePayment.amount - feeTokenEstimation.addedNative) /
          accountOp.gasFeePayment.simulatedGasLimit
        const rawTxn: TxnRequest = {
          to,
          data,
          // We ultimately do a smart contract call, which means we don't need
          // to send any `value` from the EOA address. The actual `value` will
          // get taken from the value encoded in the `data` field.
          value: BigInt(0),
          chainId: network.chainId,
          nonce: await provider.getTransactionCount(accountOp.gasFeePayment!.paidBy),
          gasLimit: accountOp.gasFeePayment.simulatedGasLimit
        }

        if (accountOp.gasFeePayment.maxPriorityFeePerGas !== undefined) {
          rawTxn.maxFeePerGas = gasPrice
          rawTxn.maxPriorityFeePerGas = accountOp.gasFeePayment.maxPriorityFeePerGas
          rawTxn.type = 2
        } else {
          rawTxn.gasPrice = gasPrice
          rawTxn.type = 0
        }

        const signedTxn = await signer.signRawTransaction(rawTxn)
        try {
          transactionRes = await provider.broadcastTransaction(signedTxn)
        } catch (e: any) {
          const reason = e?.message || 'unknown'

          throw new Error(
            `Transaction couldn't be broadcasted on the ${network.name} network. Reason: ${reason}`
          )
        }
      } catch (e: any) {
        return this.#throwAccountOpBroadcastError(e)
      }
    }
    // Smart account, the ERC-4337 way
    else if (accountOp.gasFeePayment && accountOp.gasFeePayment.isERC4337) {
      const userOperation = accountOp.asUserOperation
      if (!userOperation) {
        return this.#throwAccountOpBroadcastError(
          new Error(
            `Trying to broadcast an ERC-4337 request but userOperation is not set for ${accountOp.accountAddr}`
          )
        )
      }

      // broadcast through bundler's service
      let userOperationHash
      try {
        userOperationHash = await bundler.broadcast(userOperation, network!)
      } catch (e: any) {
        return this.#throwAccountOpBroadcastError(
          new Error(
            Bundler.decodeBundlerError(
              e,
              'Bundler broadcast failed. Please try broadcasting by an EOA or contact support'
            )
          )
        )
      }
      if (!userOperationHash) {
        return this.#throwAccountOpBroadcastError(
          new Error(
            'Bundler broadcast failed. Please try broadcasting by an EOA or contact support'
          )
        )
      }

      // broadcast the userOperationHash
      transactionRes = {
        hash: userOperationHash,
        nonce: Number(userOperation.nonce)
      }
    }
    // Smart account, the Relayer way
    else {
      try {
        const body = {
          gasLimit: Number(accountOp.gasFeePayment!.simulatedGasLimit),
          txns: getSignableCalls(accountOp),
          signature: accountOp.signature,
          signer: { address: accountOp.signingKeyAddr },
          nonce: Number(accountOp.nonce)
        }
        const response = await this.#callRelayer(
          `/identity/${accountOp.accountAddr}/${accountOp.networkId}/submit`,
          'POST',
          body
        )
        transactionRes = {
          hash: response.txId,
          nonce: Number(accountOp.nonce)
        }
      } catch (e: any) {
        return this.#throwAccountOpBroadcastError(e)
      }
    }

    if (transactionRes) {
      const submittedAccountOp: SubmittedAccountOp = {
        ...accountOp,
        status: AccountOpStatus.BroadcastedButNotConfirmed,
        txnId: transactionRes.hash,
        nonce: BigInt(transactionRes.nonce),
        timestamp: new Date().getTime(),
        isSingletonDeploy: !!accountOp.calls.find((call) => getAddress(call.to) === SINGLETON)
      }
      if (accountOp.gasFeePayment?.isERC4337) {
        submittedAccountOp.userOpHash = transactionRes.hash
      }
      await this.activity.addAccountOp(submittedAccountOp)
      await this.resolveAccountOpAction(
        {
          hash: transactionRes?.hash || null,
          networkId: network.id,
          isUserOp: !!accountOp?.asUserOperation
        },
        actionId
      )

      console.log('broadcasted:', transactionRes)
      !!this.onBroadcastSuccess && this.onBroadcastSuccess('account-op')
      this.broadcastStatus = 'DONE'
      this.emitUpdate()
      await wait(1)
    }

    this.broadcastStatus = 'INITIAL'
    this.emitUpdate()
  }

  async broadcastSignedMessage(signedMessage: SignedMessage) {
    this.broadcastStatus = 'LOADING'
    this.emitUpdate()

    await this.activity.addSignedMessage(signedMessage, signedMessage.accountAddr)
    if (signedMessage.fromActionId === ENTRY_POINT_AUTHORIZATION_REQUEST_ID) {
      const accountOpAction = makeSmartAccountOpAction({
        account: this.accounts.filter((a) => a.addr === signedMessage.accountAddr)[0],
        networkId: signedMessage.networkId,
        nonce: this.accountStates[signedMessage.accountAddr][signedMessage.networkId].nonce,
        userRequests: this.userRequests,
        actionsQueue: this.actions.actionsQueue
      })
      if (!accountOpAction.accountOp.meta) accountOpAction.accountOp.meta = {}
      accountOpAction.accountOp.meta.entryPointAuthorization = adjustEntryPointAuthorization(
        signedMessage.signature as string
      )

      this.actions.addOrUpdateAction(accountOpAction, true)
    }
    await this.resolveUserRequest({ hash: signedMessage.signature }, signedMessage.fromActionId)
    !!this.onBroadcastSuccess &&
      this.onBroadcastSuccess(
        signedMessage.content.kind === 'typedMessage' ? 'typed-data' : 'message'
      )

    this.broadcastStatus = 'DONE'
    this.emitUpdate()

    await wait(1)
    this.broadcastStatus = 'INITIAL'
    this.emitUpdate()
  }

  // ! IMPORTANT !
  // Banners that depend on async data from sub-controllers should be implemented
  // in the sub-controllers themselves. This is because updates in the sub-controllers
  // will not trigger emitUpdate in the MainController, therefore the banners will
  // remain the same until a subsequent update in the MainController.
  get banners(): Banner[] {
    if (!this.accounts.selectedAccount || !this.networks.isInitialized) return []

    const accountOpBanners = getAccountOpBanners({
      accountOpActionsByNetwork: getAccountOpActionsByNetwork(
        this.accounts.selectedAccount,
        this.actions.actionsQueue
      ),
      selectedAccount: this.accounts.selectedAccount,
      accounts: this.accounts.accounts,
      networks: this.networks.networks
    })

    return [...accountOpBanners]
  }

  #throwAccountOpBroadcastError(error: Error) {
    let message =
      error?.message ||
      'Unable to broadcast the transaction. Please try again or contact Ambire support if the issue persists.'

    if (message) {
      if (message.includes('insufficient funds')) {
        // TODO: Better message?
        message = 'Insufficient funds for intristic transaction cost'
      } else {
        message = message.length > 300 ? `${message.substring(0, 300)}...` : message
      }
    }

    this.emitError({ level: 'major', message, error })
    // To enable another try for signing in case of broadcast fail
    // broadcast is called in the FE only after successful signing
    this.signAccountOp?.updateStatusToReadyToSign()
    this.broadcastStatus = 'INITIAL'
    this.emitUpdate()
  }

  // includes the getters in the stringified instance
  toJSON() {
    return {
      ...this,
      ...super.toJSON(),
      banners: this.banners
    }
  }
}<|MERGE_RESOLUTION|>--- conflicted
+++ resolved
@@ -58,12 +58,8 @@
 import { Bundler } from '../../services/bundlers/bundler'
 import wait from '../../utils/wait'
 import { AccountAdderController } from '../accountAdder/accountAdder'
-<<<<<<< HEAD
 import { AccountsController } from '../accounts/accounts'
-import { AccountOpAction, ActionsController } from '../actions/actions'
-=======
 import { AccountOpAction, ActionsController, SignMessageAction } from '../actions/actions'
->>>>>>> 177f7bce
 import { ActivityController, SignedMessage, SubmittedAccountOp } from '../activity/activity'
 import { AddressBookController } from '../addressBook/addressBook'
 import { DappsController } from '../dapps/dapps'
@@ -725,34 +721,10 @@
       await this.#ensureAccountInfo(meta.accountAddr, meta.networkId)
       if (this.signAccOpInitError) return
 
-<<<<<<< HEAD
       const account = this.accounts.accounts.find((x) => x.addr === meta.accountAddr)!
-=======
-      const account = this.accounts.find((x) => x.addr === meta.accountAddr)!
-      const accountState = this.accountStates[meta.accountAddr][meta.networkId]
->>>>>>> 177f7bce
+      const accountState = this.accounts.accountStates[meta.accountAddr][meta.networkId]
 
       if (account.creation) {
-<<<<<<< HEAD
-        const accountOpAction = this.actions.actionsQueue.find(
-          (a) => a.type === 'accountOp' && a.id === `${meta.accountAddr}-${meta.networkId}`
-        ) as AccountOpAction | undefined
-
-        if (!accountOpAction) {
-          accountOp = {
-            accountAddr: meta.accountAddr,
-            networkId: meta.networkId,
-            signingKeyAddr: null,
-            signingKeyType: null,
-            gasLimit: null,
-            gasFeePayment: null,
-            nonce: this.accounts.accountStates[meta.accountAddr][meta.networkId].nonce,
-            signature: account.associatedKeys[0]
-              ? generateSpoofSig(account.associatedKeys[0])
-              : null,
-            accountOpToExecuteBefore: null, // @TODO from pending recoveries
-            calls: this.#batchCallsFromUserRequests(meta.accountAddr, meta.networkId)
-=======
         const network = this.networks.networks.filter((n) => n.id === meta.networkId)[0]
         if (shouldAskForEntryPointAuthorization(network, accountState)) {
           if (
@@ -764,7 +736,6 @@
           ) {
             this.emitUpdate()
             return
->>>>>>> 177f7bce
           }
           const typedMessageAction = await getEntryPointAuthorization(
             meta.accountAddr,
@@ -791,16 +762,6 @@
         const accountOpAction = makeSmartAccountOpAction({
           account,
           networkId: meta.networkId,
-<<<<<<< HEAD
-          signingKeyAddr: null,
-          signingKeyType: null,
-          gasLimit: null,
-          gasFeePayment: null,
-          nonce: this.accounts.accountStates[meta.accountAddr][meta.networkId].nonce,
-          signature: account.associatedKeys[0] ? generateSpoofSig(account.associatedKeys[0]) : null,
-          accountOpToExecuteBefore: null, // @TODO from pending recoveries
-          calls: [{ to, value, data, fromUserRequestId: req.id }]
-=======
           nonce: accountState.nonce,
           userRequests: this.userRequests,
           actionsQueue: this.actions.actionsQueue
@@ -809,7 +770,6 @@
         if (this.signAccountOp && this.signAccountOp.fromActionId === accountOpAction.id) {
           this.signAccountOp.update({ accountOp: accountOpAction.accountOp })
           this.estimateSignAccountOp()
->>>>>>> 177f7bce
         }
       } else {
         const accountOpAction = makeBasicAccountOpAction({
@@ -1415,7 +1375,7 @@
       } catch (e: any) {
         return this.#throwAccountOpBroadcastError(
           new Error(
-            Bundler.decodeBundlerError(
+            (Bundler as any).decodeBundlerError(
               e,
               'Bundler broadcast failed. Please try broadcasting by an EOA or contact support'
             )
@@ -1500,9 +1460,10 @@
     await this.activity.addSignedMessage(signedMessage, signedMessage.accountAddr)
     if (signedMessage.fromActionId === ENTRY_POINT_AUTHORIZATION_REQUEST_ID) {
       const accountOpAction = makeSmartAccountOpAction({
-        account: this.accounts.filter((a) => a.addr === signedMessage.accountAddr)[0],
+        account: this.accounts.accounts.filter((a) => a.addr === signedMessage.accountAddr)[0],
         networkId: signedMessage.networkId,
-        nonce: this.accountStates[signedMessage.accountAddr][signedMessage.networkId].nonce,
+        nonce:
+          this.accounts.accountStates[signedMessage.accountAddr][signedMessage.networkId].nonce,
         userRequests: this.userRequests,
         actionsQueue: this.actions.actionsQueue
       })
