--- conflicted
+++ resolved
@@ -5,11 +5,7 @@
 import AmbireAccount from '../../../contracts/compiled/AmbireAccount.json'
 import AmbireFactory from '../../../contracts/compiled/AmbireFactory.json'
 import { AMBIRE_ACCOUNT_FACTORY, SINGLETON } from '../../consts/deploy'
-<<<<<<< HEAD
-import { AccountId, AccountOnchainState } from '../../interfaces/account'
-=======
-import { Account, AccountId } from '../../interfaces/account'
->>>>>>> 61a0443e
+import { Account, AccountId, AccountOnchainState } from '../../interfaces/account'
 import { Banner } from '../../interfaces/banner'
 import { DappProviderRequest } from '../../interfaces/dapp'
 import { Fetch } from '../../interfaces/fetch'
@@ -879,11 +875,6 @@
       const accountState = this.accounts.accountStates[meta.accountAddr][meta.networkId]
 
       if (account.creation) {
-<<<<<<< HEAD
-        const network = this.networks.networks.filter((n) => n.id === meta.networkId)[0]
-        if (shouldAskForEntryPointAuthorization(network, account, accountState)) {
-          await this.addEntryPointAuthorization(req, network, accountState)
-=======
         const network = this.networks.networks.find((n) => n.id === meta.networkId)!
 
         // find me the accountOp for the network if any, it's always 1 for SA
@@ -896,35 +887,7 @@
 
         const hasAuthorized = !!currentAccountOpAction?.accountOp?.meta?.entryPointAuthorization
         if (shouldAskForEntryPointAuthorization(network, account, accountState, hasAuthorized)) {
-          if (
-            this.actions.visibleActionsQueue.find(
-              (a) =>
-                a.id === ENTRY_POINT_AUTHORIZATION_REQUEST_ID &&
-                (a as SignMessageAction).userRequest.meta.networkId === meta.networkId
-            )
-          ) {
-            this.emitUpdate()
-            return
-          }
-          const typedMessageAction = await getEntryPointAuthorization(
-            meta.accountAddr,
-            network.chainId,
-            BigInt(accountState.nonce)
-          )
-          await this.addUserRequest({
-            id: ENTRY_POINT_AUTHORIZATION_REQUEST_ID,
-            action: typedMessageAction,
-            meta: {
-              isSignAction: true,
-              accountAddr: meta.accountAddr,
-              networkId: meta.networkId
-            },
-            session: req.session,
-            dappPromise: req?.dappPromise
-              ? { reject: req?.dappPromise?.reject, resolve: () => {} }
-              : undefined
-          } as SignUserRequest)
->>>>>>> 61a0443e
+          await this.addEntryPointAuthorization(req, network, accountState)
           this.emitUpdate()
           return
         }
@@ -996,13 +959,8 @@
 
     // update the pending stuff to be signed
     const { action, meta } = req
-<<<<<<< HEAD
     if (action.kind === 'calls') {
-=======
-    const network = this.networks.networks.find((net) => net.id === meta.networkId)!
-
-    if (action.kind === 'call') {
->>>>>>> 61a0443e
+      const network = this.networks.networks.find((net) => net.id === meta.networkId)!
       const account = this.accounts.accounts.find((x) => x.addr === meta.accountAddr)
       if (!account)
         throw new Error(
