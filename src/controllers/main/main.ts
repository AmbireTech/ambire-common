import { ethErrors } from 'eth-rpc-errors'
/* eslint-disable @typescript-eslint/brace-style */
import { getAddress, getBigInt, Interface, isAddress, TransactionResponse } from 'ethers'

import AmbireAccount from '../../../contracts/compiled/AmbireAccount.json'
import AmbireFactory from '../../../contracts/compiled/AmbireFactory.json'
import EmittableError from '../../classes/EmittableError'
import { AMBIRE_ACCOUNT_FACTORY, SINGLETON } from '../../consts/deploy'
import { BIP44_LEDGER_DERIVATION_TEMPLATE } from '../../consts/derivation'
import { Account, AccountId, AccountOnchainState } from '../../interfaces/account'
import { Banner } from '../../interfaces/banner'
import { DappProviderRequest } from '../../interfaces/dapp'
import { Fetch } from '../../interfaces/fetch'
import {
  ExternalSignerControllers,
  Key,
  KeystoreSignerType,
  TxnRequest
} from '../../interfaces/keystore'
import { AddNetworkRequestParams, Network, NetworkId } from '../../interfaces/network'
import { NotificationManager } from '../../interfaces/notification'
import { Storage } from '../../interfaces/storage'
import { Calls, DappUserRequest, SignUserRequest, UserRequest } from '../../interfaces/userRequest'
import { WindowManager } from '../../interfaces/window'
import { isSmartAccount } from '../../libs/account/account'
import { AccountOp, AccountOpStatus, getSignableCalls } from '../../libs/accountOp/accountOp'
import { Call as AccountOpCall } from '../../libs/accountOp/types'
import {
  dappRequestMethodToActionKind,
  getAccountOpActionsByNetwork,
  getAccountOpFromAction
} from '../../libs/actions/actions'
import { getAccountOpBanners } from '../../libs/banners/banners'
import { estimate } from '../../libs/estimate/estimate'
import { BundlerGasPrice, EstimateResult } from '../../libs/estimate/interfaces'
import { GasRecommendation, getGasPriceRecommendations } from '../../libs/gasPrice/gasPrice'
import { humanizeAccountOp } from '../../libs/humanizer'
import {
  getAccountOpsForSimulation,
  makeBasicAccountOpAction,
  makeSmartAccountOpAction
} from '../../libs/main/main'
import { GetOptions, TokenResult } from '../../libs/portfolio/interfaces'
import { relayerCall } from '../../libs/relayerCall/relayerCall'
import { parse } from '../../libs/richJson/richJson'
import {
  adjustEntryPointAuthorization,
  getEntryPointAuthorization
} from '../../libs/signMessage/signMessage'
import { debugTraceCall } from '../../libs/tracer/debugTraceCall'
import { buildTransferUserRequest } from '../../libs/transfer/userRequest'
import {
  ENTRY_POINT_AUTHORIZATION_REQUEST_ID,
  isErc4337Broadcast,
  shouldAskForEntryPointAuthorization
} from '../../libs/userOperation/userOperation'
import bundler from '../../services/bundlers'
import { Bundler } from '../../services/bundlers/bundler'
import { getIsViewOnly } from '../../utils/accounts'
import shortenAddress from '../../utils/shortenAddress'
import wait from '../../utils/wait'
import { AccountAdderController } from '../accountAdder/accountAdder'
import { AccountsController } from '../accounts/accounts'
import { AccountOpAction, ActionsController, SignMessageAction } from '../actions/actions'
import { ActivityController, SubmittedAccountOp } from '../activity/activity'
import { AddressBookController } from '../addressBook/addressBook'
import { DappsController } from '../dapps/dapps'
import { DomainsController } from '../domains/domains'
import { EmailVaultController } from '../emailVault/emailVault'
import EventEmitter, { Statuses } from '../eventEmitter/eventEmitter'
import { InviteController } from '../invite/invite'
import { KeystoreController } from '../keystore/keystore'
import { NetworksController } from '../networks/networks'
import { PortfolioController } from '../portfolio/portfolio'
import { ProvidersController } from '../providers/providers'
import { SettingsController } from '../settings/settings'
/* eslint-disable no-underscore-dangle */
import { SignAccountOpController, SigningStatus } from '../signAccountOp/signAccountOp'
import { SignMessageController } from '../signMessage/signMessage'

const STATUS_WRAPPED_METHODS = {
  onAccountAdderSuccess: 'INITIAL',
  broadcastSignedAccountOp: 'INITIAL',
  removeAccount: 'INITIAL',
  handleAccountAdderInitLedger: 'INITIAL'
} as const

export class MainController extends EventEmitter {
  #storage: Storage

  #fetch: Fetch

  // Holds the initial load promise, so that one can wait until it completes
  #initialLoadPromise: Promise<void>

  #callRelayer: Function

  isReady: boolean = false

  invite: InviteController

  keystore: KeystoreController

  /**
   * Hardware wallets (usually) need an additional (external signer) controller,
   * that is app-specific (web, mobile) and is used to interact with the device.
   * (example: LedgerController, TrezorController, LatticeController)
   */
  #externalSignerControllers: ExternalSignerControllers = {}

  // Subcontrollers
  networks: NetworksController

  providers: ProvidersController

  accountAdder: AccountAdderController

  portfolio: PortfolioController

  dapps: DappsController

  actions: ActionsController

  // Public sub-structures
  // @TODO emailVaults
  emailVault: EmailVaultController

  signMessage!: SignMessageController

  signAccountOp: SignAccountOpController | null = null

  signAccOpInitError: string | null = null

  activity!: ActivityController

  settings: SettingsController

  addressBook: AddressBookController

  domains: DomainsController

  accounts: AccountsController

  userRequests: UserRequest[] = []

  // network => GasRecommendation[]
  gasPrices: { [key: string]: GasRecommendation[] } = {}

  // network => BundlerGasPrice
  bundlerGasPrices: { [key: string]: BundlerGasPrice } = {}

  accountOpsToBeConfirmed: { [key: string]: { [key: string]: AccountOp } } = {}

  // TODO: Temporary solution to expose the fee payer key during Account Op broadcast.
  feePayerKey: Key | null = null

  lastUpdate: Date = new Date()

  statuses: Statuses<keyof typeof STATUS_WRAPPED_METHODS> = STATUS_WRAPPED_METHODS

  #windowManager: WindowManager

  #notificationManager: NotificationManager

  constructor({
    storage,
    fetch,
    relayerUrl,
    velcroUrl,
    keystoreSigners,
    externalSignerControllers,
    windowManager,
    notificationManager
  }: {
    storage: Storage
    fetch: Fetch
    relayerUrl: string
    velcroUrl: string
    keystoreSigners: Partial<{ [key in Key['type']]: KeystoreSignerType }>
    externalSignerControllers: ExternalSignerControllers
    windowManager: WindowManager
    notificationManager: NotificationManager
  }) {
    super()
    this.#storage = storage
    this.#fetch = fetch
    this.#windowManager = windowManager
    this.#notificationManager = notificationManager

    this.invite = new InviteController({ relayerUrl, fetch, storage: this.#storage })
    this.keystore = new KeystoreController(this.#storage, keystoreSigners)
    this.#externalSignerControllers = externalSignerControllers
    this.networks = new NetworksController(
      this.#storage,
      this.#fetch,
      async (network: Network) => {
        this.providers.setProvider(network)
        await this.accounts.updateAccountStates('latest', [network.id])
        await this.updateSelectedAccountPortfolio(true)
      },
      (networkId: NetworkId) => {
        this.providers.removeProvider(networkId)
      }
    )
    this.providers = new ProvidersController(this.networks)
    this.accounts = new AccountsController(
      this.#storage,
      this.providers,
      this.networks,
      async (toAccountAddr: string) => {
        this.activity.init()
        await this.updateSelectedAccountPortfolio()
        // forceEmitUpdate to update the getters in the FE state of the ctrl
        await this.forceEmitUpdate()
        await this.actions.forceEmitUpdate()
        await this.addressBook.forceEmitUpdate()
        this.dapps.broadcastDappSessionEvent('accountsChanged', [toAccountAddr])
      },
      this.providers.updateProviderIsWorking.bind(this.providers)
    )
    this.settings = new SettingsController(this.#storage)
    this.portfolio = new PortfolioController(
      this.#storage,
      this.#fetch,
      this.providers,
      this.networks,
      this.accounts,
      relayerUrl,
      velcroUrl
    )
    this.#initialLoadPromise = this.#load()
    this.emailVault = new EmailVaultController(
      this.#storage,
      this.#fetch,
      relayerUrl,
      this.keystore
    )
    this.accountAdder = new AccountAdderController({
      accounts: this.accounts,
      keystore: this.keystore,
      relayerUrl,
      fetch: this.#fetch
    })
    this.addressBook = new AddressBookController(this.#storage, this.accounts)
    this.signMessage = new SignMessageController(
      this.keystore,
      this.providers,
      this.networks,
      this.accounts,
      this.#externalSignerControllers,
      this.#storage,
      this.#fetch
    )
    this.dapps = new DappsController(this.#storage)
    this.actions = new ActionsController({
      accounts: this.accounts,
      windowManager,
      notificationManager,
      onActionWindowClose: () => {
        const userRequestsToRejectOnWindowClose = this.userRequests.filter(
          (r) => r.action.kind !== 'calls'
        )
        userRequestsToRejectOnWindowClose.forEach((r) =>
          r.dappPromise?.reject(ethErrors.provider.userRejectedRequest())
        )
        this.userRequests = this.userRequests.filter((r) => r.action.kind === 'calls')
        this.emitUpdate()
      }
    })
    this.activity = new ActivityController(
      this.#storage,
      this.#fetch,
      this.accounts,
      this.providers,
      this.networks,
      async (network: Network) => {
        await this.setContractsDeployedToTrueIfDeployed(network)
      }
    )
    this.domains = new DomainsController(this.providers.providers, this.#fetch)
    this.#callRelayer = relayerCall.bind({ url: relayerUrl, fetch: this.#fetch })
  }

  async #load(): Promise<void> {
    this.isReady = false
    // #load is called in the constructor which is synchronous
    // we await (1 ms/next tick) for the constructor to extend the EventEmitter class
    // and then we call it's methods
    await wait(1)
    this.emitUpdate()
    await this.networks.initialLoadPromise
    await this.providers.initialLoadPromise
    await this.accounts.initialLoadPromise
    this.updateSelectedAccountPortfolio()

    /**
     * Listener that gets triggered as a finalization step of adding new
     * accounts via the AccountAdder controller flow.
     *
     * VIEW-ONLY ACCOUNTS: In case of changes in this method, make sure these
     * changes are reflected for view-only accounts as well. Because the
     * view-only accounts import flow bypasses the AccountAdder, this method
     * won't click for them. Their on add success flow continues in the
     * MAIN_CONTROLLER_ADD_VIEW_ONLY_ACCOUNTS action case.
     */
    const onAccountAdderSuccess = () => {
      if (this.accountAdder.addAccountsStatus !== 'SUCCESS') return

      return this.withStatus(
        'onAccountAdderSuccess',
        async () => {
          // Add accounts first, because some of the next steps have validation
          // if accounts exists.
          await this.accounts.addAccounts(this.accountAdder.readyToAddAccounts)

          // Then add keys, because some of the next steps could have validation
          // if keys exists. Should be separate (not combined in Promise.all,
          // since firing multiple keystore actions is not possible
          // (the #wrapKeystoreAction listens for the first one to finish and
          // skips the parallel one, if one is requested).
          await this.keystore.addKeys(this.accountAdder.readyToAddKeys.internal)
          await this.keystore.addKeysExternallyStored(this.accountAdder.readyToAddKeys.external)
          await this.settings.addKeyPreferences(this.accountAdder.readyToAddKeyPreferences)
        },
        true
      )
    }
    this.accountAdder.onUpdate(onAccountAdderSuccess)

    this.isReady = true
    this.emitUpdate()
  }

  initSignAccOp(actionId: AccountOpAction['id']): null | void {
    const accountOp = getAccountOpFromAction(actionId, this.actions.actionsQueue)
    if (!accountOp) {
      this.signAccOpInitError =
        'We cannot initiate the signing process because no transaction has been found for the specified account and network.'
      return null
    }

    const account = this.accounts.accounts?.find((acc) => acc.addr === accountOp.accountAddr)
    const network = this.networks.networks.find((net) => net.id === accountOp.networkId)

    if (!account) {
      this.signAccOpInitError =
        'We cannot initiate the signing process as we are unable to locate the specified account.'
      return null
    }

    if (!network) {
      this.signAccOpInitError =
        'We cannot initiate the signing process as we are unable to locate the specified network.'
      return null
    }

    // on init, set the accountOp nonce to the latest one we know
    // it could happen that the user inits a userRequest with an old
    // accountState and therefore caching the old nonce in the accountOp.
    // we make sure the latest nonce is set when initing signAccountOp
    const state = this.accounts.accountStates?.[accountOp.accountAddr]?.[accountOp.networkId]
    if (state) accountOp.nonce = state.nonce

    this.signAccOpInitError = null

    this.signAccountOp = new SignAccountOpController(
      this.accounts,
      this.keystore,
      this.portfolio,
      this.providers,
      this.#externalSignerControllers,
      account,
      network,
      actionId,
      accountOp,
      this.#storage,
      this.#fetch,
      this.#callRelayer
    )

    this.emitUpdate()

    this.updateSignAccountOpGasPrice()
    this.estimateSignAccountOp()
  }

  async handleSignAccountOp() {
    if (!this.signAccountOp) {
      const message =
        'The signing process was not initialized as expected. Please try again later or contact Ambire support if the issue persists.'
      const error = new Error('SignAccountOp is not initialized')
      return this.emitError({ level: 'major', message, error })
    }

    await this.signAccountOp.sign()

    // Error handling on the prev step will notify the user, it's fine to return here
    if (this.signAccountOp.status?.type !== SigningStatus.Done) return

    await this.withStatus('broadcastSignedAccountOp', async () => this.#broadcastSignedAccountOp())
  }

  destroySignAccOp() {
    if (!this.signAccountOp) return

    this.feePayerKey = null
    this.signAccountOp = null
    this.signAccOpInitError = null

    // NOTE: no need to update the portfolio here as an update is
    // fired upon removeUserRequest

    this.emitUpdate()
  }

  async traceCall(estimation: EstimateResult) {
    const accountOp = this.signAccountOp?.accountOp
    if (!accountOp) return

    const network = this.networks.networks.find((net) => net.id === accountOp?.networkId)
    if (!network) return

    const account = this.accounts.accounts.find((acc) => acc.addr === accountOp.accountAddr)!
    const state = this.accounts.accountStates[accountOp.accountAddr][accountOp.networkId]
    const provider = this.providers.providers[network.id]
    const gasPrice = this.gasPrices[network.id]
    const addresses = await debugTraceCall(
      account,
      accountOp,
      provider,
      state,
      estimation.gasUsed,
      gasPrice,
      !network.rpcNoStateOverride
    )
    const learnedNewTokens = await this.portfolio.learnTokens(addresses, network.id)

    // update the portfolio only if new tokens were found through tracing
    if (learnedNewTokens) {
      this.portfolio.updateSelectedAccount(
        accountOp.accountAddr,
        network,
        getAccountOpsForSimulation(account, this.actions.visibleActionsQueue, network, accountOp),
        { forceUpdate: true }
      )
    }
  }

  async handleSignMessage() {
    const accountAddr = this.signMessage.messageToSign?.accountAddr
    const networkId = this.signMessage.messageToSign?.networkId

    // Could (rarely) happen if not even a single account state is fetched yet
    const shouldForceUpdateAndWaitForAccountState =
      accountAddr && networkId && !this.accounts.accountStates?.[accountAddr]?.[networkId]
    if (shouldForceUpdateAndWaitForAccountState)
      await this.accounts.updateAccountState(accountAddr, 'latest', [networkId])

    const isAccountStateStillMissing =
      !accountAddr || !networkId || !this.accounts.accountStates?.[accountAddr]?.[networkId]
    if (isAccountStateStillMissing) {
      const message =
        'Unable to sign the message. During the preparation step, required account data failed to get received. Please try again later or contact Ambire support.'
      const error = new Error(
        `The account state of ${accountAddr} is missing for the network with id ${networkId}.`
      )
      return this.emitError({ level: 'major', message, error })
    }

    await this.signMessage.sign()

    const signedMessage = this.signMessage.signedMessage
    // Error handling on the prev step will notify the user, it's fine to return here
    if (!signedMessage) return

    if (signedMessage.fromActionId === ENTRY_POINT_AUTHORIZATION_REQUEST_ID) {
      const accountOpAction = makeSmartAccountOpAction({
        account: this.accounts.accounts.filter((a) => a.addr === signedMessage.accountAddr)[0],
        networkId: signedMessage.networkId,
        nonce:
          this.accounts.accountStates[signedMessage.accountAddr][signedMessage.networkId].nonce,
        userRequests: this.userRequests,
        actionsQueue: this.actions.actionsQueue
      })
      if (!accountOpAction.accountOp.meta) accountOpAction.accountOp.meta = {}
      accountOpAction.accountOp.meta.entryPointAuthorization = adjustEntryPointAuthorization(
        signedMessage.signature as string
      )

      this.actions.addOrUpdateAction(accountOpAction, true)
    }

    await this.resolveUserRequest({ hash: signedMessage.signature }, signedMessage.fromActionId)
    await this.#notificationManager.create({
      title: 'Done!',
      message: 'The Message was successfully signed.'
    })

    // TODO: In the rare case when this might error, the user won't be notified,
    // since `this.resolveUserRequest` closes the action window.
    await this.activity.addSignedMessage(signedMessage, signedMessage.accountAddr)
  }

  async #handleAccountAdderInitLedger(
    LedgerKeyIterator: any // TODO: KeyIterator type mismatch
  ) {
    if (this.accountAdder.isInitialized) this.accountAdder.reset()

    try {
      const ledgerCtrl = this.#externalSignerControllers.ledger
      if (!ledgerCtrl) {
        const message =
          'Could not initialize connection with your Ledger device. Please try again later or contact Ambire support.'
        throw new EmittableError({ message, level: 'major', error: new Error(message) })
      }

      // The second time a connection gets requested onwards,
      // the Ledger device throws with "invalid channel" error.
      // To overcome this, always make sure to clean up before starting
      // a new session, if the device is already unlocked.
      if (ledgerCtrl.sdkSession) await ledgerCtrl.cleanUp()

      await ledgerCtrl.unlock()

      if (!ledgerCtrl.walletSDK) {
        const message = 'Could not establish connection with the Ledger device'
        throw new EmittableError({ message, level: 'major', error: new Error(message) })
      }

      const keyIterator = new LedgerKeyIterator({ walletSDK: ledgerCtrl.walletSDK })
      this.accountAdder.init({
        keyIterator,
        hdPathTemplate: BIP44_LEDGER_DERIVATION_TEMPLATE
      })

      return await this.accountAdder.setPage({
        page: 1,
        networks: this.networks.networks,
        providers: this.providers.providers
      })
    } catch (error: any) {
      const message = error?.message || 'Could not unlock the Ledger device. Please try again.'
      throw new EmittableError({ message, level: 'major', error })
    }
  }

  async handleAccountAdderInitLedger(LedgerKeyIterator: any /* TODO: KeyIterator type mismatch */) {
    await this.withStatus('handleAccountAdderInitLedger', async () =>
      this.#handleAccountAdderInitLedger(LedgerKeyIterator)
    )
  }

  async updateAccountsOpsStatuses() {
    await this.#initialLoadPromise

    const { shouldEmitUpdate, shouldUpdatePortfolio } =
      await this.activity.updateAccountsOpsStatuses()

    if (shouldEmitUpdate) {
      this.emitUpdate()

      if (shouldUpdatePortfolio) {
        this.updateSelectedAccountPortfolio(true)
      }
    }
  }

  async #updateGasPrice() {
    await this.#initialLoadPromise

    // if there's no signAccountOp initialized, we don't want to fetch gas
    const accOp = this.signAccountOp?.accountOp ?? null
    if (!accOp) return

    const network = this.networks.networks.find((net) => net.id === accOp.networkId)
    if (!network) return // shouldn't happen

    const is4337 = isErc4337Broadcast(
      network,
      this.accounts.accountStates[accOp.accountAddr][accOp.networkId]
    )
    const bundlerFetch = async () => {
      if (!is4337) return null
      return Bundler.fetchGasPrices(network).catch((e) => {
        this.emitError({
          level: 'silent',
          message: "Failed to fetch the bundler's gas price",
          error: e
        })
      })
    }
    const [gasPrice, bundlerGas] = await Promise.all([
      getGasPriceRecommendations(this.providers.providers[network.id], network).catch((e) => {
        this.emitError({
          level: 'major',
          message: `Unable to get gas price for ${network.id}`,
          error: new Error(`Failed to fetch gas price: ${e?.message}`)
        })
        return null
      }),
      bundlerFetch()
    ])

    if (gasPrice) this.gasPrices[network.id] = gasPrice
    if (bundlerGas) this.bundlerGasPrices[network.id] = bundlerGas
  }

  // call this function after a call to the singleton has been made
  // it will check if the factory has been deployed and update the network settings if it has been
  async setContractsDeployedToTrueIfDeployed(network: Network) {
    await this.#initialLoadPromise
    if (network.areContractsDeployed) return

    const provider = this.providers.providers[network.id]
    if (!provider) return

    const factoryCode = await provider.getCode(AMBIRE_ACCOUNT_FACTORY)
    if (factoryCode === '0x') return
    await this.networks.updateNetwork({ areContractsDeployed: true }, network.id)
  }

  #removeAccountKeyData(address: Account['addr']) {
    // Compute account keys that are only associated with this account
    const accountAssociatedKeys =
      this.accounts.accounts.find((acc) => acc.addr === address)?.associatedKeys || []
    const keysInKeystore = this.keystore.keys
    const importedAccountKeys = keysInKeystore.filter((key) =>
      accountAssociatedKeys.includes(key.addr)
    )
    const solelyAccountKeys = importedAccountKeys.filter((key) => {
      const isKeyAssociatedWithOtherAccounts = this.accounts.accounts.some(
        (acc) => acc.addr !== address && acc.associatedKeys.includes(key.addr)
      )

      return !isKeyAssociatedWithOtherAccounts
    })

    // Remove account keys from the keystore
    solelyAccountKeys.forEach((key) => {
      this.settings.removeKeyPreferences([{ addr: key.addr, type: key.type }]).catch((e) => {
        throw new EmittableError({
          level: 'major',
          message: 'Failed to remove account key preferences',
          error: e
        })
      })
      this.keystore.removeKey(key.addr, key.type).catch((e) => {
        throw new EmittableError({
          level: 'major',
          message: 'Failed to remove account key',
          error: e
        })
      })
    })
  }

  async removeAccount(address: Account['addr']) {
    await this.withStatus('removeAccount', async () => {
      try {
        this.#removeAccountKeyData(address)
        // Remove account data from sub-controllers
        await this.accounts.removeAccountData(address)
        this.portfolio.removeAccountData(address)
        this.activity.removeAccountData(address)
        this.actions.removeAccountData(address)
        this.signMessage.removeAccountData(address)

        if (this.signAccountOp?.account.addr === address) {
          this.destroySignAccOp()
        }

        this.emitUpdate()
      } catch (e: any) {
        throw new EmittableError({
          level: 'major',
          message: 'Failed to remove account',
          error: e || new Error('Failed to remove account')
        })
      }
    })
  }

  async #ensureAccountInfo(accountAddr: AccountId, networkId: NetworkId) {
    await this.#initialLoadPromise
    // Initial sanity check: does this account even exist?
    if (!this.accounts.accounts.find((x) => x.addr === accountAddr)) {
      this.signAccOpInitError = `Account ${accountAddr} does not exist`
      return
    }
    // If this still didn't work, re-load
    if (!this.accounts.accountStates[accountAddr]?.[networkId])
      await this.accounts.updateAccountState(accountAddr, 'pending', [networkId])
    // If this still didn't work, throw error: this prob means that we're calling for a non-existent acc/network
    if (!this.accounts.accountStates[accountAddr]?.[networkId])
      this.signAccOpInitError = `Failed to retrieve account info for ${networkId}, because of one of the following reasons: 1) network doesn't exist, 2) RPC is down for this network`
  }

  #batchCallsFromUserRequests(accountAddr: AccountId, networkId: NetworkId): AccountOpCall[] {
    // Note: we use reduce instead of filter/map so that the compiler can deduce that we're checking .kind
    return (this.userRequests.filter((r) => r.action.kind === 'calls') as SignUserRequest[]).reduce(
      (uCalls: AccountOpCall[], req) => {
        if (req.meta.networkId === networkId && req.meta.accountAddr === accountAddr) {
<<<<<<< HEAD
          const action = (req as SignUserRequest).action as Call
          action.txns.forEach((txn) => {
            const { to, value, data } = txn
            uCalls.push({ to, value, data, fromUserRequestId: req.id })
          })
=======
          const { calls } = req.action as Calls
          calls.map((call) => uCalls.push({ ...call, fromUserRequestId: req.id }))
>>>>>>> e1f3f48e
        }
        return uCalls
      },
      []
    )
  }

  async reloadSelectedAccount() {
    if (!this.accounts.selectedAccount) return

    const isUpdatingAccount = this.accounts.statuses.updateAccountState !== 'INITIAL'

    await Promise.all([
      // When we trigger `reloadSelectedAccount` (for instance, from Dashboard -> Refresh balance icon),
      // it's very likely that the account state is already in the process of being updated.
      // If we try to run the same action, `withStatus` validation will throw an error.
      // So, we perform this safety check to prevent the error.
      // However, even if we don't trigger an update here, it's not a big problem,
      // as the account state will be updated anyway, and its update will be very recent.
      !isUpdatingAccount
        ? this.accounts.updateAccountState(this.accounts.selectedAccount, 'pending')
        : Promise.resolve(),
      // `updateSelectedAccountPortfolio` doesn't rely on `withStatus` validation internally,
      // as the PortfolioController already exposes flags that are highly sufficient for the UX.
      // Additionally, if we trigger the portfolio update twice (i.e., running a long-living interval + force update from the Dashboard),
      // there won't be any error thrown, as all portfolio updates are queued and they don't use the `withStatus` helper.
      this.updateSelectedAccountPortfolio(true)
    ])
  }

  // eslint-disable-next-line default-param-last
  async updateSelectedAccountPortfolio(forceUpdate: boolean = false, network?: Network) {
    await this.#initialLoadPromise
    if (!this.accounts.selectedAccount) return

    const account = this.accounts.accounts.find((a) => a.addr === this.accounts.selectedAccount)
    const signAccountOpNetworkId = this.signAccountOp?.accountOp.networkId
    const networkData =
      network || this.networks.networks.find((n) => n.id === signAccountOpNetworkId)

    const accountOpsToBeSimulatedByNetwork = getAccountOpsForSimulation(
      account!,
      this.actions.visibleActionsQueue,
      networkData,
      this.signAccountOp?.accountOp
    )

    // eslint-disable-next-line @typescript-eslint/no-floating-promises
    this.portfolio.updateSelectedAccount(
      this.accounts.selectedAccount,
      network,
      accountOpsToBeSimulatedByNetwork,
      { forceUpdate }
    )
  }

  async buildUserRequestFromDAppRequest(
    request: DappProviderRequest,
    dappPromise: {
      session: { name: string; origin: string; icon: string }
      resolve: (data: any) => void
      reject: (data: any) => void
    }
  ) {
    await this.#initialLoadPromise
    let userRequest = null
    let withPriority = false
    const kind = dappRequestMethodToActionKind(request.method)
    const dapp = this.dapps.getDapp(request.origin)

    if (kind === 'calls') {
      if (!this.accounts.selectedAccount) throw ethErrors.rpc.internal()

<<<<<<< HEAD
    if (kind === 'call') {
      const isWalletSendCalls = !!request.params[0].calls
      const transactions: Call['txns'] = isWalletSendCalls
        ? request.params[0].calls
        : [request.params[0]]
      const accountAddr = getAddress(request.params[0].from)
      const network = this.settings.networks.find(
=======
      const transaction = request.params[0]
      const accountAddr = getAddress(transaction.from)
      const account = this.accounts.accounts.find((a) => a.addr === accountAddr)

      if (!account) {
        throw ethErrors.provider.unauthorized('Transaction failed - unknown account address')
      }

      const network = this.networks.networks.find(
>>>>>>> e1f3f48e
        (n) => Number(n.chainId) === Number(dapp?.chainId)
      )

      if (!network) {
        throw ethErrors.provider.chainDisconnected('Transaction failed - unknown network')
      }
<<<<<<< HEAD
      // wallet_sendCalls might come with paymaster capabilities(ERC-7677)
      const capabilities = isWalletSendCalls ? request.params[0].capabilities : undefined
=======

>>>>>>> e1f3f48e
      userRequest = {
        id: new Date().getTime(),
        action: {
          kind,
<<<<<<< HEAD
          txns: transactions.map((txn) => ({
            to: txn.to,
            data: txn.data,
            value: txn.value ? getBigInt(txn.value) : 0n
          }))
=======
          calls: [
            {
              to: transaction.to,
              value: transaction.value ? getBigInt(transaction.value) : 0n,
              data: transaction.data || '0x'
            }
          ]
>>>>>>> e1f3f48e
        },
        meta: { isSignAction: true, accountAddr, networkId: network.id, capabilities },
        dappPromise
      } as SignUserRequest
      if (!account.creation) {
        const otherUserRequestFromSameDapp = this.userRequests.find(
          (r) => r.dappPromise?.session?.origin === dappPromise?.session?.origin
        )

        if (!otherUserRequestFromSameDapp && !!dappPromise?.session?.origin) {
          withPriority = true
        }
      }
    } else if (kind === 'message') {
      if (!this.accounts.selectedAccount) throw ethErrors.rpc.internal()

      const msg = request.params
      if (!msg) {
        throw ethErrors.rpc.invalidRequest('No msg request to sign')
      }
      const msdAddress = getAddress(msg?.[1])
      // TODO: if address is in this.accounts in theory the user should be able to sign
      // e.g. if an acc from the wallet is used as a signer of another wallet
      if (getAddress(msdAddress) !== this.accounts.selectedAccount) {
        dappPromise.reject(
          ethErrors.provider.userRejectedRequest(
            // if updating, check https://github.com/AmbireTech/ambire-wallet/pull/1627
            'the dApp is trying to sign using an address different from the currently selected account. Try re-connecting.'
          )
        )
        return
      }

      const network = this.networks.networks.find(
        (n) => Number(n.chainId) === Number(dapp?.chainId)
      )

      if (!network) {
        throw ethErrors.provider.chainDisconnected('Transaction failed - unknown network')
      }

      userRequest = {
        id: new Date().getTime(),
        action: {
          kind: 'message',
          message: msg[0]
        },
        session: request.session,
        meta: {
          isSignAction: true,
          accountAddr: msdAddress,
          networkId: network.id
        },
        dappPromise
      } as SignUserRequest
    } else if (kind === 'typedMessage') {
      if (!this.accounts.selectedAccount) throw ethErrors.rpc.internal()

      const msg = request.params
      if (!msg) {
        throw ethErrors.rpc.invalidRequest('No msg request to sign')
      }
      const msdAddress = getAddress(msg?.[0])
      // TODO: if address is in this.accounts in theory the user should be able to sign
      // e.g. if an acc from the wallet is used as a signer of another wallet
      if (getAddress(msdAddress) !== this.accounts.selectedAccount) {
        dappPromise.reject(
          ethErrors.provider.userRejectedRequest(
            // if updating, check https://github.com/AmbireTech/ambire-wallet/pull/1627
            'the dApp is trying to sign using an address different from the currently selected account. Try re-connecting.'
          )
        )
        return
      }

      const network = this.networks.networks.find(
        (n) => Number(n.chainId) === Number(dapp?.chainId)
      )

      if (!network) {
        throw ethErrors.provider.chainDisconnected('Transaction failed - unknown network')
      }

      let typedData = msg?.[1]

      try {
        typedData = parse(typedData)
      } catch (error) {
        throw ethErrors.rpc.invalidRequest('Invalid typedData provided')
      }

      if (
        !typedData?.types ||
        !typedData?.domain ||
        !typedData?.message ||
        !typedData?.primaryType
      ) {
        throw ethErrors.rpc.methodNotSupported(
          'Invalid typedData format - only typedData v4 is supported'
        )
      }

      userRequest = {
        id: new Date().getTime(),
        action: {
          kind: 'typedMessage',
          types: typedData.types,
          domain: typedData.domain,
          message: typedData.message,
          primaryType: typedData.primaryType
        },
        session: request.session,
        meta: {
          isSignAction: true,
          accountAddr: msdAddress,
          networkId: network.id
        },
        dappPromise
      } as SignUserRequest
    } else {
      userRequest = {
        id: new Date().getTime(),
        session: request.session,
        action: { kind, params: request.params },
        meta: { isSignAction: false },
        dappPromise
      } as DappUserRequest
    }

    if (userRequest.action.kind !== 'calls') {
      const otherUserRequestFromSameDapp = this.userRequests.find(
        (r) => r.dappPromise?.session?.origin === dappPromise?.session?.origin
      )

      if (!otherUserRequestFromSameDapp && !!dappPromise?.session?.origin) {
        withPriority = true
      }
    }

    if (userRequest) {
      await this.addUserRequest(userRequest, withPriority)
      this.emitUpdate()
    }
  }

  async buildTransferUserRequest(
    amount: string,
    recipientAddress: string,
    selectedToken: TokenResult
  ) {
    await this.#initialLoadPromise
    if (!this.accounts.selectedAccount) return

    const account = this.accounts.accounts.find((a) => a.addr === this.accounts.selectedAccount)!

    const userRequest = buildTransferUserRequest({
      selectedAccount: this.accounts.selectedAccount,
      amount,
      selectedToken,
      recipientAddress
    })

    if (!userRequest) {
      this.emitError({
        level: 'major',
        message: 'Unexpected error while building transfer request',
        error: new Error(
          'buildUserRequestFromTransferRequest: bad parameters passed to buildTransferUserRequest'
        )
      })
      return
    }

    await this.addUserRequest(userRequest, !account.creation)
  }

  resolveUserRequest(data: any, requestId: UserRequest['id']) {
    const userRequest = this.userRequests.find((r) => r.id === requestId)
    if (!userRequest) return // TODO: emit error

    userRequest.dappPromise?.resolve(data)
    // These requests are transitionary initiated internally (not dApp requests) that block dApp requests
    // before being resolved. The timeout prevents the action-window from closing before the actual dApp request arrives
    if (['unlock', 'dappConnect'].includes(userRequest.action.kind)) {
      setTimeout(() => {
        this.removeUserRequest(requestId)
        this.emitUpdate()
      }, 300)
    } else {
      this.removeUserRequest(requestId)
      this.emitUpdate()
    }
  }

  rejectUserRequest(err: string, requestId: UserRequest['id']) {
    const userRequest = this.userRequests.find((r) => r.id === requestId)
    if (!userRequest) return // TODO: emit error

    if (requestId === ENTRY_POINT_AUTHORIZATION_REQUEST_ID) {
      this.userRequests = this.userRequests.filter(
        (r) =>
          !(
            r.action.kind === 'calls' &&
            r.meta.accountAddr === userRequest.meta.accountAddr &&
            r.meta.networkId === userRequest.meta.networkId
          )
      )
    }

    userRequest.dappPromise?.reject(ethErrors.provider.userRejectedRequest<any>(err))
    this.removeUserRequest(requestId)
    this.emitUpdate()
  }

  async addUserRequest(req: UserRequest, withPriority?: boolean) {
    if (withPriority) {
      this.userRequests.unshift(req)
    } else {
      this.userRequests.push(req)
    }

    const { id, action, meta } = req
    if (action.kind === 'calls') {
      // @TODO
      // one solution would be to, instead of checking, have a promise that we always await here, that is responsible for fetching
      // account data; however, this won't work with EOA accountOps, which have to always pick the first userRequest for a particular acc/network,
      // and be recalculated when one gets dismissed
      // although it could work like this: 1) await the promise, 2) check if exists 3) if not, re-trigger the promise;
      // 4) manage recalc on removeUserRequest too in order to handle EOAs
      // @TODO consider re-using this whole block in removeUserRequest
      await this.#ensureAccountInfo(meta.accountAddr, meta.networkId)
      if (this.signAccOpInitError) {
        return req.dappPromise?.reject(
          ethErrors.provider.custom({
            code: 1001,
            message: this.signAccOpInitError
          })
        )
      }

      const account = this.accounts.accounts.find((x) => x.addr === meta.accountAddr)!
      const accountState = this.accounts.accountStates[meta.accountAddr][meta.networkId]

      if (account.creation) {
        const network = this.networks.networks.find((n) => n.id === meta.networkId)!

        // find me the accountOp for the network if any, it's always 1 for SA
        const currentAccountOpAction = this.actions.actionsQueue.find(
          (a) =>
            a.type === 'accountOp' &&
            a.accountOp.accountAddr === account.addr &&
            a.accountOp.networkId === network.id
        ) as AccountOpAction | undefined

        const hasAuthorized = !!currentAccountOpAction?.accountOp?.meta?.entryPointAuthorization
        if (shouldAskForEntryPointAuthorization(network, account, accountState, hasAuthorized)) {
          await this.addEntryPointAuthorization(req, network, accountState)
          this.emitUpdate()
          return
        }

        const accountOpAction = makeSmartAccountOpAction({
          account,
          networkId: meta.networkId,
          nonce: accountState.nonce,
          userRequests: this.userRequests,
          actionsQueue: this.actions.actionsQueue
        })
        this.actions.addOrUpdateAction(accountOpAction, withPriority)
        if (this.signAccountOp && this.signAccountOp.fromActionId === accountOpAction.id) {
          this.signAccountOp.update({ accountOp: accountOpAction.accountOp })
          this.estimateSignAccountOp()
        }
      } else {
        const accountOpAction = makeBasicAccountOpAction({
          account,
          networkId: meta.networkId,
          nonce: accountState.nonce,
          userRequest: req
        })
        this.actions.addOrUpdateAction(accountOpAction, withPriority)
      }
    } else {
      let actionType: 'dappRequest' | 'benzin' | 'signMessage' = 'dappRequest'

      if (req.action.kind === 'typedMessage' || req.action.kind === 'message') {
        actionType = 'signMessage'

        if (this.actions.visibleActionsQueue.find((a) => a.type === 'signMessage')) {
          const msgReq = this.userRequests.find((uReq) => uReq.id === id)
          if (!msgReq) return
          msgReq.dappPromise?.reject(
            ethErrors.provider.custom({
              code: 1001,
              message:
                'Rejected: Please complete your pending message request before initiating a new one.'
            })
          )
          this.userRequests.splice(this.userRequests.indexOf(msgReq), 1)
          return
        }
      }
      if (req.action.kind === 'benzin') actionType = 'benzin'
      this.actions.addOrUpdateAction(
        {
          id,
          type: actionType,
          userRequest: req as UserRequest as never
        },
        withPriority
      )
    }

    this.emitUpdate()
  }

  // @TODO allow this to remove multiple OR figure out a way to debounce re-estimations
  // first one sounds more reasonable
  // although the second one can't hurt and can help (or no debounce, just a one-at-a-time queue)
  removeUserRequest(id: UserRequest['id']) {
    const req = this.userRequests.find((uReq) => uReq.id === id)
    if (!req) return

    // remove from the request queue
    this.userRequests.splice(this.userRequests.indexOf(req), 1)

    // update the pending stuff to be signed
    const { action, meta } = req
    if (action.kind === 'calls') {
      const network = this.networks.networks.find((net) => net.id === meta.networkId)!
      const account = this.accounts.accounts.find((x) => x.addr === meta.accountAddr)
      if (!account)
        throw new Error(
          `batchCallsFromUserRequests: tried to run for non-existent account ${meta.accountAddr}`
        )

      if (account.creation) {
        const accountOpIndex = this.actions.actionsQueue.findIndex(
          (a) => a.type === 'accountOp' && a.id === `${meta.accountAddr}-${meta.networkId}`
        )
        const accountOpAction = this.actions.actionsQueue[accountOpIndex] as
          | AccountOpAction
          | undefined
        // accountOp has just been rejected
        if (!accountOpAction) {
          this.updateSelectedAccountPortfolio(true, network)
          this.emitUpdate()
          return
        }

        accountOpAction.accountOp.calls = this.#batchCallsFromUserRequests(
          meta.accountAddr,
          meta.networkId
        )
        if (accountOpAction.accountOp.calls.length) {
          this.actions.addOrUpdateAction(accountOpAction)

          if (this.signAccountOp && this.signAccountOp.fromActionId === accountOpAction.id) {
            this.signAccountOp.update({ accountOp: accountOpAction.accountOp, estimation: null })
            this.estimateSignAccountOp()
          }
        } else {
          this.actions.removeAction(`${meta.accountAddr}-${meta.networkId}`)
          this.updateSelectedAccountPortfolio(true, network)
        }
      } else {
        this.actions.removeAction(id)
        this.updateSelectedAccountPortfolio(true, network)
      }
    } else {
      this.actions.removeAction(id)
    }
    this.emitUpdate()
  }

  async addEntryPointAuthorization(
    req: UserRequest,
    network: Network,
    accountState: AccountOnchainState
  ) {
    if (
      this.actions.visibleActionsQueue.find(
        (a) =>
          a.id === ENTRY_POINT_AUTHORIZATION_REQUEST_ID &&
          (a as SignMessageAction).userRequest.meta.networkId === req.meta.networkId
      )
    ) {
      return
    }

    const typedMessageAction = await getEntryPointAuthorization(
      req.meta.accountAddr,
      network.chainId,
      BigInt(accountState.nonce)
    )
    await this.addUserRequest({
      id: ENTRY_POINT_AUTHORIZATION_REQUEST_ID,
      action: typedMessageAction,
      meta: {
        isSignAction: true,
        accountAddr: req.meta.accountAddr,
        networkId: req.meta.networkId
      },
      session: req.session,
      dappPromise: req?.dappPromise
        ? { reject: req?.dappPromise?.reject, resolve: () => {} }
        : undefined
    } as SignUserRequest)
  }

  async addNetwork(network: AddNetworkRequestParams) {
    await this.networks.addNetwork(network)
    await this.updateSelectedAccountPortfolio(true)
  }

  async removeNetwork(id: NetworkId) {
    await this.networks.removeNetwork(id)
    await this.updateSelectedAccountPortfolio(true)
  }

  async resolveAccountOpAction(data: any, actionId: AccountOpAction['id']) {
    const accountOpAction = this.actions.actionsQueue.find((a) => a.id === actionId)
    if (!accountOpAction) return

    const { accountOp } = accountOpAction as AccountOpAction
    const meta: SignUserRequest['meta'] = {
      isSignAction: true,
      accountAddr: accountOp.accountAddr,
      networkId: accountOp.networkId,
      txnId: null,
      userOpHash: null
    }
    data?.isUserOp ? (meta.userOpHash = data.hash) : (meta.txnId = data.hash)
    const benzinUserRequest: SignUserRequest = {
      id: new Date().getTime(),
      action: { kind: 'benzin' },
      meta
    }
    await this.addUserRequest(benzinUserRequest, true)
    this.actions.removeAction(actionId)

    // eslint-disable-next-line no-restricted-syntax
    for (const call of accountOp.calls) {
      const uReq = this.userRequests.find((r) => r.id === call.fromUserRequestId)
      if (uReq) {
        uReq.dappPromise?.resolve(data)
        // eslint-disable-next-line no-await-in-loop
        this.removeUserRequest(uReq.id)
      }
    }

    this.emitUpdate()
  }

  rejectAccountOpAction(err: string, actionId: AccountOpAction['id']) {
    const accountOpAction = this.actions.actionsQueue.find((a) => a.id === actionId)
    if (!accountOpAction) return

    const { accountOp } = accountOpAction as AccountOpAction
    this.actions.removeAction(actionId)
    // eslint-disable-next-line no-restricted-syntax
    for (const call of accountOp.calls) {
      const uReq = this.userRequests.find((r) => r.id === call.fromUserRequestId)
      if (uReq) {
        uReq.dappPromise?.reject(ethErrors.provider.userRejectedRequest<any>(err))
        // eslint-disable-next-line no-await-in-loop
        this.removeUserRequest(uReq.id)
      }
    }

    // destroy sign account op if no actions left for account
    const accountOpsLeftForAcc = (
      this.actions.actionsQueue.filter((a) => a.type === 'accountOp') as AccountOpAction[]
    ).filter((action) => action.accountOp.accountAddr === accountOp.accountAddr)
    if (!accountOpsLeftForAcc.length) this.destroySignAccOp()

    this.emitUpdate()
  }

  async updateSignAccountOpGasPrice() {
    if (!this.signAccountOp) return
    const networkId = this.signAccountOp.accountOp.networkId

    await this.#updateGasPrice()

    // there's a chance signAccountOp gets destroyed between the time
    // the first "if (!this.signAccountOp) return" is performed and
    // the time we get here. To prevent issues, we check one more time
    if (!this.signAccountOp) return

    this.signAccountOp.update({
      gasPrices: this.gasPrices[networkId],
      bundlerGasPrices: this.bundlerGasPrices[networkId]
    })
    this.emitUpdate()
  }

  // @TODO: protect this from race conditions/simultanous executions
  async estimateSignAccountOp() {
    try {
      if (!this.signAccountOp) return

      // make a local copy to avoid updating the main reference
      const localAccountOp: AccountOp = { ...this.signAccountOp.accountOp }

      await this.#initialLoadPromise
      // new accountOps should have spoof signatures so that they can be easily simulated
      // this is not used by the Estimator, because it iterates through all associatedKeys and
      // it knows which ones are authenticated, and it can generate it's own spoofSig
      // @TODO
      // accountOp.signature = `${}03`

      // TODO check if needed data in accountStates are available
      // this.accountStates[accountOp.accountAddr][accountOp.networkId].
      const account = this.accounts.accounts.find((x) => x.addr === localAccountOp.accountAddr)

      // Here, we list EOA accounts for which you can also obtain an estimation of the AccountOp payment.
      // In the case of operating with a smart account (an account with creation code), all other EOAs can pay the fee.
      //
      // If the current account is an EOA, only this account can pay the fee,
      // and there's no need for checking other EOA accounts native balances.
      // This is already handled and estimated as a fee option in the estimate library, which is why we pass an empty array here.
      //
      // we're excluding the view only accounts from the natives to check
      // in all cases EXCEPT the case where we're making an estimation for
      // the view only account itself. In all other, view only accounts options
      // should not be present as the user cannot pay the fee with them (no key)
      const nativeToCheck = account?.creation
        ? this.accounts.accounts
            .filter(
              (acc) =>
                !isSmartAccount(acc) &&
                (acc.addr === localAccountOp.accountAddr ||
                  !getIsViewOnly(this.keystore.keys, acc.associatedKeys))
            )
            .map((acc) => acc.addr)
        : []

      if (!account)
        throw new Error(
          `estimateSignAccountOp: ${localAccountOp.accountAddr}: account does not exist`
        )
      const network = this.networks.networks.find((x) => x.id === localAccountOp.networkId)
      if (!network)
        throw new Error(
          `estimateSignAccountOp: ${localAccountOp.networkId}: network does not exist`
        )

      // Take the fee tokens from two places: the user's tokens and his gasTank
      // The gasTank tokens participate on each network as they belong everywhere
      // NOTE: at some point we should check all the "?" signs below and if
      // an error pops out, we should notify the user about it
      const networkFeeTokens =
        this.portfolio.latest?.[localAccountOp.accountAddr]?.[localAccountOp.networkId]?.result
          ?.tokens ?? []
      const gasTankFeeTokens =
        this.portfolio.latest?.[localAccountOp.accountAddr]?.gasTank?.result?.tokens ?? []

      const feeTokens =
        [...networkFeeTokens, ...gasTankFeeTokens].filter((t) => t.flags.isFeeToken) || []

      // Reverse lookup addresses and save them in memory so they
      // can be read from the UI
      const humanization = await humanizeAccountOp(
        this.#storage,
        localAccountOp,
        this.#fetch,
        this.emitError
      )
      humanization.forEach((call: any) => {
        if (!call.fullVisualization) return

        call.fullVisualization.forEach(async (visualization: any) => {
          if (visualization.type !== 'address' || !visualization.address) return

          await this.domains.reverseLookup(visualization.address)
        })
      })

      const additionalHints: GetOptions['additionalHints'] = humanization
        .map((call: any) =>
          !call.fullVisualization
            ? []
            : call.fullVisualization.map((vis: any) =>
                vis.address && isAddress(vis.address) ? getAddress(vis.address) : ''
              )
        )
        .flat()
        .filter((x: any) => isAddress(x))

      await this.portfolio.learnTokens(additionalHints, network.id)

      const accountOpsToBeSimulatedByNetwork = getAccountOpsForSimulation(
        account!,
        this.actions.visibleActionsQueue,
        network,
        this.signAccountOp?.accountOp
      )

      const [, estimation] = await Promise.all([
        // NOTE: we are not emitting an update here because the portfolio controller will do that
        // NOTE: the portfolio controller has it's own logic of constructing/caching providers, this is intentional, as
        // it may have different needs
        this.portfolio.updateSelectedAccount(
          localAccountOp.accountAddr,
          network,
          accountOpsToBeSimulatedByNetwork,
          { forceUpdate: true }
        ),
        estimate(
          this.providers.providers[localAccountOp.networkId],
          network,
          account,
          localAccountOp,
          this.accounts.accountStates,
          nativeToCheck,
          // @TODO - first time calling this, portfolio is still not loaded.
          feeTokens,
          {
            is4337Broadcast: isErc4337Broadcast(
              network,
              this.accounts.accountStates[localAccountOp.accountAddr][localAccountOp.networkId]
            )
          }
        ).catch((e) => {
          this.emitError({
            level: 'major',
            message: `Failed to estimate account op for ${localAccountOp.accountAddr} on ${localAccountOp.networkId}`,
            error: e
          })
          return null
        })
      ])

      // @race
      // if the signAccountOp has been deleted, don't continue as the request has already finished
      if (!this.signAccountOp) return

      // if the nonce from the estimation is bigger than the one in localAccountOp,
      // override the accountState and accountOp with the newly detected nonce
      // and start a new estimation
      if (estimation && BigInt(estimation.currentAccountNonce) > (localAccountOp.nonce ?? 0n)) {
        localAccountOp.nonce = BigInt(estimation.currentAccountNonce)
        this.signAccountOp.accountOp.nonce = BigInt(estimation.currentAccountNonce)

        if (this.accounts.accountStates?.[localAccountOp.accountAddr]?.[localAccountOp.networkId])
          this.accounts.accountStates[localAccountOp.accountAddr][localAccountOp.networkId].nonce =
            localAccountOp.nonce

        this.estimateSignAccountOp()

        // returning here means estimation will not be set => better UX as
        // the user will not see the error "nonce discrepancy" but instead
        // just wait for the new estimation
        return
      }

      if (
        estimation &&
        estimation.nonFatalErrors &&
        estimation.nonFatalErrors.find((err) => err.cause === '4337_INVALID_NONCE') &&
        this.accounts.accountStates?.[localAccountOp.accountAddr]?.[localAccountOp.networkId]
      ) {
        this.accounts
          .updateAccountState(localAccountOp.accountAddr, 'latest', [localAccountOp.networkId])
          .then(() => this.estimateSignAccountOp())
          .catch((error) =>
            this.emitError({
              level: 'major',
              message:
                'Failed to refetch the account state. Please try again to initialize your transaction',
              error
            })
          )

        // returning here means estimation will not be set => better UX as
        // the user will not see the warning but instead
        // just wait for the new estimation
        return
      }

      // check if an RBF should be applied for the incoming transaction
      // for SA conditions are: take the last broadcast but not confirmed accOp
      // and check if the nonce is the same as the current nonce (non 4337 txns)
      // for EOA: check the last broadcast but not confirmed txn across SA
      // as the EOA could've broadcast a txn there + it's own history and
      // compare the highest found nonce
      const rbfAccountOps: { [key: string]: SubmittedAccountOp | null } = {}
      nativeToCheck.push(localAccountOp.accountAddr)
      nativeToCheck.forEach((accId) => {
        const notConfirmedOp = this.activity.getNotConfirmedOpIfAny(accId, localAccountOp.networkId)
        const currentNonce = this.accounts.accountStates?.[accId]?.[localAccountOp.networkId].nonce
        rbfAccountOps[accId] =
          notConfirmedOp &&
          !notConfirmedOp.gasFeePayment?.isERC4337 &&
          currentNonce === notConfirmedOp.nonce
            ? notConfirmedOp
            : null
      })

      // update the signAccountOp controller once estimation finishes;
      // this eliminates the infinite loading bug if the estimation comes slower
      if (this.signAccountOp && estimation) {
        this.signAccountOp.update({ estimation, rbfAccountOps })
      }

      // if there's an estimation error, override the pending results
      if (estimation && estimation.error) {
        this.portfolio.overridePendingResults(localAccountOp)
      }
    } catch (error: any) {
      this.emitError({
        level: 'silent',
        message: 'Estimation error',
        error
      })
    }
  }

  /**
   * There are 4 ways to broadcast an AccountOp:
   *   1. For basic accounts (EOA), there is only one way to do that. After
   *   signing the transaction, the serialized signed transaction object gets
   *   send to the network.
   *   2. For smart accounts, when EOA pays the fee. Two signatures are needed
   *   for this. The first one is the signature of the AccountOp itself. The
   *   second one is the signature of the transaction that will be executed
   *   by the smart account.
   *   3. For smart accounts that broadcast the ERC-4337 way.
   *   4. for smart accounts, when the Relayer does the broadcast.
   *
   */
  async #broadcastSignedAccountOp() {
    const accountOp = this.signAccountOp?.accountOp
    const estimation = this.signAccountOp?.estimation
    const actionId = this.signAccountOp?.fromActionId
    const contactSupportPrompt = 'Please try again or contact support if the problem persists.'

    if (
      !accountOp ||
      !estimation ||
      !actionId ||
      !accountOp.signingKeyAddr ||
      !accountOp.signingKeyType ||
      !accountOp.signature
    ) {
      const message = `Missing mandatory transaction details. ${contactSupportPrompt}`
      return this.#throwBroadcastAccountOp({ message })
    }

    const provider = this.providers.providers[accountOp.networkId]
    const account = this.accounts.accounts.find((acc) => acc.addr === accountOp.accountAddr)
    const network = this.networks.networks.find((n) => n.id === accountOp.networkId)

    if (!provider) {
      const networkName = network?.name || `network with id ${accountOp.networkId}`
      const message = `Provider for ${networkName} not found. ${contactSupportPrompt}`
      return this.#throwBroadcastAccountOp({ message })
    }

    if (!account) {
      const addr = shortenAddress(accountOp.accountAddr, 13)
      const message = `Account with address ${addr} not found. ${contactSupportPrompt}`
      return this.#throwBroadcastAccountOp({ message })
    }

    if (!network) {
      const message = `Network with id ${accountOp.networkId} not found. ${contactSupportPrompt}`
      return this.#throwBroadcastAccountOp({ message })
    }

    let transactionRes: TransactionResponse | { hash: string; nonce: number } | null = null

    // Basic account (EOA)
    if (!isSmartAccount(account)) {
      try {
        const feePayerKeys = this.keystore.keys.filter(
          (key) => key.addr === accountOp.gasFeePayment!.paidBy
        )
        const feePayerKey =
          // Temporarily prioritize the key with the same type as the signing key.
          // TODO: Implement a way to choose the key type to broadcast with.
          feePayerKeys.find((key) => key.type === accountOp.signingKeyType) || feePayerKeys[0]
        if (!feePayerKey) {
          const missingKeyAddr = shortenAddress(accountOp.gasFeePayment!.paidBy, 13)
          const accAddr = shortenAddress(accountOp.accountAddr, 13)
          const message = `Key with address ${missingKeyAddr} for account with address ${accAddr} not found. ${contactSupportPrompt}`
          return await this.#throwBroadcastAccountOp({ message })
        }
        this.feePayerKey = feePayerKey
        this.emitUpdate()

        const signer = await this.keystore.getSigner(feePayerKey.addr, feePayerKey.type)
        if (signer.init) signer.init(this.#externalSignerControllers[feePayerKey.type])

        const gasFeePayment = accountOp.gasFeePayment!
        const { to, value, data } = accountOp.calls[0]
        const rawTxn: TxnRequest = {
          to,
          value,
          data,
          chainId: network!.chainId,
          nonce: await provider.getTransactionCount(accountOp.accountAddr),
          gasLimit: gasFeePayment.simulatedGasLimit
        }

        // if it's eip1559, send it as such. If no, go to legacy
        if (gasFeePayment.maxPriorityFeePerGas !== undefined) {
          rawTxn.maxFeePerGas = gasFeePayment.gasPrice
          rawTxn.maxPriorityFeePerGas = gasFeePayment.maxPriorityFeePerGas
          rawTxn.type = 2
        } else {
          rawTxn.gasPrice = gasFeePayment.gasPrice
          rawTxn.type = 0
        }

        const signedTxn = await signer.signRawTransaction(rawTxn)
        try {
          transactionRes = await provider.broadcastTransaction(signedTxn)
        } catch (e: any) {
          const reason = e?.message || 'unknown'

          throw new Error(
            `Transaction couldn't be broadcasted on the ${network.name} network. Reason: ${reason}`
          )
        }
      } catch (error: any) {
        return this.#throwBroadcastAccountOp({ error, network })
      }
    }
    // Smart account but EOA pays the fee
    else if (
      account.creation &&
      accountOp.gasFeePayment &&
      accountOp.gasFeePayment.paidBy !== account.addr
    ) {
      const feePayerKeys = this.keystore.keys.filter(
        (key) => key.addr === accountOp.gasFeePayment!.paidBy
      )
      const feePayerKey =
        // Temporarily prioritize the key with the same type as the signing key.
        // TODO: Implement a way to choose the key type to broadcast with.
        feePayerKeys.find((key) => key.type === accountOp.signingKeyType) || feePayerKeys[0]
      if (!feePayerKey) {
        const missingKeyAddr = shortenAddress(accountOp.gasFeePayment!.paidBy, 13)
        const accAddr = shortenAddress(accountOp.accountAddr, 13)
        const message = `Key with address ${missingKeyAddr} for account with address ${accAddr} not found.`
        return this.#throwBroadcastAccountOp({ message })
      }

      this.feePayerKey = feePayerKey
      this.emitUpdate()

      const accountState = this.accounts.accountStates[accountOp.accountAddr][accountOp.networkId]
      let data
      let to
      if (accountState.isDeployed) {
        const ambireAccount = new Interface(AmbireAccount.abi)
        to = accountOp.accountAddr
        data = ambireAccount.encodeFunctionData('execute', [
          getSignableCalls(accountOp),
          accountOp.signature
        ])
      } else {
        const ambireFactory = new Interface(AmbireFactory.abi)
        to = account.creation.factoryAddr
        data = ambireFactory.encodeFunctionData('deployAndExecute', [
          account.creation.bytecode,
          account.creation.salt,
          getSignableCalls(accountOp),
          accountOp.signature
        ])
      }

      try {
        const signer = await this.keystore.getSigner(feePayerKey.addr, feePayerKey.type)
        if (signer.init) signer.init(this.#externalSignerControllers[feePayerKey.type])

        const rawTxn: TxnRequest = {
          to,
          data,
          // We ultimately do a smart contract call, which means we don't need
          // to send any `value` from the EOA address. The actual `value` will
          // get taken from the value encoded in the `data` field.
          value: BigInt(0),
          chainId: network.chainId,
          nonce: await provider.getTransactionCount(accountOp.gasFeePayment!.paidBy),
          gasLimit: accountOp.gasFeePayment.simulatedGasLimit
        }

        if (accountOp.gasFeePayment.maxPriorityFeePerGas !== undefined) {
          rawTxn.maxFeePerGas = accountOp.gasFeePayment.gasPrice
          rawTxn.maxPriorityFeePerGas = accountOp.gasFeePayment.maxPriorityFeePerGas
          rawTxn.type = 2
        } else {
          rawTxn.gasPrice = accountOp.gasFeePayment.gasPrice
          rawTxn.type = 0
        }

        const signedTxn = await signer.signRawTransaction(rawTxn)
        try {
          transactionRes = await provider.broadcastTransaction(signedTxn)
        } catch (e: any) {
          const reason = e?.message || 'unknown'

          throw new Error(
            `Transaction couldn't be broadcasted on the ${network.name} network. Reason: ${reason}`
          )
        }
      } catch (error: any) {
        return this.#throwBroadcastAccountOp({ error, network })
      }
    }
    // Smart account, the ERC-4337 way
    else if (accountOp.gasFeePayment && accountOp.gasFeePayment.isERC4337) {
      const userOperation = accountOp.asUserOperation
      if (!userOperation) {
        const accAddr = shortenAddress(accountOp.accountAddr, 13)
        const message = `Trying to broadcast an ERC-4337 request but userOperation is not set for the account with address ${accAddr}`
        return this.#throwBroadcastAccountOp({ message })
      }

      // broadcast through bundler's service
      let userOperationHash
      try {
        userOperationHash = await bundler.broadcast(userOperation, network!)
      } catch (e: any) {
        return this.#throwBroadcastAccountOp({
          message: Bundler.decodeBundlerError(
            e,
            'Bundler broadcast failed. Please try broadcasting by an EOA or contact support.'
          ),
          network
        })
      }
      if (!userOperationHash) {
        return this.#throwBroadcastAccountOp({
          message: 'Bundler broadcast failed. Please try broadcasting by an EOA or contact support.'
        })
      }

      // broadcast the userOperationHash
      transactionRes = {
        hash: userOperationHash,
        nonce: Number(userOperation.nonce)
      }
    }
    // Smart account, the Relayer way
    else {
      try {
        const body = {
          gasLimit: Number(accountOp.gasFeePayment!.simulatedGasLimit),
          txns: getSignableCalls(accountOp),
          signature: accountOp.signature,
          signer: { address: accountOp.signingKeyAddr },
          nonce: Number(accountOp.nonce)
        }
        const response = await this.#callRelayer(
          `/identity/${accountOp.accountAddr}/${accountOp.networkId}/submit`,
          'POST',
          body
        )
        transactionRes = {
          hash: response.txId,
          nonce: Number(accountOp.nonce)
        }
      } catch (error: any) {
        return this.#throwBroadcastAccountOp({ error, network })
      }
    }

    if (!transactionRes)
      return this.#throwBroadcastAccountOp({
        message: 'No transaction response received after being broadcasted.'
      })

    const submittedAccountOp: SubmittedAccountOp = {
      ...accountOp,
      status: AccountOpStatus.BroadcastedButNotConfirmed,
      txnId: transactionRes.hash,
      nonce: BigInt(transactionRes.nonce),
      timestamp: new Date().getTime(),
      isSingletonDeploy: !!accountOp.calls.find((call) => getAddress(call.to) === SINGLETON)
    }
    if (accountOp.gasFeePayment?.isERC4337) {
      submittedAccountOp.userOpHash = transactionRes.hash
    }
    await this.activity.addAccountOp(submittedAccountOp)
    await this.resolveAccountOpAction(
      {
        hash: transactionRes?.hash || null,
        networkId: network.id,
        isUserOp: !!accountOp?.asUserOperation
      },
      actionId
    )
    await this.#notificationManager.create({
      title: 'Done!',
      message: 'The transaction was successfully signed and broadcasted to the network.'
    })
    return Promise.resolve(submittedAccountOp)
  }

  // ! IMPORTANT !
  // Banners that depend on async data from sub-controllers should be implemented
  // in the sub-controllers themselves. This is because updates in the sub-controllers
  // will not trigger emitUpdate in the MainController, therefore the banners will
  // remain the same until a subsequent update in the MainController.
  get banners(): Banner[] {
    if (!this.accounts.selectedAccount || !this.networks.isInitialized) return []

    const accountOpBanners = getAccountOpBanners({
      accountOpActionsByNetwork: getAccountOpActionsByNetwork(
        this.accounts.selectedAccount,
        this.actions.actionsQueue
      ),
      selectedAccount: this.accounts.selectedAccount,
      accounts: this.accounts.accounts,
      networks: this.networks.networks
    })

    return [...accountOpBanners]
  }

  #throwBroadcastAccountOp({
    message: _msg,
    error: _err,
    network
  }: {
    message?: string
    error?: Error
    network?: Network
  }) {
    let message = _msg || _err?.message || 'Unable to broadcast the transaction.'

    if (message) {
      if (message.includes('insufficient funds')) {
        if (network)
          message = `You don't have enough ${network.nativeAssetSymbol} to cover the transaction fee`
        else message = "You don't have enough native to cover the transaction fee"
      } else if (message.includes('pimlico_getUserOperationGasPrice')) {
        // sometimes the bundler returns an error of low maxFeePerGas
        // in that case, recalculate prices and prompt the user to try again
        message = 'Fee too low. Please select a higher transaction speed and try again'
        this.updateSignAccountOpGasPrice()
      } else {
        // Trip the error message, errors coming from the RPC can be huuuuuge
        message = message.length > 300 ? `${message.substring(0, 300)}...` : message
      }
    }

    const error = _err || new Error(message)
    const replacementFeeLow = error?.message.includes('replacement fee too low')
    // To enable another try for signing in case of broadcast fail
    // broadcast is called in the FE only after successful signing
    this.signAccountOp?.updateStatusToReadyToSign(replacementFeeLow)
    if (replacementFeeLow) this.estimateSignAccountOp()

    this.feePayerKey = null

    return Promise.reject(new EmittableError({ level: 'major', message, error }))
  }

  // includes the getters in the stringified instance
  toJSON() {
    return {
      ...this,
      ...super.toJSON(),
      banners: this.banners
    }
  }
}<|MERGE_RESOLUTION|>--- conflicted
+++ resolved
@@ -700,16 +700,8 @@
     return (this.userRequests.filter((r) => r.action.kind === 'calls') as SignUserRequest[]).reduce(
       (uCalls: AccountOpCall[], req) => {
         if (req.meta.networkId === networkId && req.meta.accountAddr === accountAddr) {
-<<<<<<< HEAD
-          const action = (req as SignUserRequest).action as Call
-          action.txns.forEach((txn) => {
-            const { to, value, data } = txn
-            uCalls.push({ to, value, data, fromUserRequestId: req.id })
-          })
-=======
           const { calls } = req.action as Calls
           calls.map((call) => uCalls.push({ ...call, fromUserRequestId: req.id }))
->>>>>>> e1f3f48e
         }
         return uCalls
       },
@@ -783,17 +775,11 @@
     if (kind === 'calls') {
       if (!this.accounts.selectedAccount) throw ethErrors.rpc.internal()
 
-<<<<<<< HEAD
-    if (kind === 'call') {
       const isWalletSendCalls = !!request.params[0].calls
-      const transactions: Call['txns'] = isWalletSendCalls
+      const transactions: Calls['calls'] = isWalletSendCalls
         ? request.params[0].calls
         : [request.params[0]]
       const accountAddr = getAddress(request.params[0].from)
-      const network = this.settings.networks.find(
-=======
-      const transaction = request.params[0]
-      const accountAddr = getAddress(transaction.from)
       const account = this.accounts.accounts.find((a) => a.addr === accountAddr)
 
       if (!account) {
@@ -801,38 +787,23 @@
       }
 
       const network = this.networks.networks.find(
->>>>>>> e1f3f48e
         (n) => Number(n.chainId) === Number(dapp?.chainId)
       )
 
       if (!network) {
         throw ethErrors.provider.chainDisconnected('Transaction failed - unknown network')
       }
-<<<<<<< HEAD
       // wallet_sendCalls might come with paymaster capabilities(ERC-7677)
       const capabilities = isWalletSendCalls ? request.params[0].capabilities : undefined
-=======
-
->>>>>>> e1f3f48e
       userRequest = {
         id: new Date().getTime(),
         action: {
           kind,
-<<<<<<< HEAD
-          txns: transactions.map((txn) => ({
+          calls: transactions.map((txn) => ({
             to: txn.to,
-            data: txn.data,
+            data: txn.data || '0x',
             value: txn.value ? getBigInt(txn.value) : 0n
           }))
-=======
-          calls: [
-            {
-              to: transaction.to,
-              value: transaction.value ? getBigInt(transaction.value) : 0n,
-              data: transaction.data || '0x'
-            }
-          ]
->>>>>>> e1f3f48e
         },
         meta: { isSignAction: true, accountAddr, networkId: network.id, capabilities },
         dappPromise
