/* eslint-disable @typescript-eslint/brace-style */
import { ethers, TransactionResponse } from 'ethers'
import { NetworkPreference, NetworkPreferences } from 'interfaces/settings'

import AmbireAccount from '../../../contracts/compiled/AmbireAccount.json'
import AmbireAccountFactory from '../../../contracts/compiled/AmbireAccountFactory.json'
import { Account, AccountId, AccountStates } from '../../interfaces/account'
import { Banner } from '../../interfaces/banner'
import {
  ExternalSignerController,
  Key,
  KeystoreSignerType,
  TxnRequest
} from '../../interfaces/keystore'
import { NetworkDescriptor, NetworkId } from '../../interfaces/networkDescriptor'
import { Storage } from '../../interfaces/storage'
import { Message, UserRequest } from '../../interfaces/userRequest'
import { isSmartAccount } from '../../libs/account/account'
import {
  AccountOp,
  AccountOpStatus,
  Call as AccountOpCall,
  getSignableCalls
} from '../../libs/accountOp/accountOp'
import { getAccountState } from '../../libs/accountState/accountState'
import {
  getAccountOpBannersForEOA,
  getAccountOpBannersForSmartAccount,
  getMessageBanners,
  getNetworksWithFailedRPC,
  getPendingAccountOpBannersForEOA
} from '../../libs/banners/banners'
import { estimate, EstimateResult } from '../../libs/estimate/estimate'
import { GasRecommendation, getGasPriceRecommendations } from '../../libs/gasPrice/gasPrice'
import { shouldGetAdditionalPortfolio } from '../../libs/portfolio/helpers'
import { relayerCall } from '../../libs/relayerCall/relayerCall'
import { isErc4337Broadcast, toUserOperation } from '../../libs/userOperation/userOperation'
import bundler from '../../services/bundlers'
import generateSpoofSig from '../../utils/generateSpoofSig'
import wait from '../../utils/wait'
import { AccountAdderController } from '../accountAdder/accountAdder'
import { ActivityController, SignedMessage, SubmittedAccountOp } from '../activity/activity'
import { EmailVaultController } from '../emailVault'
import EventEmitter from '../eventEmitter'
import { KeystoreController } from '../keystore/keystore'
import { PortfolioController } from '../portfolio/portfolio'
import { SettingsController } from '../settings/settings'
/* eslint-disable no-underscore-dangle */
import { SignAccountOpController } from '../signAccountOp/signAccountOp'
import { SignMessageController } from '../signMessage/signMessage'
import { TransferController } from '../transfer/transfer'

export class MainController extends EventEmitter {
  #storage: Storage

  #fetch: Function

  // Holds the initial load promise, so that one can wait until it completes
  #initialLoadPromise: Promise<void>

  #callRelayer: Function

  accountStates: AccountStates = {}

  isReady: boolean = false

  keystore: KeystoreController

  accountAdder: AccountAdderController

  // Subcontrollers
  portfolio: PortfolioController

  transfer: TransferController

  // Public sub-structures
  // @TODO emailVaults
  emailVault: EmailVaultController

  signMessage!: SignMessageController

  signAccountOp: SignAccountOpController | null = null

  signAccOpInitError: string | null = null

  activity!: ActivityController

  settings: SettingsController

  // @TODO read networks from settings
  accounts: Account[] = []

  selectedAccount: string | null = null

  userRequests: UserRequest[] = []

  // network => GasRecommendation[]
  gasPrices: { [key: string]: GasRecommendation[] } = {}

  // The reason we use a map structure and not a flat array is:
  // 1) it's easier in the UI to deal with structured data rather than having to .find/.filter/etc. all the time
  // 2) it's easier to mutate this - to add/remove accountOps, to find the right accountOp to extend, etc.
  // accountAddr => networkId => { accountOp, estimation }
  // @TODO consider getting rid of the `| null` ugliness, but then we need to auto-delete
  accountOpsToBeSigned: {
    [key: string]: {
      [key: string]: { accountOp: AccountOp; estimation: EstimateResult | null } | null
    }
  } = {}

  accountOpsToBeConfirmed: { [key: string]: { [key: string]: AccountOp } } = {}

  // accountAddr => UniversalMessage[]
  messagesToBeSigned: { [key: string]: Message[] } = {}

  lastUpdate: Date = new Date()

  broadcastStatus: 'INITIAL' | 'LOADING' | 'DONE' = 'INITIAL'

  #relayerUrl: string

  onResolveDappRequest: (data: any, id?: number) => void

  onRejectDappRequest: (err: any, id?: number) => void

  onUpdateDappSelectedAccount: (accountAddr: string) => void

  onBroadcastSuccess?: (type: 'message' | 'typed-data' | 'account-op') => void

  constructor({
    storage,
    fetch,
    relayerUrl,
    keystoreSigners,
    onResolveDappRequest,
    onRejectDappRequest,
    onUpdateDappSelectedAccount,
    onBroadcastSuccess,
    pinned
  }: {
    storage: Storage
    fetch: Function
    relayerUrl: string
    keystoreSigners: Partial<{ [key in Key['type']]: KeystoreSignerType }>
    onResolveDappRequest: (data: any, id?: number) => void
    onRejectDappRequest: (err: any, id?: number) => void
    onUpdateDappSelectedAccount: (accountAddr: string) => void
    onBroadcastSuccess?: (type: 'message' | 'typed-data' | 'account-op') => void
    pinned: string[]
  }) {
    super()
    this.#storage = storage
    this.#fetch = fetch

    this.keystore = new KeystoreController(this.#storage, keystoreSigners)
    this.settings = new SettingsController(this.#storage)
    this.portfolio = new PortfolioController(
      this.#storage,
      this.settings.providers,
      relayerUrl,
      pinned
    )
    this.#initialLoadPromise = this.#load()
    this.emailVault = new EmailVaultController(
      this.#storage,
      this.#fetch,
      relayerUrl,
      this.keystore
    )
    this.accountAdder = new AccountAdderController({
      storage: this.#storage,
      relayerUrl,
      fetch: this.#fetch
    })
    this.transfer = new TransferController()
    this.#callRelayer = relayerCall.bind({ url: relayerUrl, fetch: this.#fetch })
    this.#relayerUrl = relayerUrl
    this.onResolveDappRequest = onResolveDappRequest
    this.onRejectDappRequest = onRejectDappRequest
    this.onUpdateDappSelectedAccount = onUpdateDappSelectedAccount
    this.onBroadcastSuccess = onBroadcastSuccess
    // @TODO Load userRequests from storage and emit that we have updated
    // @TODO
  }

  async #load(): Promise<void> {
    this.isReady = false
    this.emitUpdate()
    ;[this.accounts, this.selectedAccount] = await Promise.all([
      this.#storage.get('accounts', []),
      this.#storage.get('selectedAccount', null)
    ])
    // @TODO reload those
    // @TODO error handling here
    this.accountStates = await this.#getAccountsInfo(this.accounts)
    this.signMessage = new SignMessageController(
      this.keystore,
      this.settings,
      this.settings.providers,
      this.#storage,
      this.#fetch
    )
    this.activity = new ActivityController(this.#storage, this.accountStates, this.#relayerUrl)
    if (this.selectedAccount) {
      this.activity.init({ filters: { account: this.selectedAccount } })
    }

    const addReadyToAddAccountsIfNeeded = () => {
      if (
        !this.accountAdder.readyToAddAccounts.length &&
        this.accountAdder.addAccountsStatus !== 'SUCCESS'
      )
        return

      this.addAccounts(this.accountAdder.readyToAddAccounts)
    }
    this.accountAdder.onUpdate(addReadyToAddAccountsIfNeeded)

    this.isReady = true
    this.emitUpdate()
  }

  initSignAccOp(accountAddr: string, networkId: string): null | void {
    const accountOpToBeSigned = this.accountOpsToBeSigned?.[accountAddr]?.[networkId]?.accountOp
    const account = this.accounts?.find((acc) => acc.addr === accountAddr)
    const network = this.settings.networks.find((net) => net.id === networkId)

    if (!account) {
      this.signAccOpInitError =
        'We cannot initiate the signing process as we are unable to locate the specified account.'
      return null
    }

    if (!network) {
      this.signAccOpInitError =
        'We cannot initiate the signing process as we are unable to locate the specified network.'
      return null
    }

    if (!accountOpToBeSigned) {
      this.signAccOpInitError =
        'We cannot initiate the signing process because no transaction has been found for the specified account and network.'
      return null
    }

    this.signAccOpInitError = null

    this.signAccountOp = new SignAccountOpController(
      this.keystore,
      this.portfolio,
      this.settings,
      account,
      this.accounts,
      this.accountStates,
      network,
      accountOpToBeSigned,
      this.#storage,
      this.#fetch,
      this.settings.providers,
      this.#callRelayer
    )

    this.emitUpdate()

    this.reestimateAndUpdatePrices(accountAddr, networkId)
  }

  destroySignAccOp() {
    this.signAccountOp = null
    this.emitUpdate()
  }

  async updateAccountsOpsStatuses() {
    await this.#initialLoadPromise

    const hasUpdatedStatuses = await this.activity.updateAccountsOpsStatuses()

    if (hasUpdatedStatuses) {
      this.emitUpdate()
    }
  }

  async #updateGasPrice() {
    await this.#initialLoadPromise

    // We want to update the gas price only for the networks having account ops.
    // Together with that, we make sure `ethereum` is included, as we always want to know its gas price (once we have a gas indicator, we will need it).
    const gasPriceNetworks = [
      ...new Set([
        ...Object.keys(this.accountOpsToBeSigned)
          .map((accountAddr) => Object.keys(this.accountOpsToBeSigned[accountAddr]))
          .flat(),
        'ethereum'
      ])
    ]

    await Promise.all(
      gasPriceNetworks.map(async (network) => {
<<<<<<< HEAD
        this.gasPrices[network] = await getGasPriceRecommendations(
          this.#providers[network],
          this.settings.networks.find((net) => net.id === network)!
        )
=======
        try {
          this.gasPrices[network] = await getGasPriceRecommendations(
            this.settings.providers[network]
          )
        } catch {
          this.emitError({
            level: 'major',
            message: `Failed to fetch gas price for ${
              this.settings.networks.find((n) => n.id === network)?.name
            }`,
            error: new Error('Failed to fetch gas price')
          })
        }
>>>>>>> 3f9acef6
      })
    )
  }

  async #getAccountsInfo(
    accounts: Account[],
    blockTag: string | number = 'latest'
  ): Promise<AccountStates> {
    const result = await Promise.all(
      this.settings.networks.map(async (network) => {
        try {
          return await getAccountState(
            this.settings.providers[network.id],
            network,
            accounts,
            blockTag
          )
        } catch {
          return []
        }
      })
    )

    const states = accounts.reduce((accStates: AccountStates, acc: Account, accIndex: number) => {
      const networkStates = this.settings.networks.reduce(
        (netStates: AccountStates[keyof AccountStates], network, netIndex: number) => {
          if (!(netIndex in result) || !(accIndex in result[netIndex])) return netStates

          return {
            ...netStates,
            [network.id]: result[netIndex][accIndex]
          }
        },
        {}
      )

      return {
        ...accStates,
        [acc.addr]: networkStates
      }
    }, {})

    return states
  }

  async updateAccountStates(blockTag: string | number = 'latest') {
    this.accountStates = await this.#getAccountsInfo(this.accounts, blockTag)
    this.lastUpdate = new Date()
    this.emitUpdate()
  }

  async selectAccount(toAccountAddr: string) {
    await this.#initialLoadPromise

    if (!this.accounts.find((acc) => acc.addr === toAccountAddr)) {
      // TODO: error handling, trying to switch to account that does not exist
      return
    }

    this.selectedAccount = toAccountAddr
    await this.#storage.set('selectedAccount', toAccountAddr)
    this.activity.init({ filters: { account: toAccountAddr } })
    this.updateSelectedAccount(toAccountAddr)
    this.onUpdateDappSelectedAccount(toAccountAddr)
    this.emitUpdate()
  }

  async addAccounts(accounts: Account[] = []) {
    if (!accounts.length) return

    const alreadyAddedAddressSet = new Set(this.accounts.map((account) => account.addr))
    const newAccounts = accounts.filter((account) => !alreadyAddedAddressSet.has(account.addr))

    if (!newAccounts.length) return

    const nextAccounts = [...this.accounts, ...newAccounts]
    await this.#storage.set('accounts', nextAccounts)
    this.accounts = nextAccounts
    this.updateAccountStates()

    this.emitUpdate()
  }

  async #ensureAccountInfo(accountAddr: AccountId, networkId: NetworkId) {
    await this.#initialLoadPromise
    // Initial sanity check: does this account even exist?
    if (!this.accounts.find((x) => x.addr === accountAddr)) {
      this.signAccOpInitError = `Account ${accountAddr} does not exist`
      return
    }
    // If this still didn't work, re-load
    // @TODO: should we re-start the whole load or only specific things?
    if (!this.accountStates[accountAddr]?.[networkId])
      await (this.#initialLoadPromise = this.#load())
    // If this still didn't work, throw error: this prob means that we're calling for a non-existant acc/network
    if (!this.accountStates[accountAddr]?.[networkId])
      this.signAccOpInitError = `Failed to retrieve account info for ${networkId}, because of one of the following reasons: 1) network doesn't exist, 2) RPC is down for this network`
  }

  #makeAccountOpFromUserRequests(accountAddr: AccountId, networkId: NetworkId): AccountOp | null {
    const account = this.accounts.find((x) => x.addr === accountAddr)
    if (!account)
      throw new Error(
        `makeAccountOpFromUserRequests: tried to run for non-existent account ${accountAddr}`
      )
    // Note: we use reduce instead of filter/map so that the compiler can deduce that we're checking .kind
    const calls = this.userRequests.reduce((uCalls: AccountOpCall[], req) => {
      // only the first one for EOAs
      if (!account.creation && uCalls.length > 0) return uCalls

      if (
        req.action.kind === 'call' &&
        req.networkId === networkId &&
        req.accountAddr === accountAddr
      ) {
        const { to, value, data } = req.action
        uCalls.push({ to, value, data, fromUserRequestId: req.id })
      }
      return uCalls
    }, [])

    if (!calls.length) return null

    const currentAccountOp = this.accountOpsToBeSigned[accountAddr][networkId]?.accountOp

    return {
      accountAddr,
      networkId,
      signingKeyAddr: currentAccountOp?.signingKeyAddr || null,
      signingKeyType: currentAccountOp?.signingKeyType || null,
      gasLimit: currentAccountOp?.gasLimit || null,
      gasFeePayment: currentAccountOp?.gasFeePayment || null,
      // We use the AccountInfo to determine
      nonce: this.accountStates[accountAddr][networkId].nonce,
      signature: account.associatedKeys[0] ? generateSpoofSig(account.associatedKeys[0]) : null,
      // @TODO from pending recoveries
      accountOpToExecuteBefore: null,
      calls
    }
  }

  async updateSelectedAccount(selectedAccount: string | null = null, forceUpdate: boolean = false) {
    if (!selectedAccount) return

    this.portfolio.updateSelectedAccount(
      this.accounts,
      this.settings.networks,
      selectedAccount,
      undefined,
      { forceUpdate }
    )

    const account = this.accounts.find(({ addr }) => addr === selectedAccount)
    if (shouldGetAdditionalPortfolio(account))
      this.portfolio.getAdditionalPortfolio(selectedAccount)
  }

  async addUserRequest(req: UserRequest) {
    this.userRequests.push(req)
    const { id, action, accountAddr, networkId } = req
    if (!this.settings.networks.find((x) => x.id === networkId))
      throw new Error(`addUserRequest: ${networkId}: network does not exist`)
    if (action.kind === 'call') {
      // @TODO: if EOA, only one call per accountOp
      if (!this.accountOpsToBeSigned[accountAddr]) this.accountOpsToBeSigned[accountAddr] = {}
      // @TODO
      // one solution would be to, instead of checking, have a promise that we always await here, that is responsible for fetching
      // account data; however, this won't work with EOA accountOps, which have to always pick the first userRequest for a particular acc/network,
      // and be recalculated when one gets dismissed
      // although it could work like this: 1) await the promise, 2) check if exists 3) if not, re-trigger the promise;
      // 4) manage recalc on removeUserRequest too in order to handle EOAs
      // @TODO consider re-using this whole block in removeUserRequest
      await this.#ensureAccountInfo(accountAddr, networkId)

      if (this.signAccOpInitError) return

      const accountOp = this.#makeAccountOpFromUserRequests(accountAddr, networkId)
      if (accountOp) {
        this.accountOpsToBeSigned[accountAddr][networkId] = { accountOp, estimation: null }
        try {
          await this.#estimateAccountOp(accountOp)
        } catch (e) {
          // @TODO: unified wrapper for controller errors
          console.error(e)
        }
      }
    } else {
      if (!this.messagesToBeSigned[accountAddr]) this.messagesToBeSigned[accountAddr] = []
      if (this.messagesToBeSigned[accountAddr].find((x) => x.fromUserRequestId === req.id)) return
      this.messagesToBeSigned[accountAddr].push({
        id,
        content: action,
        fromUserRequestId: req.id,
        signature: null,
        accountAddr,
        networkId
      })
    }
    this.emitUpdate()
  }

  // @TODO allow this to remove multiple OR figure out a way to debounce re-estimations
  // first one sounds more reasonble
  // although the second one can't hurt and can help (or no debounce, just a one-at-a-time queue)
  async removeUserRequest(id: number) {
    const req = this.userRequests.find((uReq) => uReq.id === id)
    if (!req) return

    // remove from the request queue
    this.userRequests.splice(this.userRequests.indexOf(req), 1)

    // update the pending stuff to be signed
    const { action, accountAddr, networkId } = req
    if (action.kind === 'call') {
      // @TODO ensure acc info, re-estimate
      const accountOp = this.#makeAccountOpFromUserRequests(accountAddr, networkId)
      if (accountOp) {
        this.accountOpsToBeSigned[accountAddr][networkId] = { accountOp, estimation: null }
        try {
          await this.#estimateAccountOp(accountOp)
        } catch (e) {
          // @TODO: unified wrapper for controller errors
          console.error(e)
        }
      } else {
        delete this.accountOpsToBeSigned[accountAddr][networkId]
        if (!Object.keys(this.accountOpsToBeSigned[accountAddr] || {}).length)
          delete this.accountOpsToBeSigned[accountAddr]
      }
    } else {
      this.messagesToBeSigned[accountAddr] = this.messagesToBeSigned[accountAddr].filter(
        (x) => x.fromUserRequestId !== id
      )
      if (!Object.keys(this.messagesToBeSigned[accountAddr] || {}).length)
        delete this.messagesToBeSigned[accountAddr]
    }
    this.emitUpdate()
  }

  /**
   * Reestimate the current account op and update the gas prices in the same tick.
   * To achieve a more accurate gas amount calculation (gasUsageEstimate * gasPrice),
   * it would be preferable to update them simultaneously.
   * Otherwise, if either of the variables has not been recently updated, it may lead to an incorrect gas amount result.
   */
  async reestimateAndUpdatePrices(accountAddr: AccountId, networkId: NetworkId) {
    if (!this.signAccountOp) return

    await Promise.all([
      this.#updateGasPrice(),
      async () => {
        const accountOp = this.accountOpsToBeSigned[accountAddr][networkId]?.accountOp
        // non-fatal, no need to do anything
        if (!accountOp) return

        await this.#estimateAccountOp(accountOp)
      }
    ])

    const gasPrices = this.gasPrices[networkId]
    const estimation = this.accountOpsToBeSigned[accountAddr][networkId]?.estimation

    this.signAccountOp.update({ gasPrices, ...(estimation && { estimation }) })
    this.emitUpdate()
  }

  // @TODO: protect this from race conditions/simultanous executions
  async #estimateAccountOp(accountOp: AccountOp) {
    await this.#initialLoadPromise
    // new accountOps should have spoof signatures so that they can be easily simulated
    // this is not used by the Estimator, because it iterates through all associatedKeys and
    // it knows which ones are authenticated, and it can generate it's own spoofSig
    // @TODO
    // accountOp.signature = `${}03`

    // TODO check if needed data in accountStates are available
    // this.accountStates[accountOp.accountAddr][accountOp.networkId].
    const account = this.accounts.find((x) => x.addr === accountOp.accountAddr)

    // Here, we list EOA accounts for which you can also obtain an estimation of the AccountOp payment.
    // In the case of operating with a smart account (an account with creation code), all other EOAs can pay the fee.
    //
    // If the current account is an EOA, only this account can pay the fee,
    // and there's no need for checking other EOA accounts native balances.
    // This is already handled and estimated as a fee option in the estimate library, which is why we pass an empty array here.
    const EOAaccounts = account?.creation ? this.accounts.filter((acc) => !acc.creation) : []
    const feeTokens =
      this.portfolio.latest?.[accountOp.accountAddr]?.[accountOp.networkId]?.result?.tokens
        .filter((t) => t.flags.isFeeToken)
        .map((token) => token.address) || []

    if (!account)
      throw new Error(`estimateAccountOp: ${accountOp.accountAddr}: account does not exist`)
    const network = this.settings.networks.find((x) => x.id === accountOp.networkId)
    if (!network)
      throw new Error(`estimateAccountOp: ${accountOp.networkId}: network does not exist`)

    // start transforming the accountOp to userOp if the network is 4337
    // and it's not a legacy account
    const is4337Broadcast = isErc4337Broadcast(
      network,
      this.accountStates[accountOp.accountAddr][accountOp.networkId]
    )
    if (is4337Broadcast) {
      accountOp = toUserOperation(
        account,
        this.accountStates[accountOp.accountAddr][accountOp.networkId],
        accountOp
      )
    }
    const [, , estimation] = await Promise.all([
      // NOTE: we are not emitting an update here because the portfolio controller will do that
      // NOTE: the portfolio controller has it's own logic of constructing/caching providers, this is intentional, as
      // it may have different needs
      this.portfolio.updateSelectedAccount(
        this.accounts,
        this.settings.networks,
        accountOp.accountAddr,
        Object.fromEntries(
          Object.entries(this.accountOpsToBeSigned[accountOp.accountAddr])
            .filter(([, accOp]) => accOp)
            .map(([networkId, x]) => [networkId, [x!.accountOp]])
        )
      ),
      shouldGetAdditionalPortfolio(account) &&
        this.portfolio.getAdditionalPortfolio(accountOp.accountAddr),
      estimate(
        this.settings.providers[accountOp.networkId],
        network,
        account,
        accountOp,
        this.accountStates[accountOp.accountAddr][accountOp.networkId],
        EOAaccounts.map((acc) => acc.addr),
        // @TODO - first time calling this, portfolio is still not loaded.
        feeTokens,
        { is4337Broadcast }
      ).catch((e) => {
        this.emitError({
          level: 'major',
          message: `Failed to estimate account op for ${accountOp.accountAddr} on ${accountOp.networkId}`,
          error: e
        })

        return null
      })
    ])

    if (!estimation) return
    // @TODO compare intent between accountOp and this.accountOpsToBeSigned[accountOp.accountAddr][accountOp.networkId].accountOp
    this.accountOpsToBeSigned[accountOp.accountAddr][accountOp.networkId]!.estimation = estimation

    // add the estimation to the user operation
    if (is4337Broadcast) {
      accountOp.asUserOperation!.verificationGasLimit = ethers.toBeHex(
        estimation.erc4337estimation!.verificationGasLimit
      )
      accountOp.asUserOperation!.callGasLimit = ethers.toBeHex(
        estimation.erc4337estimation!.callGasLimit
      )
      this.accountOpsToBeSigned[accountOp.accountAddr][accountOp.networkId]!.accountOp = accountOp
    }
  }

  /**
   * There are 4 ways to broadcast an AccountOp:
   *   1. For legacy accounts (EOA), there is only one way to do that. After
   *   signing the transaction, the serialized signed transaction object gets
   *   send to the network.
   *   2. For smart accounts, when EOA pays the fee. Two signatures are needed
   *   for this. The first one is the signature of the AccountOp itself. The
   *   second one is the signature of the transaction that will be executed
   *   by the smart account.
   *   3. For smart accounts that broadcast the ERC-4337 way.
   *   4. for smart accounts, when the Relayer does the broadcast.
   *
   */
  async broadcastSignedAccountOp(
    accountOp: AccountOp,
    externalSignerController?: ExternalSignerController
  ) {
    this.broadcastStatus = 'LOADING'
    this.emitUpdate()

    if (!accountOp.signingKeyAddr || !accountOp.signingKeyType || !accountOp.signature) {
      return this.#throwAccountOpBroadcastError(new Error('AccountOp missing props'))
    }

    const provider = this.settings.providers[accountOp.networkId]
    const account = this.accounts.find((acc) => acc.addr === accountOp.accountAddr)
    const network = this.settings.networks.find((n) => n.id === accountOp.networkId)

    if (!provider) {
      return this.#throwAccountOpBroadcastError(
        new Error(`Provider for networkId: ${accountOp.networkId} not found`)
      )
    }

    if (!account) {
      return this.#throwAccountOpBroadcastError(
        new Error(`Account with address: ${accountOp.accountAddr} not found`)
      )
    }

    if (!network) {
      return this.#throwAccountOpBroadcastError(
        new Error(`Network with id: ${accountOp.networkId} not found`)
      )
    }

    let transactionRes: TransactionResponse | { hash: string; nonce: number } | null = null
    const estimation =
      this.accountOpsToBeSigned[accountOp.accountAddr][accountOp.networkId]!.estimation!
    const feeTokenEstimation = estimation.feePaymentOptions.find(
      (option) =>
        option.address === accountOp.gasFeePayment?.inToken &&
        option.paidBy === accountOp.gasFeePayment?.paidBy
    )!

    // Legacy account (EOA)
    if (!isSmartAccount(account)) {
      try {
        const feePayerKeys = this.keystore.keys.filter(
          (key) => key.addr === accountOp.gasFeePayment!.paidBy
        )
        const feePayerKey =
          // Temporarily prioritize the key with the same type as the signing key.
          // TODO: Implement a way to choose the key type to broadcast with.
          feePayerKeys.find((key) => key.type === accountOp.signingKeyType) || feePayerKeys[0]
        if (!feePayerKey) {
          return this.#throwAccountOpBroadcastError(
            new Error(
              `Key with address: ${accountOp.gasFeePayment!.paidBy} for account with address: ${
                accountOp.accountAddr
              } not found`
            )
          )
        }
        const signer = await this.keystore.getSigner(feePayerKey.addr, feePayerKey.type)
        if (signer.init) signer.init(externalSignerController)

        const gasFeePayment = accountOp.gasFeePayment!
        const { to, value, data } = accountOp.calls[0]
        const rawTxn: TxnRequest = {
          to,
          value,
          data,
          chainId: network!.chainId,
          nonce: await provider.getTransactionCount(accountOp.accountAddr),
          gasLimit: gasFeePayment.simulatedGasLimit
        }

        // if it's eip1559, send it as such. If no, go to legacy
        const gasPrice =
          (gasFeePayment.amount - feeTokenEstimation.addedNative) / gasFeePayment.simulatedGasLimit
        if (gasFeePayment.maxPriorityFeePerGas) {
          rawTxn.maxFeePerGas = gasPrice
          rawTxn.maxPriorityFeePerGas = gasFeePayment.maxPriorityFeePerGas
        } else {
          rawTxn.gasPrice = gasPrice
        }

        transactionRes = await provider.broadcastTransaction(
          await signer.signRawTransaction(rawTxn)
        )
      } catch (error: any) {
        return this.#throwAccountOpBroadcastError(new Error(error), error.message || undefined)
      }
    }
    // Smart account but EOA pays the fee
    else if (
      account.creation &&
      accountOp.gasFeePayment &&
      accountOp.gasFeePayment.paidBy !== account.addr
    ) {
      const feePayerKeys = this.keystore.keys.filter(
        (key) => key.addr === accountOp.gasFeePayment!.paidBy
      )
      const feePayerKey =
        // Temporarily prioritize the key with the same type as the signing key.
        // TODO: Implement a way to choose the key type to broadcast with.
        feePayerKeys.find((key) => key.type === accountOp.signingKeyType) || feePayerKeys[0]
      if (!feePayerKey) {
        return this.#throwAccountOpBroadcastError(
          new Error(
            `Key with address: ${accountOp.gasFeePayment!.paidBy} for account with address: ${
              accountOp.accountAddr
            } not found`
          )
        )
      }

      const accountState = this.accountStates[accountOp.accountAddr][accountOp.networkId]
      let data
      let to
      if (accountState.isDeployed) {
        const ambireAccount = new ethers.Interface(AmbireAccount.abi)
        to = accountOp.accountAddr
        data = ambireAccount.encodeFunctionData('execute', [
          getSignableCalls(accountOp),
          accountOp.signature
        ])
      } else {
        const ambireFactory = new ethers.Interface(AmbireAccountFactory.abi)
        to = account.creation.factoryAddr
        data = ambireFactory.encodeFunctionData('deployAndExecute', [
          account.creation.bytecode,
          account.creation.salt,
          getSignableCalls(accountOp),
          accountOp.signature
        ])
      }

      try {
        const signer = await this.keystore.getSigner(feePayerKey.addr, feePayerKey.type)
        if (signer.init) signer.init(externalSignerController)

        const gasPrice =
          (accountOp.gasFeePayment.amount - feeTokenEstimation.addedNative) /
          accountOp.gasFeePayment.simulatedGasLimit
        const rawTxn: TxnRequest = {
          to,
          data,
          // We ultimately do a smart contract call, which means we don't need
          // to send any `value` from the EOA address. The actual `value` will
          // get taken from the value encoded in the `data` field.
          value: BigInt(0),
          chainId: network.chainId,
          nonce: await provider.getTransactionCount(accountOp.gasFeePayment!.paidBy),
          gasLimit: accountOp.gasFeePayment.simulatedGasLimit
        }

        if (accountOp.gasFeePayment.maxPriorityFeePerGas) {
          rawTxn.maxFeePerGas = gasPrice
          rawTxn.maxPriorityFeePerGas = accountOp.gasFeePayment.maxPriorityFeePerGas
        } else {
          rawTxn.gasPrice = gasPrice
        }

        const signedTxn = await signer.signRawTransaction(rawTxn)
        transactionRes = await provider.broadcastTransaction(signedTxn)
      } catch {
        this.#throwAccountOpBroadcastError(
          new Error(`Failed to broadcast transaction on ${accountOp.networkId}`)
        )
      }
    }
    // Smart account, the ERC-4337 way
    else if (accountOp.gasFeePayment && accountOp.gasFeePayment.isERC4337) {
      const userOperation = accountOp.asUserOperation
      if (!userOperation) {
        this.#throwAccountOpBroadcastError(
          new Error(
            `Trying to broadcast an ERC-4337 request but userOperation is not set for ${accountOp.accountAddr}`
          )
        )
      }

      // broadcast through bundler's service
      const userOperationHash = await bundler.broadcast(userOperation!, network!)
      if (!userOperationHash) {
        this.#throwAccountOpBroadcastError(new Error('was not able to broadcast'))
      }
      // broadcast the userOperationHash
      // TODO: maybe a type property should exist to diff when we're
      // returning a tx id and when an user op hash
      transactionRes = {
        hash: userOperationHash,
        nonce: Number(userOperation!.nonce)
      }
    }
    // Smart account, the Relayer way
    else {
      try {
        const body = {
          gasLimit: Number(accountOp.gasFeePayment!.simulatedGasLimit),
          txns: getSignableCalls(accountOp),
          signature: accountOp.signature,
          signer: { address: accountOp.signingKeyAddr },
          nonce: Number(accountOp.nonce)
        }
        const response = await this.#callRelayer(
          `/identity/${accountOp.accountAddr}/${accountOp.networkId}/submit`,
          'POST',
          body
        )

        if (response.success) {
          transactionRes = {
            hash: response.txId,
            nonce: Number(accountOp.nonce)
          }
        } else {
          return this.#throwAccountOpBroadcastError(new Error(response.message))
        }
      } catch (e: any) {
        return this.#throwAccountOpBroadcastError(e, e.message)
      }
    }

    if (transactionRes) {
      await this.activity.addAccountOp({
        ...accountOp,
        status: AccountOpStatus.BroadcastedButNotConfirmed,
        txnId: transactionRes.hash,
        nonce: BigInt(transactionRes.nonce),
        timestamp: new Date().getTime()
      } as SubmittedAccountOp)
      accountOp.calls.forEach((call) => {
        if (call.fromUserRequestId) {
          this.removeUserRequest(call.fromUserRequestId)
          this.onResolveDappRequest({ hash: transactionRes?.hash }, call.fromUserRequestId)
        }
      })
      console.log('broadcasted:', transactionRes)
      !!this.onBroadcastSuccess && this.onBroadcastSuccess('account-op')
      this.broadcastStatus = 'DONE'
      this.emitUpdate()
      await wait(1)
    }

    this.broadcastStatus = 'INITIAL'
    this.emitUpdate()
  }

  async broadcastSignedMessage(signedMessage: SignedMessage) {
    this.broadcastStatus = 'LOADING'
    this.emitUpdate()

    await this.activity.addSignedMessage(signedMessage, signedMessage.accountAddr)
    this.removeUserRequest(signedMessage.id)
    this.onResolveDappRequest({ hash: signedMessage.signature }, signedMessage.id)
    !!this.onBroadcastSuccess &&
      this.onBroadcastSuccess(
        signedMessage.content.kind === 'typedMessage' ? 'typed-data' : 'message'
      )

    this.broadcastStatus = 'DONE'
    this.emitUpdate()

    await wait(1)
    this.broadcastStatus = 'INITIAL'
    this.emitUpdate()
  }

  async updateNetworkPreferences(
    networkPreferences: NetworkPreferences,
    networkId: NetworkDescriptor['id']
  ) {
    await this.settings.updateNetworkPreferences(networkPreferences, networkId)

    if (networkPreferences?.rpcUrl) {
      await this.updateAccountStates('latest')
      await this.updateSelectedAccount(this.selectedAccount, true)
    }
  }

  async resetNetworkPreference(
    preferenceKey: keyof NetworkPreference,
    networkId: NetworkDescriptor['id']
  ) {
    await this.settings.resetNetworkPreference(preferenceKey, networkId)

    if (preferenceKey === 'rpcUrl') {
      await this.updateAccountStates('latest')
      await this.updateSelectedAccount(this.selectedAccount, true)
    }
  }

  get banners(): Banner[] {
    const userRequests =
      this.userRequests.filter((req) => req.accountAddr === this.selectedAccount) || []
    const accounts = this.accounts
    const accountOpEOABanners = getAccountOpBannersForEOA({ userRequests, accounts })
    const pendingAccountOpEOABanners = getPendingAccountOpBannersForEOA({ userRequests, accounts })
    const accountOpSmartAccountBanners = getAccountOpBannersForSmartAccount({
      userRequests,
      accounts
    })
    const messageBanners = getMessageBanners({ userRequests })
    const networksWithFailedRPCBanners = getNetworksWithFailedRPC({
      accountStates: this.accountStates,
      networks: this.settings.networks
    })

    return [
      ...accountOpSmartAccountBanners,
      ...accountOpEOABanners,
      ...pendingAccountOpEOABanners,
      ...messageBanners,
      ...this.activity.banners,
      ...networksWithFailedRPCBanners
    ]
  }

  #throwAccountOpBroadcastError(error: Error, message?: string) {
    this.emitError({
      level: 'major',
      message:
        message ||
        'Unable to send transaction. Please try again or contact Ambire support if the issue persists.',
      error
    })
    // To enable another try for signing in case of broadcast fail
    // broadcast is called in the FE only after successful signing
    this.signAccountOp?.updateStatusToReadyToSign()
    this.broadcastStatus = 'INITIAL'
    this.emitUpdate()
  }

  // includes the getters in the stringified instance
  toJSON() {
    return {
      ...this,
      banners: this.banners
    }
  }
}<|MERGE_RESOLUTION|>--- conflicted
+++ resolved
@@ -296,15 +296,10 @@
 
     await Promise.all(
       gasPriceNetworks.map(async (network) => {
-<<<<<<< HEAD
-        this.gasPrices[network] = await getGasPriceRecommendations(
-          this.#providers[network],
-          this.settings.networks.find((net) => net.id === network)!
-        )
-=======
         try {
           this.gasPrices[network] = await getGasPriceRecommendations(
-            this.settings.providers[network]
+            this.settings.providers[network],
+            this.settings.networks.find((net) => net.id === network)!
           )
         } catch {
           this.emitError({
@@ -315,7 +310,6 @@
             error: new Error('Failed to fetch gas price')
           })
         }
->>>>>>> 3f9acef6
       })
     )
   }
