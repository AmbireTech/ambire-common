/* eslint-disable @typescript-eslint/brace-style */
<<<<<<< HEAD
import { ethers, getAddress, isAddress, toQuantity, TransactionResponse, ZeroAddress } from 'ethers'
=======
import { getAddress, Interface, isAddress, TransactionResponse } from 'ethers'
>>>>>>> 618b8313

import AmbireAccount from '../../../contracts/compiled/AmbireAccount.json'
import AmbireAccountFactory from '../../../contracts/compiled/AmbireAccountFactory.json'
import { Account, AccountId, AccountOnchainState, AccountStates } from '../../interfaces/account'
import { Banner } from '../../interfaces/banner'
import {
  ExternalSignerControllers,
  Key,
  KeystoreSignerType,
  TxnRequest
} from '../../interfaces/keystore'
import { NetworkDescriptor, NetworkId } from '../../interfaces/networkDescriptor'
import { NetworkPreference, NetworkPreferences } from '../../interfaces/settings'
import { Storage } from '../../interfaces/storage'
import { Message, UserRequest } from '../../interfaces/userRequest'
import { getDefaultSelectedAccount, isSmartAccount } from '../../libs/account/account'
import { AccountOp, AccountOpStatus, getSignableCalls } from '../../libs/accountOp/accountOp'
import { Call as AccountOpCall } from '../../libs/accountOp/types'
import { getAccountState } from '../../libs/accountState/accountState'
import {
  getAccountOpBannersForEOA,
  getAccountOpBannersForSmartAccount,
  getMessageBanners,
  getPendingAccountOpBannersForEOA
} from '../../libs/banners/banners'
import { estimate, EstimateResult } from '../../libs/estimate/estimate'
import { GasRecommendation, getGasPriceRecommendations } from '../../libs/gasPrice/gasPrice'
import { humanizeAccountOp } from '../../libs/humanizer'
import { shouldGetAdditionalPortfolio } from '../../libs/portfolio/helpers'
import { GetOptions } from '../../libs/portfolio/interfaces'
import { relayerCall } from '../../libs/relayerCall/relayerCall'
import { isErc4337Broadcast } from '../../libs/userOperation/userOperation'
import bundler from '../../services/bundlers'
import generateSpoofSig from '../../utils/generateSpoofSig'
import wait from '../../utils/wait'
import { AccountAdderController } from '../accountAdder/accountAdder'
import { ActivityController, SignedMessage, SubmittedAccountOp } from '../activity/activity'
import { EmailVaultController } from '../emailVault/emailVault'
import EventEmitter from '../eventEmitter/eventEmitter'
import { KeystoreController } from '../keystore/keystore'
import { PortfolioController } from '../portfolio/portfolio'
import { SettingsController } from '../settings/settings'
/* eslint-disable no-underscore-dangle */
import { SignAccountOpController, SigningStatus } from '../signAccountOp/signAccountOp'
import { SignMessageController } from '../signMessage/signMessage'
import { TransferController } from '../transfer/transfer'

export class MainController extends EventEmitter {
  #storage: Storage

  #fetch: Function

  // Holds the initial load promise, so that one can wait until it completes
  #initialLoadPromise: Promise<void>

  status: 'INITIAL' | 'LOADING' | 'SUCCESS' | 'DONE' = 'INITIAL'

  latestMethodCall: string | null = null

  #callRelayer: Function

  accountStates: AccountStates = {}

  isReady: boolean = false

  keystore: KeystoreController

  /**
   * Hardware wallets (usually) need an additional (external signer) controller,
   * that is app-specific (web, mobile) and is used to interact with the device.
   * (example: LedgerController, TrezorController, LatticeController)
   */
  #externalSignerControllers: ExternalSignerControllers = {}

  accountAdder: AccountAdderController

  // Subcontrollers
  portfolio: PortfolioController

  transfer: TransferController

  // Public sub-structures
  // @TODO emailVaults
  emailVault: EmailVaultController

  signMessage!: SignMessageController

  signAccountOp: SignAccountOpController | null = null

  static signAccountOpListener: ReturnType<EventEmitter['onUpdate']> = () => {}

  signAccOpInitError: string | null = null

  activity!: ActivityController

  settings: SettingsController

  // @TODO read networks from settings
  accounts: (Account & { newlyCreated?: boolean })[] = []

  selectedAccount: AccountId | null = null

  userRequests: UserRequest[] = []

  // network => GasRecommendation[]
  gasPrices: { [key: string]: GasRecommendation[] } = {}

  // The reason we use a map structure and not a flat array is:
  // 1) it's easier in the UI to deal with structured data rather than having to .find/.filter/etc. all the time
  // 2) it's easier to mutate this - to add/remove accountOps, to find the right accountOp to extend, etc.
  // accountAddr => networkId => { accountOp, estimation }
  // @TODO consider getting rid of the `| null` ugliness, but then we need to auto-delete
  accountOpsToBeSigned: {
    [key: string]: {
      [key: string]: { accountOp: AccountOp; estimation: EstimateResult | null } | null
    }
  } = {}

  accountOpsToBeConfirmed: { [key: string]: { [key: string]: AccountOp } } = {}

  // accountAddr => UniversalMessage[]
  messagesToBeSigned: { [key: string]: Message[] } = {}

  lastUpdate: Date = new Date()

  broadcastStatus: 'INITIAL' | 'LOADING' | 'DONE' = 'INITIAL'

  #relayerUrl: string

  onResolveDappRequest: (
    data: {
      hash: string | null
      networkId?: NetworkId
      isUserOp?: boolean
    },
    id?: number
  ) => void

  onRejectDappRequest: (err: any, id?: number) => void

  onUpdateDappSelectedAccount: (accountAddr: string) => void

  onBroadcastSuccess?: (type: 'message' | 'typed-data' | 'account-op') => void

  constructor({
    storage,
    fetch,
    relayerUrl,
    keystoreSigners,
    externalSignerControllers,
    onResolveDappRequest,
    onRejectDappRequest,
    onUpdateDappSelectedAccount,
    onBroadcastSuccess
  }: {
    storage: Storage
    fetch: Function
    relayerUrl: string
    keystoreSigners: Partial<{ [key in Key['type']]: KeystoreSignerType }>
    externalSignerControllers: ExternalSignerControllers
    onResolveDappRequest: (
      data: {
        hash: string | null
        networkId?: NetworkId
        isUserOp?: boolean
      },
      id?: number
    ) => void
    onRejectDappRequest: (err: any, id?: number) => void
    onUpdateDappSelectedAccount: (accountAddr: string) => void
    onBroadcastSuccess?: (type: 'message' | 'typed-data' | 'account-op') => void
  }) {
    super()
    this.#storage = storage
    this.#fetch = fetch
    this.#relayerUrl = relayerUrl

    this.keystore = new KeystoreController(this.#storage, keystoreSigners)
    this.#externalSignerControllers = externalSignerControllers
    this.settings = new SettingsController(this.#storage)
    this.portfolio = new PortfolioController(this.#storage, this.settings, relayerUrl)
    this.#initialLoadPromise = this.#load()
    this.emailVault = new EmailVaultController(
      this.#storage,
      this.#fetch,
      relayerUrl,
      this.keystore
    )
    this.accountAdder = new AccountAdderController({
      alreadyImportedAccounts: this.accounts,
      keystore: this.keystore,
      relayerUrl,
      fetch: this.#fetch
    })
    this.transfer = new TransferController(this.settings)
    this.#callRelayer = relayerCall.bind({ url: relayerUrl, fetch: this.#fetch })
    this.onResolveDappRequest = onResolveDappRequest
    this.onRejectDappRequest = onRejectDappRequest
    this.onUpdateDappSelectedAccount = onUpdateDappSelectedAccount
    this.onBroadcastSuccess = onBroadcastSuccess
    // @TODO Load userRequests from storage and emit that we have updated
    // @TODO
  }

  async #load(): Promise<void> {
    this.isReady = false
    // #load is called in the constructor which is synchronous
    // we await (1 ms/next tick) for the constructor to extend the EventEmitter class
    // and then we call it's methods
    await wait(1)
    this.emitUpdate()
    const [accounts, selectedAccount] = await Promise.all([
      this.#storage.get('accounts', []),
      this.#storage.get('selectedAccount', null)
    ])
    // Do not re-assign `this.accounts`, use `push` instead in order NOT to break
    // the the reference link between `this.accounts` in the nested controllers.
    this.accounts.push(...accounts)
    this.selectedAccount = selectedAccount

    // @TODO reload those
    // @TODO error handling here
    this.accountStates = await this.#getAccountsInfo(this.accounts)
    this.signMessage = new SignMessageController(
      this.keystore,
      this.settings,
      this.#externalSignerControllers,
      this.#storage,
      this.#fetch
    )
    this.activity = new ActivityController(this.#storage, this.accountStates, this.settings)
    if (this.selectedAccount) {
      this.activity.init({ filters: { account: this.selectedAccount } })
    }

    this.updateSelectedAccount(this.selectedAccount)

    /**
     * Listener that gets triggered as a finalization step of adding new
     * accounts via the AccountAdder controller flow.
     *
     * VIEW-ONLY ACCOUNTS: In case of changes in this method, make sure these
     * changes are reflected for view-only accounts as well. Because the
     * view-only accounts import flow bypasses the AccountAdder, this method
     * won't click for them. Their on add success flow continues in the
     * MAIN_CONTROLLER_ADD_VIEW_ONLY_ACCOUNTS action case.
     */
    const onAccountAdderSuccess = () => {
      if (this.accountAdder.addAccountsStatus !== 'SUCCESS') return

      return this.#statusWrapper('onAccountAdderSuccess', async () => {
        // Add accounts first, because some of the next steps have validation
        // if accounts exists.
        await this.addAccounts(this.accountAdder.readyToAddAccounts)

        // Then add keys, because some of the next steps could have validation
        // if keys exists. Should be separate (not combined in Promise.all,
        // since firing multiple keystore actions is not possible
        // (the #wrapKeystoreAction listens for the first one to finish and
        // skips the parallel one, if one is requested).
        await this.keystore.addKeys(this.accountAdder.readyToAddKeys.internal)
        await this.keystore.addKeysExternallyStored(this.accountAdder.readyToAddKeys.external)

        await Promise.all([
          this.settings.addKeyPreferences(this.accountAdder.readyToAddKeyPreferences),
          this.settings.addAccountPreferences(this.accountAdder.readyToAddAccountPreferences),
          (() => {
            const defaultSelectedAccount = getDefaultSelectedAccount(
              this.accountAdder.readyToAddAccounts
            )
            if (!defaultSelectedAccount) return Promise.resolve()

            return this.selectAccount(defaultSelectedAccount.addr)
          })()
        ])
      })
    }
    this.accountAdder.onUpdate(onAccountAdderSuccess)

    this.isReady = true
    this.emitUpdate()
  }

  async #statusWrapper(callName: string, fn: Function) {
    if (this.status === 'LOADING') return
    this.latestMethodCall = callName
    this.status = 'LOADING'
    this.emitUpdate()
    try {
      await fn()
      this.status = 'SUCCESS'
      this.emitUpdate()
    } catch (error: any) {
      this.emitError({
        level: 'major',
        message: `An error encountered. Please try again. If the problem persists, please contact support.', ${callName}`,
        error
      })
    }

    // set status in the next tick to ensure the FE receives the 'SUCCESS' status
    await wait(1)
    this.status = 'DONE'
    this.emitUpdate()

    // reset the status in the next tick to ensure the FE receives the 'DONE' status
    await wait(1)
    if (this.latestMethodCall === callName) {
      this.status = 'INITIAL'
      this.emitUpdate()
    }
  }

  initSignAccOp(accountAddr: string, networkId: string): null | void {
    const accountOpToBeSigned = this.accountOpsToBeSigned?.[accountAddr]?.[networkId]?.accountOp
    const account = this.accounts?.find((acc) => acc.addr === accountAddr)
    const network = this.settings.networks.find((net) => net.id === networkId)

    if (!account) {
      this.signAccOpInitError =
        'We cannot initiate the signing process as we are unable to locate the specified account.'
      return null
    }

    if (!network) {
      this.signAccOpInitError =
        'We cannot initiate the signing process as we are unable to locate the specified network.'
      return null
    }

    if (!accountOpToBeSigned) {
      this.signAccOpInitError =
        'We cannot initiate the signing process because no transaction has been found for the specified account and network.'
      return null
    }

    this.signAccOpInitError = null

    this.signAccountOp = new SignAccountOpController(
      this.keystore,
      this.portfolio,
      this.settings,
      this.#externalSignerControllers,
      account,
      this.accounts,
      this.accountStates,
      network,
      accountOpToBeSigned,
      this.#storage,
      this.#fetch,
      this.#callRelayer
    )

    const broadcastSignedAccountOpIfNeeded = async () => {
      // Signing is completed, therefore broadcast the transaction
      if (
        this.signAccountOp &&
        this.signAccountOp.accountOp.signature &&
        this.signAccountOp.status?.type === SigningStatus.Done
      ) {
        await this.broadcastSignedAccountOp(this.signAccountOp.accountOp)
      }
    }
    MainController.signAccountOpListener = this.signAccountOp.onUpdate(
      broadcastSignedAccountOpIfNeeded
    )

    this.emitUpdate()

    this.reestimateAndUpdatePrices(accountAddr, networkId)
  }

  destroySignAccOp() {
    this.signAccountOp = null
    this.portfolio.resetAdditionalHints()
    MainController.signAccountOpListener() // unsubscribes for further updates
    this.emitUpdate()
  }

  async updateAccountsOpsStatuses() {
    await this.#initialLoadPromise

    const hasUpdatedStatuses = await this.activity.updateAccountsOpsStatuses()

    if (hasUpdatedStatuses) {
      this.emitUpdate()
    }
  }

  async #updateGasPrice() {
    await this.#initialLoadPromise

    // We want to update the gas price only for the networks having account ops.
    // Together with that, we make sure `ethereum` is included, as we always want to know its gas price (once we have a gas indicator, we will need it).
    // Note<Bobby>: remove ethereum as the above currently is not true
    const gasPriceNetworks = [
      ...new Set([
        ...Object.keys(this.accountOpsToBeSigned)
          .map((accountAddr) => Object.keys(this.accountOpsToBeSigned[accountAddr]))
          .flat()
        // 'ethereum'
      ])
    ]

    await Promise.all(
      gasPriceNetworks.map(async (network) => {
        try {
          this.gasPrices[network] = await getGasPriceRecommendations(
            this.settings.providers[network],
            this.settings.networks.find((net) => net.id === network)!
          )
        } catch (e: any) {
          this.emitError({
            level: 'major',
            message: `Unable to get gas price for ${
              this.settings.networks.find((n) => n.id === network)?.name
            }`,
            error: new Error(`Failed to fetch gas price: ${e?.message}`)
          })
        }
      })
    )
  }

  async #getAccountsInfo(
    accounts: Account[],
    blockTag: string | number = 'latest',
    updateOnlyNetworksWithIds: NetworkDescriptor['id'][] = []
  ): Promise<AccountStates> {
    // if any, update the account state only for the passed networks; else - all
    const updateOnlyPassedNetworks = updateOnlyNetworksWithIds.length
    const networksToUpdate = updateOnlyPassedNetworks
      ? this.settings.networks.filter((network) => updateOnlyNetworksWithIds.includes(network.id))
      : this.settings.networks

    const fetchedState = await Promise.all(
      networksToUpdate.map(async (network) =>
        getAccountState(this.settings.providers[network.id], network, accounts, blockTag).catch(
          () => []
        )
      )
    )

    const networkState: { [networkId: NetworkDescriptor['id']]: AccountOnchainState[] } = {}
    networksToUpdate.forEach((network: NetworkDescriptor, index) => {
      if (!fetchedState[index].length) return

      networkState[network.id] = fetchedState[index]
    })

    const states = accounts.reduce((accStates: AccountStates, acc: Account, accIndex: number) => {
      const networkStates = this.settings.networks.reduce(
        (netStates: AccountStates[keyof AccountStates], network) => {
          // if a flag for updateOnlyPassedNetworks is passed, we load
          // the ones not requested from the previous state
          if (updateOnlyPassedNetworks && !updateOnlyNetworksWithIds.includes(network.id)) {
            return {
              ...netStates,
              [network.id]: this.accountStates[acc.addr][network.id]
            }
          }

          if (!(network.id in networkState) || !(accIndex in networkState[network.id])) {
            this.settings.updateProviderIsWorking(network.id, false)
            return netStates
          }

          this.settings.updateProviderIsWorking(network.id, true)

          return {
            ...netStates,
            [network.id]: networkState[network.id][accIndex]
          }
        },
        {}
      )

      return {
        ...accStates,
        [acc.addr]: networkStates
      }
    }, {})

    return states
  }

  async updateAccountStates(
    blockTag: string | number = 'latest',
    networks: NetworkDescriptor['id'][] = []
  ) {
    const nextAccountStates = await this.#getAccountsInfo(this.accounts, blockTag, networks)
    // Use `Object.assign` to update `this.accountStates` on purpose! That's
    // in order NOT to break the the reference link between `this.accountStates`
    // in the MainController and in the ActivityController. Reassigning
    // `this.accountStates` to a new object would break the reference link which
    // is crucial for ensuring that updates to account states are synchronized
    // across both classes.
    Object.assign(this.accountStates, {}, nextAccountStates)
    this.lastUpdate = new Date()
    this.emitUpdate()
  }

  async selectAccount(toAccountAddr: string) {
    await this.#initialLoadPromise

    if (!this.accounts.find((acc) => acc.addr === toAccountAddr)) {
      // TODO: error handling, trying to switch to account that does not exist
      return
    }

    this.selectedAccount = toAccountAddr
    await this.#storage.set('selectedAccount', toAccountAddr)
    this.activity.init({ filters: { account: toAccountAddr } })
    this.updateSelectedAccount(toAccountAddr)
    this.onUpdateDappSelectedAccount(toAccountAddr)
    this.emitUpdate()
  }

  /**
   * Adds and stores in the MainController the required data for the newly
   * added accounts by the AccountAdder controller.
   */
  async addAccounts(accounts: (Account & { newlyCreated?: boolean })[] = []) {
    if (!accounts.length) return
    const alreadyAddedAddressSet = new Set(this.accounts.map((account) => account.addr))
    const newAccounts = accounts.filter((account) => !alreadyAddedAddressSet.has(account.addr))

    if (!newAccounts.length) return

    const nextAccounts = [
      // when adding accounts for a second time reset the newlyCreated state for the previously added accounts
      ...this.accounts.map((acc) => ({ ...acc, newlyCreated: false })),
      ...newAccounts
    ]
    await this.#storage.set('accounts', nextAccounts)
    // Clean the existing array ref and use `push` instead of re-assigning
    // `this.accounts` to a new array in order NOT to break the the reference
    // link between `this.accounts` in the nested controllers.
    this.accounts.length = 0
    this.accounts.push(...nextAccounts)

    await this.updateAccountStates()

    this.emitUpdate()
  }

  async #ensureAccountInfo(accountAddr: AccountId, networkId: NetworkId) {
    await this.#initialLoadPromise
    // Initial sanity check: does this account even exist?
    if (!this.accounts.find((x) => x.addr === accountAddr)) {
      this.signAccOpInitError = `Account ${accountAddr} does not exist`
      return
    }
    // If this still didn't work, re-load
    // @TODO: should we re-start the whole load or only specific things?
    if (!this.accountStates[accountAddr]?.[networkId])
      await (this.#initialLoadPromise = this.#load())
    // If this still didn't work, throw error: this prob means that we're calling for a non-existant acc/network
    if (!this.accountStates[accountAddr]?.[networkId])
      this.signAccOpInitError = `Failed to retrieve account info for ${networkId}, because of one of the following reasons: 1) network doesn't exist, 2) RPC is down for this network`
  }

  #makeAccountOpFromUserRequests(accountAddr: AccountId, networkId: NetworkId): AccountOp | null {
    const account = this.accounts.find((x) => x.addr === accountAddr)
    if (!account)
      throw new Error(
        `makeAccountOpFromUserRequests: tried to run for non-existent account ${accountAddr}`
      )
    // Note: we use reduce instead of filter/map so that the compiler can deduce that we're checking .kind
    const calls = this.userRequests.reduce((uCalls: AccountOpCall[], req) => {
      // only the first one for EOAs
      if (!account.creation && uCalls.length > 0) return uCalls

      if (
        req.action.kind === 'call' &&
        req.networkId === networkId &&
        req.accountAddr === accountAddr
      ) {
        const { to, value, data } = req.action
        uCalls.push({ to, value, data, fromUserRequestId: req.id })
      }
      return uCalls
    }, [])

    if (!calls.length) return null

    const currentAccountOp = this.accountOpsToBeSigned[accountAddr]?.[networkId]?.accountOp

    return {
      accountAddr,
      networkId,
      signingKeyAddr: currentAccountOp?.signingKeyAddr || null,
      signingKeyType: currentAccountOp?.signingKeyType || null,
      gasLimit: currentAccountOp?.gasLimit || null,
      gasFeePayment: currentAccountOp?.gasFeePayment || null,
      // We use the AccountInfo to determine
      nonce: this.accountStates[accountAddr][networkId].nonce,
      signature: account.associatedKeys[0] ? generateSpoofSig(account.associatedKeys[0]) : null,
      // @TODO from pending recoveries
      accountOpToExecuteBefore: null,
      calls
    }
  }

  async updateSelectedAccount(selectedAccount: string | null = null, forceUpdate: boolean = false) {
    if (!selectedAccount) return

    this.portfolio
      .updateSelectedAccount(this.accounts, this.settings.networks, selectedAccount, undefined, {
        forceUpdate
      })
      .then(() => {
        const account = this.accounts.find(({ addr }) => addr === selectedAccount)
        if (shouldGetAdditionalPortfolio(account))
          this.portfolio.getAdditionalPortfolio(selectedAccount)
      })
  }

  async addUserRequest(req: UserRequest) {
    this.userRequests.push(req)
    const { id, action, accountAddr, networkId } = req
    if (!this.settings.networks.find((x) => x.id === networkId))
      throw new Error(`addUserRequest: ${networkId}: network does not exist`)
    if (action.kind === 'call') {
      // @TODO: if EOA, only one call per accountOp
      if (!this.accountOpsToBeSigned[accountAddr]) this.accountOpsToBeSigned[accountAddr] = {}
      // @TODO
      // one solution would be to, instead of checking, have a promise that we always await here, that is responsible for fetching
      // account data; however, this won't work with EOA accountOps, which have to always pick the first userRequest for a particular acc/network,
      // and be recalculated when one gets dismissed
      // although it could work like this: 1) await the promise, 2) check if exists 3) if not, re-trigger the promise;
      // 4) manage recalc on removeUserRequest too in order to handle EOAs
      // @TODO consider re-using this whole block in removeUserRequest
      await this.#ensureAccountInfo(accountAddr, networkId)

      if (this.signAccOpInitError) return

      const accountOp = this.#makeAccountOpFromUserRequests(accountAddr, networkId)
      if (accountOp) {
        this.accountOpsToBeSigned[accountAddr] ||= {}
        this.accountOpsToBeSigned[accountAddr][networkId] = { accountOp, estimation: null }
        if (this.signAccountOp) this.signAccountOp.update({ accountOp })
        this.#estimateAccountOp(accountOp)
      }
    } else {
      if (!this.messagesToBeSigned[accountAddr]) this.messagesToBeSigned[accountAddr] = []
      if (this.messagesToBeSigned[accountAddr].find((x) => x.fromUserRequestId === req.id)) return
      this.messagesToBeSigned[accountAddr].push({
        id,
        content: action,
        fromUserRequestId: req.id,
        signature: null,
        accountAddr,
        networkId
      })
    }
    this.emitUpdate()
  }

  // @TODO allow this to remove multiple OR figure out a way to debounce re-estimations
  // first one sounds more reasonble
  // although the second one can't hurt and can help (or no debounce, just a one-at-a-time queue)
  async removeUserRequest(id: number) {
    const req = this.userRequests.find((uReq) => uReq.id === id)
    if (!req) return

    // remove from the request queue
    this.userRequests.splice(this.userRequests.indexOf(req), 1)

    // update the pending stuff to be signed
    const { action, accountAddr, networkId } = req
    if (action.kind === 'call') {
      // @TODO ensure acc info, re-estimate
      const accountOp = this.#makeAccountOpFromUserRequests(accountAddr, networkId)
      if (accountOp) {
        this.accountOpsToBeSigned[accountAddr] ||= {}
        this.accountOpsToBeSigned[accountAddr][networkId] = { accountOp, estimation: null }
        if (this.signAccountOp) this.signAccountOp.update({ accountOp, estimation: null })

        this.#estimateAccountOp(accountOp)
      } else {
        delete this.accountOpsToBeSigned[accountAddr]?.[networkId]
        if (!Object.keys(this.accountOpsToBeSigned[accountAddr] || {}).length)
          delete this.accountOpsToBeSigned[accountAddr]
      }
    } else {
      this.messagesToBeSigned[accountAddr] = this.messagesToBeSigned[accountAddr].filter(
        (x) => x.fromUserRequestId !== id
      )
      if (!Object.keys(this.messagesToBeSigned[accountAddr] || {}).length)
        delete this.messagesToBeSigned[accountAddr]
    }
    this.emitUpdate()
  }

  /**
   * Reestimate the current account op and update the gas prices in the same tick.
   * To achieve a more accurate gas amount calculation (gasUsageEstimate * gasPrice),
   * it would be preferable to update them simultaneously.
   * Otherwise, if either of the variables has not been recently updated, it may lead to an incorrect gas amount result.
   */
  async reestimateAndUpdatePrices(accountAddr: AccountId, networkId: NetworkId) {
    if (!this.signAccountOp) return

    const accountOp = this.accountOpsToBeSigned[accountAddr]?.[networkId]?.accountOp
    const reestimate = accountOp
      ? this.#estimateAccountOp(accountOp)
      : new Promise((resolve) => {
          resolve(true)
        })

    await Promise.all([this.#updateGasPrice(), reestimate])

    // there's a chance signAccountOp gets destroyed between the time
    // the first "if (!this.signAccountOp) return" is performed and
    // the time we get here. To prevent issues, we check one more time
    if (this.signAccountOp) {
      const gasPrices = this.gasPrices[networkId]
      const estimation = this.accountOpsToBeSigned[accountAddr]?.[networkId]?.estimation
      this.signAccountOp.update({ gasPrices, ...(estimation && { estimation }) })
      this.emitUpdate()
    }
  }

  // @TODO: protect this from race conditions/simultanous executions
  async #estimateAccountOp(accountOp: AccountOp) {
    try {
      // make a local copy to avoid updating the main reference
      const localAccountOp: AccountOp = { ...accountOp }

      await this.#initialLoadPromise
      // new accountOps should have spoof signatures so that they can be easily simulated
      // this is not used by the Estimator, because it iterates through all associatedKeys and
      // it knows which ones are authenticated, and it can generate it's own spoofSig
      // @TODO
      // accountOp.signature = `${}03`

      // TODO check if needed data in accountStates are available
      // this.accountStates[accountOp.accountAddr][accountOp.networkId].
      const account = this.accounts.find((x) => x.addr === localAccountOp.accountAddr)

      // Here, we list EOA accounts for which you can also obtain an estimation of the AccountOp payment.
      // In the case of operating with a smart account (an account with creation code), all other EOAs can pay the fee.
      //
      // If the current account is an EOA, only this account can pay the fee,
      // and there's no need for checking other EOA accounts native balances.
      // This is already handled and estimated as a fee option in the estimate library, which is why we pass an empty array here.
      const EOAaccounts = account?.creation ? this.accounts.filter((acc) => !acc.creation) : []

      // Take the fee tokens from two places: the user's tokens and his gasTank
      // The gastTank tokens participate on each network as they belong everywhere
      // NOTE: at some point we should check all the "?" signs below and if
      // an error pops out, we should notify the user about it
      const networkFeeTokens =
        this.portfolio.latest?.[localAccountOp.accountAddr]?.[localAccountOp.networkId]?.result
          ?.tokens ?? []
      const gasTankFeeTokens =
        this.portfolio.latest?.[localAccountOp.accountAddr]?.gasTank?.result?.tokens ?? []

      const feeTokens =
        [...networkFeeTokens, ...gasTankFeeTokens]
          .filter((t) => t.flags.isFeeToken)
          .map((token) => ({
            address: token.address,
            isGasTank: token.flags.onGasTank,
            amount: BigInt(token.amount)
          })) || []

      if (!account)
        throw new Error(`estimateAccountOp: ${localAccountOp.accountAddr}: account does not exist`)
      const network = this.settings.networks.find((x) => x.id === localAccountOp.networkId)
      if (!network)
        throw new Error(`estimateAccountOp: ${localAccountOp.networkId}: network does not exist`)

      // if the network's chosen RPC supports debug_traceCall, we
      // make an additional simulation for each call in the accountOp
      let promises: any[] = []
      if (network.hasDebugTraceCall) {
        // 65gwei, try to make it work most of the times on ethereum
        let gasPrice = 65000000000n
        // calculate the fast gas price to use in simulation
        if (this.gasPrices[accountOp.networkId] && this.gasPrices[accountOp.networkId].length) {
          const fast = this.gasPrices[accountOp.networkId][2]
          gasPrice =
            'gasPrice' in fast ? fast.gasPrice : fast.baseFeePerGas + fast.maxPriorityFeePerGas
          // increase the gas price with 10% to try to get above the min baseFee
          gasPrice += gasPrice / 10n
        }
        // 200k, try to make it work most of the times on ethereum
        let gas = 200000n
        if (
          this.accountOpsToBeSigned[localAccountOp.accountAddr] &&
          this.accountOpsToBeSigned[localAccountOp.accountAddr][localAccountOp.networkId] &&
          this.accountOpsToBeSigned[localAccountOp.accountAddr][localAccountOp.networkId]!
            .estimation
        ) {
          gas =
            this.accountOpsToBeSigned[localAccountOp.accountAddr][localAccountOp.networkId]!
              .estimation!.gasUsed
        }
        const provider = this.settings.providers[localAccountOp.networkId]
        promises = localAccountOp.calls.map((call) => {
          return provider
            .send('debug_traceCall', [
              {
                to: call.to,
                value: toQuantity(call.value.toString()),
                data: call.data,
                from: localAccountOp.accountAddr,
                gasPrice: toQuantity(gasPrice.toString()),
                gas: toQuantity(gas.toString())
              },
              'latest',
              {
                tracer:
                  "{data: [], fault: function (log) {}, step: function (log) { if (log.op.toString() === 'LOG3') { this.data.push([ toHex(log.contract.getAddress()), '0x' + ('0000000000000000000000000000000000000000' + log.stack.peek(4).toString(16)).slice(-40)])}}, result: function () { return this.data }}",
                enableMemory: false,
                enableReturnData: true,
                disableStorage: true
              }
            ])
            .catch((e: any) => {
              console.log(e)
              return [ZeroAddress]
            })
        })
      }
      const result = await Promise.all([
        ...promises,
        humanizeAccountOp(this.#storage, localAccountOp, this.#fetch, this.emitError)
      ])
      const additionalHints: GetOptions['additionalHints'] = result[result.length - 1]
        .map((call: any) =>
          !call.fullVisualization
            ? []
            : call.fullVisualization.map((vis: any) =>
                vis.address && isAddress(vis.address) ? getAddress(vis.address) : ''
              )
        )
        .flat()
        .filter((x: any) => isAddress(x))
      result.pop()
      const stringAddr: any = result.length ? result.flat(Infinity) : []
      additionalHints!.push(...stringAddr)

      const [, , estimation] = await Promise.all([
        // NOTE: we are not emitting an update here because the portfolio controller will do that
        // NOTE: the portfolio controller has it's own logic of constructing/caching providers, this is intentional, as
        // it may have different needs
        this.portfolio.updateSelectedAccount(
          this.accounts,
          this.settings.networks,
          localAccountOp.accountAddr,
          Object.fromEntries(
            Object.entries(this.accountOpsToBeSigned[localAccountOp.accountAddr])
              .filter(([, accOp]) => accOp)
              .map(([networkId, x]) => [networkId, [x!.accountOp]])
          ),
          {
            forceUpdate: true,
            additionalHints
          }
        ),
        shouldGetAdditionalPortfolio(account) &&
          this.portfolio.getAdditionalPortfolio(localAccountOp.accountAddr),
        estimate(
          this.settings.providers[localAccountOp.networkId],
          network,
          account,
          this.keystore.keys,
          localAccountOp,
          this.accountStates[localAccountOp.accountAddr][localAccountOp.networkId],
          EOAaccounts,
          // @TODO - first time calling this, portfolio is still not loaded.
          feeTokens,
          {
            is4337Broadcast: isErc4337Broadcast(
              network,
              this.accountStates[localAccountOp.accountAddr][localAccountOp.networkId]
            )
          }
        ).catch((e) => {
          this.emitError({
            level: 'major',
            message: `Failed to estimate account op for ${localAccountOp.accountAddr} on ${localAccountOp.networkId}`,
            error: e
          })
          return null
        })
      ])

      this.accountOpsToBeSigned[localAccountOp.accountAddr] ||= {}
      this.accountOpsToBeSigned[localAccountOp.accountAddr][localAccountOp.networkId] ||= {
        accountOp: localAccountOp,
        estimation
      }
      // @TODO compare intent between accountOp and this.accountOpsToBeSigned[accountOp.accountAddr][accountOp.networkId].accountOp
      this.accountOpsToBeSigned[localAccountOp.accountAddr][localAccountOp.networkId]!.estimation =
        estimation

      // update the signAccountOp controller once estimation finishes;
      // this eliminates the infinite loading bug if the estimation comes slower
      if (this.signAccountOp && estimation) {
        this.signAccountOp.update({ estimation })
      }
    } catch (error: any) {
      this.emitError({
        level: 'silent',
        message: 'Estimation error',
        error
      })
    }
  }

  /**
   * There are 4 ways to broadcast an AccountOp:
   *   1. For basic accounts (EOA), there is only one way to do that. After
   *   signing the transaction, the serialized signed transaction object gets
   *   send to the network.
   *   2. For smart accounts, when EOA pays the fee. Two signatures are needed
   *   for this. The first one is the signature of the AccountOp itself. The
   *   second one is the signature of the transaction that will be executed
   *   by the smart account.
   *   3. For smart accounts that broadcast the ERC-4337 way.
   *   4. for smart accounts, when the Relayer does the broadcast.
   *
   */
  async broadcastSignedAccountOp(accountOp: AccountOp) {
    this.broadcastStatus = 'LOADING'
    this.emitUpdate()

    if (!accountOp.signingKeyAddr || !accountOp.signingKeyType || !accountOp.signature) {
      return this.#throwAccountOpBroadcastError(new Error('AccountOp missing props'))
    }

    const provider = this.settings.providers[accountOp.networkId]
    const account = this.accounts.find((acc) => acc.addr === accountOp.accountAddr)
    const network = this.settings.networks.find((n) => n.id === accountOp.networkId)

    if (!provider) {
      return this.#throwAccountOpBroadcastError(
        new Error(`Provider for networkId: ${accountOp.networkId} not found`)
      )
    }

    if (!account) {
      return this.#throwAccountOpBroadcastError(
        new Error(`Account with address: ${accountOp.accountAddr} not found`)
      )
    }

    if (!network) {
      return this.#throwAccountOpBroadcastError(
        new Error(`Network with id: ${accountOp.networkId} not found`)
      )
    }

    let transactionRes: TransactionResponse | { hash: string; nonce: number } | null = null
    const estimation =
      this.accountOpsToBeSigned[accountOp.accountAddr][accountOp.networkId]!.estimation!
    const feeTokenEstimation = estimation.feePaymentOptions.find(
      (option) =>
        option.address === accountOp.gasFeePayment?.inToken &&
        option.paidBy === accountOp.gasFeePayment?.paidBy
    )!

    // Basic account (EOA)
    if (!isSmartAccount(account)) {
      try {
        const feePayerKeys = this.keystore.keys.filter(
          (key) => key.addr === accountOp.gasFeePayment!.paidBy
        )
        const feePayerKey =
          // Temporarily prioritize the key with the same type as the signing key.
          // TODO: Implement a way to choose the key type to broadcast with.
          feePayerKeys.find((key) => key.type === accountOp.signingKeyType) || feePayerKeys[0]
        if (!feePayerKey) {
          return this.#throwAccountOpBroadcastError(
            new Error(
              `Key with address: ${accountOp.gasFeePayment!.paidBy} for account with address: ${
                accountOp.accountAddr
              } not found`
            )
          )
        }
        const signer = await this.keystore.getSigner(feePayerKey.addr, feePayerKey.type)
        if (signer.init) signer.init(this.#externalSignerControllers[feePayerKey.type])

        const gasFeePayment = accountOp.gasFeePayment!
        const { to, value, data } = accountOp.calls[0]
        const rawTxn: TxnRequest = {
          to,
          value,
          data,
          chainId: network!.chainId,
          nonce: await provider.getTransactionCount(accountOp.accountAddr),
          gasLimit: gasFeePayment.simulatedGasLimit
        }

        // if it's eip1559, send it as such. If no, go to legacy
        const gasPrice =
          (gasFeePayment.amount - feeTokenEstimation.addedNative) / gasFeePayment.simulatedGasLimit
        if ('maxPriorityFeePerGas' in gasFeePayment) {
          rawTxn.maxFeePerGas = gasPrice
          rawTxn.maxPriorityFeePerGas = gasFeePayment.maxPriorityFeePerGas
        } else {
          rawTxn.gasPrice = gasPrice
        }

        const signedTxn = await signer.signRawTransaction(rawTxn)
        transactionRes = await provider.broadcastTransaction(signedTxn)
      } catch (e: any) {
        const errorMsg =
          e?.message || 'Please try again or contact support if the problem persists.'
        const message = `Failed to broadcast transaction on ${accountOp.networkId}. ${errorMsg}`

        return this.#throwAccountOpBroadcastError(new Error(message), message)
      }
    }
    // Smart account but EOA pays the fee
    else if (
      account.creation &&
      accountOp.gasFeePayment &&
      accountOp.gasFeePayment.paidBy !== account.addr
    ) {
      const feePayerKeys = this.keystore.keys.filter(
        (key) => key.addr === accountOp.gasFeePayment!.paidBy
      )
      const feePayerKey =
        // Temporarily prioritize the key with the same type as the signing key.
        // TODO: Implement a way to choose the key type to broadcast with.
        feePayerKeys.find((key) => key.type === accountOp.signingKeyType) || feePayerKeys[0]
      if (!feePayerKey) {
        return this.#throwAccountOpBroadcastError(
          new Error(
            `Key with address: ${accountOp.gasFeePayment!.paidBy} for account with address: ${
              accountOp.accountAddr
            } not found`
          )
        )
      }

      const accountState = this.accountStates[accountOp.accountAddr][accountOp.networkId]
      let data
      let to
      if (accountState.isDeployed) {
        const ambireAccount = new Interface(AmbireAccount.abi)
        to = accountOp.accountAddr
        data = ambireAccount.encodeFunctionData('execute', [
          getSignableCalls(accountOp),
          accountOp.signature
        ])
      } else {
        const ambireFactory = new Interface(AmbireAccountFactory.abi)
        to = account.creation.factoryAddr
        data = ambireFactory.encodeFunctionData('deployAndExecute', [
          account.creation.bytecode,
          account.creation.salt,
          getSignableCalls(accountOp),
          accountOp.signature
        ])
      }

      try {
        const signer = await this.keystore.getSigner(feePayerKey.addr, feePayerKey.type)
        if (signer.init) signer.init(this.#externalSignerControllers[feePayerKey.type])

        const gasPrice =
          (accountOp.gasFeePayment.amount - feeTokenEstimation.addedNative) /
          accountOp.gasFeePayment.simulatedGasLimit
        const rawTxn: TxnRequest = {
          to,
          data,
          // We ultimately do a smart contract call, which means we don't need
          // to send any `value` from the EOA address. The actual `value` will
          // get taken from the value encoded in the `data` field.
          value: BigInt(0),
          chainId: network.chainId,
          nonce: await provider.getTransactionCount(accountOp.gasFeePayment!.paidBy),
          gasLimit: accountOp.gasFeePayment.simulatedGasLimit
        }

        if ('maxPriorityFeePerGas' in accountOp.gasFeePayment) {
          rawTxn.maxFeePerGas = gasPrice
          rawTxn.maxPriorityFeePerGas = accountOp.gasFeePayment.maxPriorityFeePerGas
        } else {
          rawTxn.gasPrice = gasPrice
        }

        const signedTxn = await signer.signRawTransaction(rawTxn)
        transactionRes = await provider.broadcastTransaction(signedTxn)
      } catch (e: any) {
        const errorMsg =
          e?.message || 'Please try again or contact support if the problem persists.'
        const message = `Failed to broadcast transaction on ${accountOp.networkId}. ${errorMsg}`
        return this.#throwAccountOpBroadcastError(new Error(message), message)
      }
    }
    // Smart account, the ERC-4337 way
    else if (accountOp.gasFeePayment && accountOp.gasFeePayment.isERC4337) {
      const userOperation = accountOp.asUserOperation
      if (!userOperation) {
        return this.#throwAccountOpBroadcastError(
          new Error(
            `Trying to broadcast an ERC-4337 request but userOperation is not set for ${accountOp.accountAddr}`
          )
        )
      }

      // broadcast through bundler's service
      let userOperationHash
      try {
        userOperationHash = await bundler.broadcast(userOperation, network!)
      } catch (e) {
        return this.#throwAccountOpBroadcastError(new Error('bundler broadcast failed'))
      }
      if (!userOperationHash) {
        return this.#throwAccountOpBroadcastError(new Error('bundler broadcast failed'))
      }

      // broadcast the userOperationHash
      transactionRes = {
        hash: userOperationHash,
        nonce: Number(userOperation.nonce)
      }
    }
    // Smart account, the Relayer way
    else {
      try {
        const body = {
          gasLimit: Number(accountOp.gasFeePayment!.simulatedGasLimit),
          txns: getSignableCalls(accountOp),
          signature: accountOp.signature,
          signer: { address: accountOp.signingKeyAddr },
          nonce: Number(accountOp.nonce)
        }
        const response = await this.#callRelayer(
          `/identity/${accountOp.accountAddr}/${accountOp.networkId}/submit`,
          'POST',
          body
        )
        transactionRes = {
          hash: response.txId,
          nonce: Number(accountOp.nonce)
        }
      } catch (e: any) {
        return this.#throwAccountOpBroadcastError(e, e.message)
      }
    }

    if (transactionRes) {
      const submittedAccountOp: SubmittedAccountOp = {
        ...accountOp,
        status: AccountOpStatus.BroadcastedButNotConfirmed,
        txnId: transactionRes.hash,
        nonce: BigInt(transactionRes.nonce),
        timestamp: new Date().getTime()
      }
      if (accountOp.gasFeePayment?.isERC4337) {
        submittedAccountOp.userOpHash = transactionRes.hash
      }
      await this.activity.addAccountOp(submittedAccountOp)
      accountOp.calls.forEach((call) => {
        if (call.fromUserRequestId) {
          this.removeUserRequest(call.fromUserRequestId)
          this.onResolveDappRequest(
            {
              hash: transactionRes?.hash || null,
              networkId: network.id,
              isUserOp: !!accountOp?.asUserOperation
            },
            call.fromUserRequestId
          )
        }
      })
      console.log('broadcasted:', transactionRes)
      !!this.onBroadcastSuccess && this.onBroadcastSuccess('account-op')
      this.broadcastStatus = 'DONE'
      this.emitUpdate()
      await wait(1)
    }

    this.broadcastStatus = 'INITIAL'
    this.emitUpdate()
  }

  async broadcastSignedMessage(signedMessage: SignedMessage) {
    this.broadcastStatus = 'LOADING'
    this.emitUpdate()

    await this.activity.addSignedMessage(signedMessage, signedMessage.accountAddr)
    this.removeUserRequest(signedMessage.id)
    this.onResolveDappRequest({ hash: signedMessage.signature }, signedMessage.id)
    !!this.onBroadcastSuccess &&
      this.onBroadcastSuccess(
        signedMessage.content.kind === 'typedMessage' ? 'typed-data' : 'message'
      )

    this.broadcastStatus = 'DONE'
    this.emitUpdate()

    await wait(1)
    this.broadcastStatus = 'INITIAL'
    this.emitUpdate()
  }

  async updateNetworkPreferences(
    networkPreferences: NetworkPreferences,
    networkId: NetworkDescriptor['id']
  ) {
    await this.settings.updateNetworkPreferences(networkPreferences, networkId)

    if (networkPreferences?.rpcUrl) {
      await this.updateAccountStates('latest', [networkId])
      await this.updateSelectedAccount(this.selectedAccount, true)
    }
  }

  async resetNetworkPreference(
    preferenceKey: keyof NetworkPreference,
    networkId: NetworkDescriptor['id']
  ) {
    await this.settings.resetNetworkPreference(preferenceKey, networkId)

    if (preferenceKey === 'rpcUrl') {
      await this.updateAccountStates('latest', [networkId])
      await this.updateSelectedAccount(this.selectedAccount, true)
    }
  }

  // ! IMPORTANT !
  // Banners that depend on async data from sub-controllers should be implemented
  // in the sub-controllers themselves. This is because updates in the sub-controllers
  // will not trigger emitUpdate in the MainController, therefore the banners will
  // remain the same until a subsequent update in the MainController.
  get banners(): Banner[] {
    const userRequests =
      this.userRequests.filter((req) => req.accountAddr === this.selectedAccount) || []
    const accounts = this.accounts

    const accountOpEOABanners = getAccountOpBannersForEOA({
      userRequests,
      accounts,
      networks: this.settings.networks
    })
    const pendingAccountOpEOABanners = getPendingAccountOpBannersForEOA({ userRequests, accounts })
    const accountOpSmartAccountBanners = getAccountOpBannersForSmartAccount({
      userRequests,
      accounts,
      networks: this.settings.networks
    })
    const messageBanners = getMessageBanners({ userRequests })

    return [
      ...accountOpSmartAccountBanners,
      ...accountOpEOABanners,
      ...pendingAccountOpEOABanners,
      ...messageBanners
    ]
  }

  #throwAccountOpBroadcastError(error: Error, message?: string) {
    this.emitError({
      level: 'major',
      message:
        message ||
        'Unable to send transaction. Please try again or contact Ambire support if the issue persists.',
      error
    })
    // To enable another try for signing in case of broadcast fail
    // broadcast is called in the FE only after successful signing
    this.signAccountOp?.updateStatusToReadyToSign()
    this.broadcastStatus = 'INITIAL'
    this.emitUpdate()
  }

  // includes the getters in the stringified instance
  toJSON() {
    return {
      ...this,
      ...super.toJSON(),
      banners: this.banners
    }
  }
}<|MERGE_RESOLUTION|>--- conflicted
+++ resolved
@@ -1,9 +1,12 @@
 /* eslint-disable @typescript-eslint/brace-style */
-<<<<<<< HEAD
-import { ethers, getAddress, isAddress, toQuantity, TransactionResponse, ZeroAddress } from 'ethers'
-=======
-import { getAddress, Interface, isAddress, TransactionResponse } from 'ethers'
->>>>>>> 618b8313
+import {
+  getAddress,
+  Interface,
+  isAddress,
+  toQuantity,
+  TransactionResponse,
+  ZeroAddress
+} from 'ethers'
 
 import AmbireAccount from '../../../contracts/compiled/AmbireAccount.json'
 import AmbireAccountFactory from '../../../contracts/compiled/AmbireAccountFactory.json'
