/* eslint-disable @typescript-eslint/brace-style */
import {
  getAddress,
  Interface,
  isAddress,
  toQuantity,
  TransactionResponse,
  ZeroAddress
} from 'ethers'

import AmbireAccount from '../../../contracts/compiled/AmbireAccount.json'
import AmbireAccountFactory from '../../../contracts/compiled/AmbireAccountFactory.json'
import { SINGLETON } from '../../consts/deploy'
import { Account, AccountId, AccountOnchainState, AccountStates } from '../../interfaces/account'
import { Banner } from '../../interfaces/banner'
import {
  ExternalSignerControllers,
  Key,
  KeystoreSignerType,
  TxnRequest
} from '../../interfaces/keystore'
import { NetworkDescriptor, NetworkId } from '../../interfaces/networkDescriptor'
import { CustomNetwork, NetworkPreference, NetworkPreferences } from '../../interfaces/settings'
import { Storage } from '../../interfaces/storage'
import { Message, UserRequest } from '../../interfaces/userRequest'
import { getDefaultSelectedAccount, isSmartAccount } from '../../libs/account/account'
import { AccountOp, AccountOpStatus, getSignableCalls } from '../../libs/accountOp/accountOp'
import { Call as AccountOpCall } from '../../libs/accountOp/types'
import { getAccountState } from '../../libs/accountState/accountState'
import {
  getAccountOpBannersForEOA,
  getAccountOpBannersForSmartAccount,
  getMessageBanners,
  getPendingAccountOpBannersForEOA
} from '../../libs/banners/banners'
import { estimate } from '../../libs/estimate/estimate'
import { EstimateResult } from '../../libs/estimate/interfaces'
import { GasRecommendation, getGasPriceRecommendations } from '../../libs/gasPrice/gasPrice'
import { humanizeAccountOp } from '../../libs/humanizer'
import { shouldGetAdditionalPortfolio } from '../../libs/portfolio/helpers'
import { GetOptions } from '../../libs/portfolio/interfaces'
import { relayerCall } from '../../libs/relayerCall/relayerCall'
import { isErc4337Broadcast } from '../../libs/userOperation/userOperation'
import bundler from '../../services/bundlers'
import generateSpoofSig from '../../utils/generateSpoofSig'
import wait from '../../utils/wait'
import { AccountAdderController } from '../accountAdder/accountAdder'
import { ActivityController, SignedMessage, SubmittedAccountOp } from '../activity/activity'
<<<<<<< HEAD
import { AddressBookController } from '../addressBook/addressBook'
=======
import { DomainsController } from '../domains/domains'
>>>>>>> d603d979
import { EmailVaultController } from '../emailVault/emailVault'
import EventEmitter from '../eventEmitter/eventEmitter'
import { KeystoreController } from '../keystore/keystore'
import { PortfolioController } from '../portfolio/portfolio'
import { SettingsController } from '../settings/settings'
/* eslint-disable no-underscore-dangle */
import { SignAccountOpController, SigningStatus } from '../signAccountOp/signAccountOp'
import { SignMessageController } from '../signMessage/signMessage'
import { TransferController } from '../transfer/transfer'

export class MainController extends EventEmitter {
  #storage: Storage

  #fetch: Function

  // Holds the initial load promise, so that one can wait until it completes
  #initialLoadPromise: Promise<void>

  status: 'INITIAL' | 'LOADING' | 'SUCCESS' | 'DONE' = 'INITIAL'

  latestMethodCall: string | null = null

  #callRelayer: Function

  accountStates: AccountStates = {}

  isReady: boolean = false

  keystore: KeystoreController

  /**
   * Hardware wallets (usually) need an additional (external signer) controller,
   * that is app-specific (web, mobile) and is used to interact with the device.
   * (example: LedgerController, TrezorController, LatticeController)
   */
  #externalSignerControllers: ExternalSignerControllers = {}

  accountAdder: AccountAdderController

  // Subcontrollers
  portfolio: PortfolioController

  transfer: TransferController

  // Public sub-structures
  // @TODO emailVaults
  emailVault: EmailVaultController

  signMessage!: SignMessageController

  signAccountOp: SignAccountOpController | null = null

  static signAccountOpListener: ReturnType<EventEmitter['onUpdate']> = () => {}

  signAccOpInitError: string | null = null

  activity!: ActivityController

  settings: SettingsController

<<<<<<< HEAD
  addressBook: AddressBookController
=======
  domains: DomainsController
>>>>>>> d603d979

  // @TODO read networks from settings
  accounts: (Account & { newlyCreated?: boolean })[] = []

  selectedAccount: AccountId | null = null

  userRequests: UserRequest[] = []

  // network => GasRecommendation[]
  gasPrices: { [key: string]: GasRecommendation[] } = {}

  // The reason we use a map structure and not a flat array is:
  // 1) it's easier in the UI to deal with structured data rather than having to .find/.filter/etc. all the time
  // 2) it's easier to mutate this - to add/remove accountOps, to find the right accountOp to extend, etc.
  // accountAddr => networkId => { accountOp, estimation }
  // @TODO consider getting rid of the `| null` ugliness, but then we need to auto-delete
  accountOpsToBeSigned: {
    [key: string]: {
      [key: string]: { accountOp: AccountOp; estimation: EstimateResult | null } | null
    }
  } = {}

  accountOpsToBeConfirmed: { [key: string]: { [key: string]: AccountOp } } = {}

  // accountAddr => UniversalMessage[]
  messagesToBeSigned: { [key: string]: Message[] } = {}

  lastUpdate: Date = new Date()

  broadcastStatus: 'INITIAL' | 'LOADING' | 'DONE' = 'INITIAL'

  #relayerUrl: string

  onResolveDappRequest: (
    data: {
      hash: string | null
      networkId?: NetworkId
      isUserOp?: boolean
    },
    id?: number
  ) => void

  onRejectDappRequest: (err: any, id?: number) => void

  onUpdateDappSelectedAccount: (accountAddr: string) => void

  onBroadcastSuccess?: (type: 'message' | 'typed-data' | 'account-op') => void

  constructor({
    storage,
    fetch,
    relayerUrl,
    keystoreSigners,
    externalSignerControllers,
    onResolveDappRequest,
    onRejectDappRequest,
    onUpdateDappSelectedAccount,
    onBroadcastSuccess
  }: {
    storage: Storage
    fetch: Function
    relayerUrl: string
    keystoreSigners: Partial<{ [key in Key['type']]: KeystoreSignerType }>
    externalSignerControllers: ExternalSignerControllers
    onResolveDappRequest: (
      data: {
        hash: string | null
        networkId?: NetworkId
        isUserOp?: boolean
      },
      id?: number
    ) => void
    onRejectDappRequest: (err: any, id?: number) => void
    onUpdateDappSelectedAccount: (accountAddr: string) => void
    onBroadcastSuccess?: (type: 'message' | 'typed-data' | 'account-op') => void
  }) {
    super()
    this.#storage = storage
    this.#fetch = fetch
    this.#relayerUrl = relayerUrl

    this.keystore = new KeystoreController(this.#storage, keystoreSigners)
    this.#externalSignerControllers = externalSignerControllers
    this.settings = new SettingsController(this.#storage)
    this.portfolio = new PortfolioController(this.#storage, this.settings, relayerUrl)
    this.#initialLoadPromise = this.#load()
    this.emailVault = new EmailVaultController(
      this.#storage,
      this.#fetch,
      relayerUrl,
      this.keystore
    )
    this.accountAdder = new AccountAdderController({
      alreadyImportedAccounts: this.accounts,
      keystore: this.keystore,
      relayerUrl,
      fetch: this.#fetch
    })
<<<<<<< HEAD
    this.transfer = new TransferController()
    this.addressBook = new AddressBookController(this.#storage)
=======
    this.signMessage = new SignMessageController(
      this.keystore,
      this.settings,
      this.#externalSignerControllers,
      this.#storage,
      this.#fetch
    )
    this.transfer = new TransferController(this.settings)
    this.domains = new DomainsController(this.settings.providers, this.#fetch)
>>>>>>> d603d979
    this.#callRelayer = relayerCall.bind({ url: relayerUrl, fetch: this.#fetch })
    this.onResolveDappRequest = onResolveDappRequest
    this.onRejectDappRequest = onRejectDappRequest
    this.onUpdateDappSelectedAccount = onUpdateDappSelectedAccount
    this.onBroadcastSuccess = onBroadcastSuccess
    // @TODO Load userRequests from storage and emit that we have updated
    // @TODO
  }

  async #load(): Promise<void> {
    this.isReady = false
    // #load is called in the constructor which is synchronous
    // we await (1 ms/next tick) for the constructor to extend the EventEmitter class
    // and then we call it's methods
    await wait(1)
    this.emitUpdate()
    const [accounts, selectedAccount] = await Promise.all([
      this.#storage.get('accounts', []),
      this.#storage.get('selectedAccount', null)
    ])
    // Do not re-assign `this.accounts`, use `push` instead in order NOT to break
    // the the reference link between `this.accounts` in the nested controllers.
    this.accounts.push(...accounts)
    this.selectedAccount = selectedAccount

    // @TODO reload those
    // @TODO error handling here
    this.accountStates = await this.#getAccountsInfo(this.accounts)
    this.activity = new ActivityController(this.#storage, this.accountStates, this.settings)

    if (this.selectedAccount) {
      this.activity.init({ filters: { account: this.selectedAccount } })
    }

    this.updateSelectedAccount(this.selectedAccount)

    /**
     * Listener that gets triggered as a finalization step of adding new
     * accounts via the AccountAdder controller flow.
     *
     * VIEW-ONLY ACCOUNTS: In case of changes in this method, make sure these
     * changes are reflected for view-only accounts as well. Because the
     * view-only accounts import flow bypasses the AccountAdder, this method
     * won't click for them. Their on add success flow continues in the
     * MAIN_CONTROLLER_ADD_VIEW_ONLY_ACCOUNTS action case.
     */
    const onAccountAdderSuccess = () => {
      if (this.accountAdder.addAccountsStatus !== 'SUCCESS') return

      return this.#statusWrapper('onAccountAdderSuccess', async () => {
        // Add accounts first, because some of the next steps have validation
        // if accounts exists.
        await this.addAccounts(this.accountAdder.readyToAddAccounts)

        // Then add keys, because some of the next steps could have validation
        // if keys exists. Should be separate (not combined in Promise.all,
        // since firing multiple keystore actions is not possible
        // (the #wrapKeystoreAction listens for the first one to finish and
        // skips the parallel one, if one is requested).
        await this.keystore.addKeys(this.accountAdder.readyToAddKeys.internal)
        await this.keystore.addKeysExternallyStored(this.accountAdder.readyToAddKeys.external)

        await Promise.all([
          this.settings.addKeyPreferences(this.accountAdder.readyToAddKeyPreferences),
          this.settings.addAccountPreferences(this.accountAdder.readyToAddAccountPreferences),
          (() => {
            const defaultSelectedAccount = getDefaultSelectedAccount(
              this.accountAdder.readyToAddAccounts
            )
            if (!defaultSelectedAccount) return Promise.resolve()

            return this.selectAccount(defaultSelectedAccount.addr)
          })()
        ])
      })
    }
    this.accountAdder.onUpdate(onAccountAdderSuccess)

    this.isReady = true
    this.emitUpdate()
  }

  async #statusWrapper(callName: string, fn: Function) {
    if (this.status === 'LOADING') return
    this.latestMethodCall = callName
    this.status = 'LOADING'
    this.emitUpdate()
    try {
      await fn()
      this.status = 'SUCCESS'
      this.emitUpdate()
    } catch (error: any) {
      this.emitError({
        level: 'major',
        message: `An error encountered. Please try again. If the problem persists, please contact support.', ${callName}`,
        error
      })
    }

    // set status in the next tick to ensure the FE receives the 'SUCCESS' status
    await wait(1)
    this.status = 'DONE'
    this.emitUpdate()

    // reset the status in the next tick to ensure the FE receives the 'DONE' status
    await wait(1)
    if (this.latestMethodCall === callName) {
      this.status = 'INITIAL'
      this.emitUpdate()
    }
  }

  initSignAccOp(accountAddr: string, networkId: string): null | void {
    const accountOpToBeSigned = this.accountOpsToBeSigned?.[accountAddr]?.[networkId]?.accountOp
    const account = this.accounts?.find((acc) => acc.addr === accountAddr)
    const network = this.settings.networks.find((net) => net.id === networkId)

    if (!account) {
      this.signAccOpInitError =
        'We cannot initiate the signing process as we are unable to locate the specified account.'
      return null
    }

    if (!network) {
      this.signAccOpInitError =
        'We cannot initiate the signing process as we are unable to locate the specified network.'
      return null
    }

    if (!accountOpToBeSigned) {
      this.signAccOpInitError =
        'We cannot initiate the signing process because no transaction has been found for the specified account and network.'
      return null
    }

    this.signAccOpInitError = null

    this.signAccountOp = new SignAccountOpController(
      this.keystore,
      this.portfolio,
      this.settings,
      this.#externalSignerControllers,
      account,
      this.accounts,
      this.accountStates,
      network,
      accountOpToBeSigned,
      this.#storage,
      this.#fetch,
      this.#callRelayer
    )

    const broadcastSignedAccountOpIfNeeded = async () => {
      // Signing is completed, therefore broadcast the transaction
      if (
        this.signAccountOp &&
        this.signAccountOp.accountOp.signature &&
        this.signAccountOp.status?.type === SigningStatus.Done
      ) {
        await this.broadcastSignedAccountOp(this.signAccountOp.accountOp)
      }
    }
    MainController.signAccountOpListener = this.signAccountOp.onUpdate(
      broadcastSignedAccountOpIfNeeded
    )

    this.emitUpdate()

    this.reestimateAndUpdatePrices(accountAddr, networkId)
  }

  destroySignAccOp() {
    this.signAccountOp = null
    this.portfolio.resetAdditionalHints()
    MainController.signAccountOpListener() // unsubscribes for further updates
    this.emitUpdate()
  }

  async updateAccountsOpsStatuses() {
    await this.#initialLoadPromise

    const hasUpdatedStatuses = await this.activity.updateAccountsOpsStatuses()

    if (hasUpdatedStatuses) {
      this.emitUpdate()
    }
  }

  async #updateGasPrice() {
    await this.#initialLoadPromise

    // We want to update the gas price only for the networks having account ops.
    // Together with that, we make sure `ethereum` is included, as we always want to know its gas price (once we have a gas indicator, we will need it).
    // Note<Bobby>: remove ethereum as the above currently is not true
    const gasPriceNetworks = [
      ...new Set([
        ...Object.keys(this.accountOpsToBeSigned)
          .map((accountAddr) => Object.keys(this.accountOpsToBeSigned[accountAddr]))
          .flat()
        // 'ethereum'
      ])
    ]

    await Promise.all(
      gasPriceNetworks.map(async (network) => {
        try {
          this.gasPrices[network] = await getGasPriceRecommendations(
            this.settings.providers[network],
            this.settings.networks.find((net) => net.id === network)!
          )
        } catch (e: any) {
          this.emitError({
            level: 'major',
            message: `Unable to get gas price for ${
              this.settings.networks.find((n) => n.id === network)?.name
            }`,
            error: new Error(`Failed to fetch gas price: ${e?.message}`)
          })
        }
      })
    )
  }

  async #getAccountsInfo(
    accounts: Account[],
    blockTag: string | number = 'latest',
    updateOnlyNetworksWithIds: NetworkDescriptor['id'][] = []
  ): Promise<AccountStates> {
    // if any, update the account state only for the passed networks; else - all
    const updateOnlyPassedNetworks = updateOnlyNetworksWithIds.length
    const networksToUpdate = updateOnlyPassedNetworks
      ? this.settings.networks.filter((network) => updateOnlyNetworksWithIds.includes(network.id))
      : this.settings.networks

    const fetchedState = await Promise.all(
      networksToUpdate.map(async (network) =>
        getAccountState(this.settings.providers[network.id], network, accounts, blockTag).catch(
          () => []
        )
      )
    )

    const networkState: { [networkId: NetworkDescriptor['id']]: AccountOnchainState[] } = {}
    networksToUpdate.forEach((network: NetworkDescriptor, index) => {
      if (!fetchedState[index].length) return

      networkState[network.id] = fetchedState[index]
    })

    const states = accounts.reduce((accStates: AccountStates, acc: Account, accIndex: number) => {
      const networkStates = this.settings.networks.reduce(
        (netStates: AccountStates[keyof AccountStates], network) => {
          // if a flag for updateOnlyPassedNetworks is passed, we load
          // the ones not requested from the previous state
          if (updateOnlyPassedNetworks && !updateOnlyNetworksWithIds.includes(network.id)) {
            return {
              ...netStates,
              [network.id]: this.accountStates[acc.addr][network.id]
            }
          }

          if (!(network.id in networkState) || !(accIndex in networkState[network.id])) {
            this.settings.updateProviderIsWorking(network.id, false)
            return netStates
          }

          this.settings.updateProviderIsWorking(network.id, true)

          return {
            ...netStates,
            [network.id]: networkState[network.id][accIndex]
          }
        },
        {}
      )

      return {
        ...accStates,
        [acc.addr]: networkStates
      }
    }, {})

    return states
  }

  async updateAccountStates(
    blockTag: string | number = 'latest',
    networks: NetworkDescriptor['id'][] = []
  ) {
    const nextAccountStates = await this.#getAccountsInfo(this.accounts, blockTag, networks)
    // Use `Object.assign` to update `this.accountStates` on purpose! That's
    // in order NOT to break the the reference link between `this.accountStates`
    // in the MainController and in the ActivityController. Reassigning
    // `this.accountStates` to a new object would break the reference link which
    // is crucial for ensuring that updates to account states are synchronized
    // across both classes.
    Object.assign(this.accountStates, {}, nextAccountStates)
    this.lastUpdate = new Date()
    this.emitUpdate()
  }

  async selectAccount(toAccountAddr: string) {
    await this.#initialLoadPromise

    if (!this.accounts.find((acc) => acc.addr === toAccountAddr)) {
      // TODO: error handling, trying to switch to account that does not exist
      return
    }

    this.selectedAccount = toAccountAddr
    await this.#storage.set('selectedAccount', toAccountAddr)
    this.activity.init({ filters: { account: toAccountAddr } })
    this.updateSelectedAccount(toAccountAddr)
    this.onUpdateDappSelectedAccount(toAccountAddr)
    this.emitUpdate()
  }

  /**
   * Adds and stores in the MainController the required data for the newly
   * added accounts by the AccountAdder controller.
   */
  async addAccounts(accounts: (Account & { newlyCreated?: boolean })[] = []) {
    if (!accounts.length) return
    const alreadyAddedAddressSet = new Set(this.accounts.map((account) => account.addr))
    const newAccountsNotAddedYet = accounts.filter((acc) => !alreadyAddedAddressSet.has(acc.addr))
    const newAccountsAlreadyAdded = accounts.filter((acc) => alreadyAddedAddressSet.has(acc.addr))

    const nextAccounts = [
      ...this.accounts.map((acc) => ({
        ...acc,
        // reset the `newlyCreated` state for all already added accounts
        newlyCreated: false,
        // Merge the existing and new associated keys for the account (if the
        // account was already imported). This ensures up-to-date keys,
        // considering changes post-import (associated keys of the smart
        // accounts can change) or incomplete initial data (during the initial
        // import, not all associated keys could have been fetched (for privacy).
        associatedKeys: Array.from(
          new Set([
            ...acc.associatedKeys,
            ...(newAccountsAlreadyAdded.find((x) => x.addr === acc.addr)?.associatedKeys || [])
          ])
        )
      })),
      ...newAccountsNotAddedYet
    ]
    await this.#storage.set('accounts', nextAccounts)
    // Clean the existing array ref and use `push` instead of re-assigning
    // `this.accounts` to a new array in order NOT to break the the reference
    // link between `this.accounts` in the nested controllers.
    this.accounts.length = 0
    this.accounts.push(...nextAccounts)

    await this.updateAccountStates()

    this.emitUpdate()
  }

  async #ensureAccountInfo(accountAddr: AccountId, networkId: NetworkId) {
    await this.#initialLoadPromise
    // Initial sanity check: does this account even exist?
    if (!this.accounts.find((x) => x.addr === accountAddr)) {
      this.signAccOpInitError = `Account ${accountAddr} does not exist`
      return
    }
    // If this still didn't work, re-load
    // @TODO: should we re-start the whole load or only specific things?
    if (!this.accountStates[accountAddr]?.[networkId])
      await (this.#initialLoadPromise = this.#load())
    // If this still didn't work, throw error: this prob means that we're calling for a non-existant acc/network
    if (!this.accountStates[accountAddr]?.[networkId])
      this.signAccOpInitError = `Failed to retrieve account info for ${networkId}, because of one of the following reasons: 1) network doesn't exist, 2) RPC is down for this network`
  }

  #makeAccountOpFromUserRequests(accountAddr: AccountId, networkId: NetworkId): AccountOp | null {
    const account = this.accounts.find((x) => x.addr === accountAddr)
    if (!account)
      throw new Error(
        `makeAccountOpFromUserRequests: tried to run for non-existent account ${accountAddr}`
      )
    // Note: we use reduce instead of filter/map so that the compiler can deduce that we're checking .kind
    const calls = this.userRequests.reduce((uCalls: AccountOpCall[], req) => {
      // only the first one for EOAs
      if (!account.creation && uCalls.length > 0) return uCalls

      if (
        req.action.kind === 'call' &&
        req.networkId === networkId &&
        req.accountAddr === accountAddr
      ) {
        const { to, value, data } = req.action
        uCalls.push({ to, value, data, fromUserRequestId: req.id })
      }
      return uCalls
    }, [])

    if (!calls.length) return null

    const currentAccountOp = this.accountOpsToBeSigned[accountAddr]?.[networkId]?.accountOp

    return {
      accountAddr,
      networkId,
      signingKeyAddr: currentAccountOp?.signingKeyAddr || null,
      signingKeyType: currentAccountOp?.signingKeyType || null,
      gasLimit: currentAccountOp?.gasLimit || null,
      gasFeePayment: currentAccountOp?.gasFeePayment || null,
      // We use the AccountInfo to determine
      nonce: this.accountStates[accountAddr][networkId].nonce,
      signature: account.associatedKeys[0] ? generateSpoofSig(account.associatedKeys[0]) : null,
      // @TODO from pending recoveries
      accountOpToExecuteBefore: null,
      calls
    }
  }

  async updateSelectedAccount(selectedAccount: string | null = null, forceUpdate: boolean = false) {
    if (!selectedAccount) return

    this.portfolio
      .updateSelectedAccount(this.accounts, this.settings.networks, selectedAccount, undefined, {
        forceUpdate
      })
      .then(() => {
        const account = this.accounts.find(({ addr }) => addr === selectedAccount)
        if (shouldGetAdditionalPortfolio(account))
          this.portfolio.getAdditionalPortfolio(selectedAccount)
      })
  }

  async addUserRequest(req: UserRequest) {
    this.userRequests.push(req)
    const { id, action, accountAddr, networkId } = req
    if (!this.settings.networks.find((x) => x.id === networkId))
      throw new Error(`addUserRequest: ${networkId}: network does not exist`)
    if (action.kind === 'call') {
      // @TODO: if EOA, only one call per accountOp
      if (!this.accountOpsToBeSigned[accountAddr]) this.accountOpsToBeSigned[accountAddr] = {}
      // @TODO
      // one solution would be to, instead of checking, have a promise that we always await here, that is responsible for fetching
      // account data; however, this won't work with EOA accountOps, which have to always pick the first userRequest for a particular acc/network,
      // and be recalculated when one gets dismissed
      // although it could work like this: 1) await the promise, 2) check if exists 3) if not, re-trigger the promise;
      // 4) manage recalc on removeUserRequest too in order to handle EOAs
      // @TODO consider re-using this whole block in removeUserRequest
      await this.#ensureAccountInfo(accountAddr, networkId)

      if (this.signAccOpInitError) return

      const accountOp = this.#makeAccountOpFromUserRequests(accountAddr, networkId)
      if (accountOp) {
        this.accountOpsToBeSigned[accountAddr] ||= {}
        this.accountOpsToBeSigned[accountAddr][networkId] = { accountOp, estimation: null }
        if (this.signAccountOp) this.signAccountOp.update({ accountOp })
        this.#estimateAccountOp(accountOp)
      }
    } else {
      if (!this.messagesToBeSigned[accountAddr]) this.messagesToBeSigned[accountAddr] = []
      if (this.messagesToBeSigned[accountAddr].find((x) => x.fromUserRequestId === req.id)) return
      this.messagesToBeSigned[accountAddr].push({
        id,
        content: action,
        fromUserRequestId: req.id,
        signature: null,
        accountAddr,
        networkId
      })
    }
    this.emitUpdate()
  }

  async addCustomNetwork(customNetwork: CustomNetwork) {
    await this.settings.addCustomNetwork(customNetwork)
    await this.updateSelectedAccount(this.selectedAccount, true)
  }

  async removeCustomNetwork(id: NetworkDescriptor['id']) {
    await this.settings.removeCustomNetwork(id)
    await this.updateSelectedAccount(this.selectedAccount, true)
  }

  // @TODO allow this to remove multiple OR figure out a way to debounce re-estimations
  // first one sounds more reasonble
  // although the second one can't hurt and can help (or no debounce, just a one-at-a-time queue)
  async removeUserRequest(id: number) {
    const req = this.userRequests.find((uReq) => uReq.id === id)
    if (!req) return

    // remove from the request queue
    this.userRequests.splice(this.userRequests.indexOf(req), 1)

    // update the pending stuff to be signed
    const { action, accountAddr, networkId } = req
    if (action.kind === 'call') {
      // @TODO ensure acc info, re-estimate
      const accountOp = this.#makeAccountOpFromUserRequests(accountAddr, networkId)
      if (accountOp) {
        this.accountOpsToBeSigned[accountAddr] ||= {}
        this.accountOpsToBeSigned[accountAddr][networkId] = { accountOp, estimation: null }
        if (this.signAccountOp) this.signAccountOp.update({ accountOp, estimation: null })

        this.#estimateAccountOp(accountOp)
      } else {
        delete this.accountOpsToBeSigned[accountAddr]?.[networkId]
        if (!Object.keys(this.accountOpsToBeSigned[accountAddr] || {}).length)
          delete this.accountOpsToBeSigned[accountAddr]
      }
    } else {
      this.messagesToBeSigned[accountAddr] = this.messagesToBeSigned[accountAddr].filter(
        (x) => x.fromUserRequestId !== id
      )
      if (!Object.keys(this.messagesToBeSigned[accountAddr] || {}).length)
        delete this.messagesToBeSigned[accountAddr]
    }
    this.emitUpdate()
  }

  /**
   * Reestimate the current account op and update the gas prices in the same tick.
   * To achieve a more accurate gas amount calculation (gasUsageEstimate * gasPrice),
   * it would be preferable to update them simultaneously.
   * Otherwise, if either of the variables has not been recently updated, it may lead to an incorrect gas amount result.
   */
  async reestimateAndUpdatePrices(accountAddr: AccountId, networkId: NetworkId) {
    if (!this.signAccountOp) return

    const accountOp = this.accountOpsToBeSigned[accountAddr]?.[networkId]?.accountOp
    const reestimate = accountOp
      ? this.#estimateAccountOp(accountOp)
      : new Promise((resolve) => {
          resolve(true)
        })

    await Promise.all([this.#updateGasPrice(), reestimate])

    // there's a chance signAccountOp gets destroyed between the time
    // the first "if (!this.signAccountOp) return" is performed and
    // the time we get here. To prevent issues, we check one more time
    if (this.signAccountOp) {
      const gasPrices = this.gasPrices[networkId]
      const estimation = this.accountOpsToBeSigned[accountAddr]?.[networkId]?.estimation
      this.signAccountOp.update({ gasPrices, ...(estimation && { estimation }) })
      this.emitUpdate()
    }
  }

  // @TODO: protect this from race conditions/simultanous executions
  async #estimateAccountOp(accountOp: AccountOp) {
    try {
      // make a local copy to avoid updating the main reference
      const localAccountOp: AccountOp = { ...accountOp }

      await this.#initialLoadPromise
      // new accountOps should have spoof signatures so that they can be easily simulated
      // this is not used by the Estimator, because it iterates through all associatedKeys and
      // it knows which ones are authenticated, and it can generate it's own spoofSig
      // @TODO
      // accountOp.signature = `${}03`

      // TODO check if needed data in accountStates are available
      // this.accountStates[accountOp.accountAddr][accountOp.networkId].
      const account = this.accounts.find((x) => x.addr === localAccountOp.accountAddr)

      // Here, we list EOA accounts for which you can also obtain an estimation of the AccountOp payment.
      // In the case of operating with a smart account (an account with creation code), all other EOAs can pay the fee.
      //
      // If the current account is an EOA, only this account can pay the fee,
      // and there's no need for checking other EOA accounts native balances.
      // This is already handled and estimated as a fee option in the estimate library, which is why we pass an empty array here.
      const EOAaccounts = account?.creation ? this.accounts.filter((acc) => !acc.creation) : []

      // Take the fee tokens from two places: the user's tokens and his gasTank
      // The gastTank tokens participate on each network as they belong everywhere
      // NOTE: at some point we should check all the "?" signs below and if
      // an error pops out, we should notify the user about it
      const networkFeeTokens =
        this.portfolio.latest?.[localAccountOp.accountAddr]?.[localAccountOp.networkId]?.result
          ?.tokens ?? []
      const gasTankFeeTokens =
        this.portfolio.latest?.[localAccountOp.accountAddr]?.gasTank?.result?.tokens ?? []

      const feeTokens =
        [...networkFeeTokens, ...gasTankFeeTokens]
          .filter((t) => t.flags.isFeeToken)
          .map((token) => ({
            address: token.address,
            isGasTank: token.flags.onGasTank,
            amount: BigInt(token.amount)
          })) || []

      if (!account)
        throw new Error(`estimateAccountOp: ${localAccountOp.accountAddr}: account does not exist`)
      const network = this.settings.networks.find((x) => x.id === localAccountOp.networkId)
      if (!network)
        throw new Error(`estimateAccountOp: ${localAccountOp.networkId}: network does not exist`)

      // if the network's chosen RPC supports debug_traceCall, we
      // make an additional simulation for each call in the accountOp
      let promises: any[] = []
      if (network.hasDebugTraceCall) {
        // 65gwei, try to make it work most of the times on ethereum
        let gasPrice = 65000000000n
        // calculate the fast gas price to use in simulation
        if (this.gasPrices[accountOp.networkId] && this.gasPrices[accountOp.networkId].length) {
          const fast = this.gasPrices[accountOp.networkId][2]
          gasPrice =
            'gasPrice' in fast ? fast.gasPrice : fast.baseFeePerGas + fast.maxPriorityFeePerGas
          // increase the gas price with 10% to try to get above the min baseFee
          gasPrice += gasPrice / 10n
        }
        // 200k, try to make it work most of the times on ethereum
        let gas = 200000n
        if (
          this.accountOpsToBeSigned[localAccountOp.accountAddr] &&
          this.accountOpsToBeSigned[localAccountOp.accountAddr][localAccountOp.networkId] &&
          this.accountOpsToBeSigned[localAccountOp.accountAddr][localAccountOp.networkId]!
            .estimation
        ) {
          gas =
            this.accountOpsToBeSigned[localAccountOp.accountAddr][localAccountOp.networkId]!
              .estimation!.gasUsed
        }
        const provider = this.settings.providers[localAccountOp.networkId]
        promises = localAccountOp.calls.map((call) => {
          return provider
            .send('debug_traceCall', [
              {
                to: call.to,
                value: toQuantity(call.value.toString()),
                data: call.data,
                from: localAccountOp.accountAddr,
                gasPrice: toQuantity(gasPrice.toString()),
                gas: toQuantity(gas.toString())
              },
              'latest',
              {
                tracer:
                  "{data: [], fault: function (log) {}, step: function (log) { if (log.op.toString() === 'LOG3') { this.data.push([ toHex(log.contract.getAddress()), '0x' + ('0000000000000000000000000000000000000000' + log.stack.peek(4).toString(16)).slice(-40)])}}, result: function () { return this.data }}",
                enableMemory: false,
                enableReturnData: true,
                disableStorage: true
              }
            ])
            .catch((e: any) => {
              console.log(e)
              return [ZeroAddress]
            })
        })
      }
      const result = await Promise.all([
        ...promises,
        humanizeAccountOp(this.#storage, localAccountOp, this.#fetch, this.emitError)
      ])
      const humanization = result[result.length - 1]

      // Reverse lookup addresses and save them in memory so they
      // can be read from the UI
      humanization.forEach((call: any) => {
        if (!call.fullVisualization) return

        call.fullVisualization.forEach(async (visualization: any) => {
          if (visualization.type !== 'address' || !visualization.address) return

          await this.domains.reverseLookup(visualization.address)
        })
      })

      const additionalHints: GetOptions['additionalHints'] = humanization
        .map((call: any) =>
          !call.fullVisualization
            ? []
            : call.fullVisualization.map((vis: any) =>
                vis.address && isAddress(vis.address) ? getAddress(vis.address) : ''
              )
        )
        .flat()
        .filter((x: any) => isAddress(x))
      result.pop()
      const stringAddr: any = result.length ? result.flat(Infinity) : []
      additionalHints!.push(...stringAddr)

      const [, , estimation] = await Promise.all([
        // NOTE: we are not emitting an update here because the portfolio controller will do that
        // NOTE: the portfolio controller has it's own logic of constructing/caching providers, this is intentional, as
        // it may have different needs
        this.portfolio.updateSelectedAccount(
          this.accounts,
          this.settings.networks,
          localAccountOp.accountAddr,
          Object.fromEntries(
            Object.entries(this.accountOpsToBeSigned[localAccountOp.accountAddr])
              .filter(([, accOp]) => accOp)
              .map(([networkId, x]) => [networkId, [x!.accountOp]])
          ),
          {
            forceUpdate: true,
            additionalHints
          }
        ),
        shouldGetAdditionalPortfolio(account) &&
          this.portfolio.getAdditionalPortfolio(localAccountOp.accountAddr),
        estimate(
          this.settings.providers[localAccountOp.networkId],
          network,
          account,
          this.keystore.keys,
          localAccountOp,
          this.accountStates,
          EOAaccounts,
          // @TODO - first time calling this, portfolio is still not loaded.
          feeTokens,
          {
            is4337Broadcast: isErc4337Broadcast(
              network,
              this.accountStates[localAccountOp.accountAddr][localAccountOp.networkId]
            )
          }
        ).catch((e) => {
          this.emitError({
            level: 'major',
            message: `Failed to estimate account op for ${localAccountOp.accountAddr} on ${localAccountOp.networkId}`,
            error: e
          })
          return null
        })
      ])

      this.accountOpsToBeSigned[localAccountOp.accountAddr] ||= {}
      this.accountOpsToBeSigned[localAccountOp.accountAddr][localAccountOp.networkId] ||= {
        accountOp: localAccountOp,
        estimation
      }
      // @TODO compare intent between accountOp and this.accountOpsToBeSigned[accountOp.accountAddr][accountOp.networkId].accountOp
      this.accountOpsToBeSigned[localAccountOp.accountAddr][localAccountOp.networkId]!.estimation =
        estimation

      // update the signAccountOp controller once estimation finishes;
      // this eliminates the infinite loading bug if the estimation comes slower
      if (this.signAccountOp && estimation) {
        this.signAccountOp.update({ estimation })
      }
    } catch (error: any) {
      this.emitError({
        level: 'silent',
        message: 'Estimation error',
        error
      })
    }
  }

  /**
   * There are 4 ways to broadcast an AccountOp:
   *   1. For basic accounts (EOA), there is only one way to do that. After
   *   signing the transaction, the serialized signed transaction object gets
   *   send to the network.
   *   2. For smart accounts, when EOA pays the fee. Two signatures are needed
   *   for this. The first one is the signature of the AccountOp itself. The
   *   second one is the signature of the transaction that will be executed
   *   by the smart account.
   *   3. For smart accounts that broadcast the ERC-4337 way.
   *   4. for smart accounts, when the Relayer does the broadcast.
   *
   */
  async broadcastSignedAccountOp(accountOp: AccountOp) {
    this.broadcastStatus = 'LOADING'
    this.emitUpdate()

    if (!accountOp.signingKeyAddr || !accountOp.signingKeyType || !accountOp.signature) {
      return this.#throwAccountOpBroadcastError(new Error('AccountOp missing props'))
    }

    const provider = this.settings.providers[accountOp.networkId]
    const account = this.accounts.find((acc) => acc.addr === accountOp.accountAddr)
    const network = this.settings.networks.find((n) => n.id === accountOp.networkId)

    if (!provider) {
      return this.#throwAccountOpBroadcastError(
        new Error(`Provider for networkId: ${accountOp.networkId} not found`)
      )
    }

    if (!account) {
      return this.#throwAccountOpBroadcastError(
        new Error(`Account with address: ${accountOp.accountAddr} not found`)
      )
    }

    if (!network) {
      return this.#throwAccountOpBroadcastError(
        new Error(`Network with id: ${accountOp.networkId} not found`)
      )
    }

    let transactionRes: TransactionResponse | { hash: string; nonce: number } | null = null
    const estimation =
      this.accountOpsToBeSigned[accountOp.accountAddr][accountOp.networkId]!.estimation!
    const feeTokenEstimation = estimation.feePaymentOptions.find(
      (option) =>
        option.address === accountOp.gasFeePayment?.inToken &&
        option.paidBy === accountOp.gasFeePayment?.paidBy
    )!

    // Basic account (EOA)
    if (!isSmartAccount(account)) {
      try {
        const feePayerKeys = this.keystore.keys.filter(
          (key) => key.addr === accountOp.gasFeePayment!.paidBy
        )
        const feePayerKey =
          // Temporarily prioritize the key with the same type as the signing key.
          // TODO: Implement a way to choose the key type to broadcast with.
          feePayerKeys.find((key) => key.type === accountOp.signingKeyType) || feePayerKeys[0]
        if (!feePayerKey) {
          return this.#throwAccountOpBroadcastError(
            new Error(
              `Key with address: ${accountOp.gasFeePayment!.paidBy} for account with address: ${
                accountOp.accountAddr
              } not found`
            )
          )
        }
        const signer = await this.keystore.getSigner(feePayerKey.addr, feePayerKey.type)
        if (signer.init) signer.init(this.#externalSignerControllers[feePayerKey.type])

        const gasFeePayment = accountOp.gasFeePayment!
        const { to, value, data } = accountOp.calls[0]
        const rawTxn: TxnRequest = {
          to,
          value,
          data,
          chainId: network!.chainId,
          nonce: await provider.getTransactionCount(accountOp.accountAddr),
          gasLimit: gasFeePayment.simulatedGasLimit
        }

        // if it's eip1559, send it as such. If no, go to legacy
        const gasPrice =
          (gasFeePayment.amount - feeTokenEstimation.addedNative) / gasFeePayment.simulatedGasLimit
        if ('maxPriorityFeePerGas' in gasFeePayment) {
          rawTxn.maxFeePerGas = gasPrice
          rawTxn.maxPriorityFeePerGas = gasFeePayment.maxPriorityFeePerGas
        } else {
          rawTxn.gasPrice = gasPrice
        }

        const signedTxn = await signer.signRawTransaction(rawTxn)
        transactionRes = await provider.broadcastTransaction(signedTxn)
      } catch (e: any) {
        const errorMsg =
          e?.message || 'Please try again or contact support if the problem persists.'
        const message = `Failed to broadcast transaction on ${accountOp.networkId}. ${errorMsg}`

        return this.#throwAccountOpBroadcastError(new Error(message), message)
      }
    }
    // Smart account but EOA pays the fee
    else if (
      account.creation &&
      accountOp.gasFeePayment &&
      accountOp.gasFeePayment.paidBy !== account.addr
    ) {
      const feePayerKeys = this.keystore.keys.filter(
        (key) => key.addr === accountOp.gasFeePayment!.paidBy
      )
      const feePayerKey =
        // Temporarily prioritize the key with the same type as the signing key.
        // TODO: Implement a way to choose the key type to broadcast with.
        feePayerKeys.find((key) => key.type === accountOp.signingKeyType) || feePayerKeys[0]
      if (!feePayerKey) {
        return this.#throwAccountOpBroadcastError(
          new Error(
            `Key with address: ${accountOp.gasFeePayment!.paidBy} for account with address: ${
              accountOp.accountAddr
            } not found`
          )
        )
      }

      const accountState = this.accountStates[accountOp.accountAddr][accountOp.networkId]
      let data
      let to
      if (accountState.isDeployed) {
        const ambireAccount = new Interface(AmbireAccount.abi)
        to = accountOp.accountAddr
        data = ambireAccount.encodeFunctionData('execute', [
          getSignableCalls(accountOp),
          accountOp.signature
        ])
      } else {
        const ambireFactory = new Interface(AmbireAccountFactory.abi)
        to = account.creation.factoryAddr
        data = ambireFactory.encodeFunctionData('deployAndExecute', [
          account.creation.bytecode,
          account.creation.salt,
          getSignableCalls(accountOp),
          accountOp.signature
        ])
      }

      try {
        const signer = await this.keystore.getSigner(feePayerKey.addr, feePayerKey.type)
        if (signer.init) signer.init(this.#externalSignerControllers[feePayerKey.type])

        const gasPrice =
          (accountOp.gasFeePayment.amount - feeTokenEstimation.addedNative) /
          accountOp.gasFeePayment.simulatedGasLimit
        const rawTxn: TxnRequest = {
          to,
          data,
          // We ultimately do a smart contract call, which means we don't need
          // to send any `value` from the EOA address. The actual `value` will
          // get taken from the value encoded in the `data` field.
          value: BigInt(0),
          chainId: network.chainId,
          nonce: await provider.getTransactionCount(accountOp.gasFeePayment!.paidBy),
          gasLimit: accountOp.gasFeePayment.simulatedGasLimit
        }

        if ('maxPriorityFeePerGas' in accountOp.gasFeePayment) {
          rawTxn.maxFeePerGas = gasPrice
          rawTxn.maxPriorityFeePerGas = accountOp.gasFeePayment.maxPriorityFeePerGas
        } else {
          rawTxn.gasPrice = gasPrice
        }

        const signedTxn = await signer.signRawTransaction(rawTxn)
        transactionRes = await provider.broadcastTransaction(signedTxn)
      } catch (e: any) {
        const errorMsg =
          e?.message || 'Please try again or contact support if the problem persists.'
        const message = `Failed to broadcast transaction on ${accountOp.networkId}. ${errorMsg}`
        return this.#throwAccountOpBroadcastError(new Error(message), message)
      }
    }
    // Smart account, the ERC-4337 way
    else if (accountOp.gasFeePayment && accountOp.gasFeePayment.isERC4337) {
      const userOperation = accountOp.asUserOperation
      if (!userOperation) {
        return this.#throwAccountOpBroadcastError(
          new Error(
            `Trying to broadcast an ERC-4337 request but userOperation is not set for ${accountOp.accountAddr}`
          )
        )
      }

      // broadcast through bundler's service
      let userOperationHash
      try {
        userOperationHash = await bundler.broadcast(userOperation, network!)
      } catch (e) {
        return this.#throwAccountOpBroadcastError(new Error('bundler broadcast failed'))
      }
      if (!userOperationHash) {
        return this.#throwAccountOpBroadcastError(new Error('bundler broadcast failed'))
      }

      // broadcast the userOperationHash
      transactionRes = {
        hash: userOperationHash,
        nonce: Number(userOperation.nonce)
      }
    }
    // Smart account, the Relayer way
    else {
      try {
        const body = {
          gasLimit: Number(accountOp.gasFeePayment!.simulatedGasLimit),
          txns: getSignableCalls(accountOp),
          signature: accountOp.signature,
          signer: { address: accountOp.signingKeyAddr },
          nonce: Number(accountOp.nonce)
        }
        const response = await this.#callRelayer(
          `/identity/${accountOp.accountAddr}/${accountOp.networkId}/submit`,
          'POST',
          body
        )
        transactionRes = {
          hash: response.txId,
          nonce: Number(accountOp.nonce)
        }
      } catch (e: any) {
        return this.#throwAccountOpBroadcastError(e, e.message)
      }
    }

    if (transactionRes) {
      const submittedAccountOp: SubmittedAccountOp = {
        ...accountOp,
        status: AccountOpStatus.BroadcastedButNotConfirmed,
        txnId: transactionRes.hash,
        nonce: BigInt(transactionRes.nonce),
        timestamp: new Date().getTime(),
        isSingletonDeploy: !!accountOp.calls.find((call) => getAddress(call.to) === SINGLETON)
      }
      if (accountOp.gasFeePayment?.isERC4337) {
        submittedAccountOp.userOpHash = transactionRes.hash
      }
      await this.activity.addAccountOp(submittedAccountOp)
      accountOp.calls.forEach((call) => {
        if (call.fromUserRequestId) {
          this.removeUserRequest(call.fromUserRequestId)
          this.onResolveDappRequest(
            {
              hash: transactionRes?.hash || null,
              networkId: network.id,
              isUserOp: !!accountOp?.asUserOperation
            },
            call.fromUserRequestId
          )
        }
      })
      console.log('broadcasted:', transactionRes)
      !!this.onBroadcastSuccess && this.onBroadcastSuccess('account-op')
      this.broadcastStatus = 'DONE'
      this.emitUpdate()
      await wait(1)
    }

    this.broadcastStatus = 'INITIAL'
    this.emitUpdate()
  }

  async broadcastSignedMessage(signedMessage: SignedMessage) {
    this.broadcastStatus = 'LOADING'
    this.emitUpdate()

    await this.activity.addSignedMessage(signedMessage, signedMessage.accountAddr)
    this.removeUserRequest(signedMessage.id)
    this.onResolveDappRequest({ hash: signedMessage.signature }, signedMessage.id)
    !!this.onBroadcastSuccess &&
      this.onBroadcastSuccess(
        signedMessage.content.kind === 'typedMessage' ? 'typed-data' : 'message'
      )

    this.broadcastStatus = 'DONE'
    this.emitUpdate()

    await wait(1)
    this.broadcastStatus = 'INITIAL'
    this.emitUpdate()
  }

  async updateNetworkPreferences(
    networkPreferences: NetworkPreferences,
    networkId: NetworkDescriptor['id']
  ) {
    await this.settings.updateNetworkPreferences(networkPreferences, networkId)

    if (networkPreferences?.rpcUrl) {
      await this.updateAccountStates('latest', [networkId])
      await this.updateSelectedAccount(this.selectedAccount, true)
    }
  }

  async resetNetworkPreference(
    preferenceKey: keyof NetworkPreference,
    networkId: NetworkDescriptor['id']
  ) {
    await this.settings.resetNetworkPreference(preferenceKey, networkId)

    if (preferenceKey === 'rpcUrl') {
      await this.updateAccountStates('latest', [networkId])
      await this.updateSelectedAccount(this.selectedAccount, true)
    }
  }

  // ! IMPORTANT !
  // Banners that depend on async data from sub-controllers should be implemented
  // in the sub-controllers themselves. This is because updates in the sub-controllers
  // will not trigger emitUpdate in the MainController, therefore the banners will
  // remain the same until a subsequent update in the MainController.
  get banners(): Banner[] {
    const userRequests =
      this.userRequests.filter((req) => req.accountAddr === this.selectedAccount) || []
    const accounts = this.accounts

    const accountOpEOABanners = getAccountOpBannersForEOA({
      userRequests,
      accounts,
      networks: this.settings.networks
    })
    const pendingAccountOpEOABanners = getPendingAccountOpBannersForEOA({ userRequests, accounts })
    const accountOpSmartAccountBanners = getAccountOpBannersForSmartAccount({
      userRequests,
      accounts,
      networks: this.settings.networks
    })
    const messageBanners = getMessageBanners({ userRequests })

    return [
      ...accountOpSmartAccountBanners,
      ...accountOpEOABanners,
      ...pendingAccountOpEOABanners,
      ...messageBanners
    ]
  }

  #throwAccountOpBroadcastError(error: Error, message?: string) {
    this.emitError({
      level: 'major',
      message:
        message ||
        'Unable to send transaction. Please try again or contact Ambire support if the issue persists.',
      error
    })
    // To enable another try for signing in case of broadcast fail
    // broadcast is called in the FE only after successful signing
    this.signAccountOp?.updateStatusToReadyToSign()
    this.broadcastStatus = 'INITIAL'
    this.emitUpdate()
  }

  // includes the getters in the stringified instance
  toJSON() {
    return {
      ...this,
      ...super.toJSON(),
      banners: this.banners
    }
  }
}<|MERGE_RESOLUTION|>--- conflicted
+++ resolved
@@ -46,11 +46,8 @@
 import wait from '../../utils/wait'
 import { AccountAdderController } from '../accountAdder/accountAdder'
 import { ActivityController, SignedMessage, SubmittedAccountOp } from '../activity/activity'
-<<<<<<< HEAD
 import { AddressBookController } from '../addressBook/addressBook'
-=======
 import { DomainsController } from '../domains/domains'
->>>>>>> d603d979
 import { EmailVaultController } from '../emailVault/emailVault'
 import EventEmitter from '../eventEmitter/eventEmitter'
 import { KeystoreController } from '../keystore/keystore'
@@ -111,11 +108,9 @@
 
   settings: SettingsController
 
-<<<<<<< HEAD
   addressBook: AddressBookController
-=======
+
   domains: DomainsController
->>>>>>> d603d979
 
   // @TODO read networks from settings
   accounts: (Account & { newlyCreated?: boolean })[] = []
@@ -214,10 +209,7 @@
       relayerUrl,
       fetch: this.#fetch
     })
-<<<<<<< HEAD
-    this.transfer = new TransferController()
     this.addressBook = new AddressBookController(this.#storage)
-=======
     this.signMessage = new SignMessageController(
       this.keystore,
       this.settings,
@@ -227,7 +219,6 @@
     )
     this.transfer = new TransferController(this.settings)
     this.domains = new DomainsController(this.settings.providers, this.#fetch)
->>>>>>> d603d979
     this.#callRelayer = relayerCall.bind({ url: relayerUrl, fetch: this.#fetch })
     this.onResolveDappRequest = onResolveDappRequest
     this.onRejectDappRequest = onRejectDappRequest
