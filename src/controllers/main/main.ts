import { JsonRpcProvider } from 'ethers'
import { Storage } from '../../interfaces/storage'
import { NetworkDescriptor } from '../../interfaces/networkDescriptor'
import { Account, AccountOnchainState } from '../../interfaces/account'
import { AccountOp } from '../../libs/accountOp/accountOp'
import { PortfolioController } from '../portfolio'
import { Keystore, Key } from '../../libs/keystore/keystore'
import { networks } from '../../consts/networks'
import EventEmitter from '../eventEmitter'
import { getAccountState } from '../../libs/accountState/accountState'
import { SignedMessage, UserRequest } from '../../interfaces/userRequest'
import { estimate } from '../../libs/estimate/estimate'
import { EmailVaultData } from '../../interfaces/emailVault'

// @TODO move to interfaces/userRequest.ts?

export type AccountStates = {
  [accountId: string]: {
    [networkId: string]: AccountOnchainState
  }
}

export class MainController extends EventEmitter {
  // Private library instances
  private storage: Storage
  private keystore: Keystore
  // Private sub-structures
  private providers: { [key: string]: JsonRpcProvider } = {}

  // Load-related stuff
  private initialLoadPromise: Promise<void>
  isReady: boolean = false

  // Subcontrollers
  // this is not private cause you're supposed to directly access it
  portfolio: PortfolioController

  // Public sub-structures
  // @TODO emailVaults
  emailVaults: EmailVaultData[]

  // @TODO read networks from settings
  accounts: Account[] = []
  selectedAccount: string | null = null

  accountStates: AccountStates = {}

  keys: Key[] = []

  // @TODO: structure
  settings: { networks: NetworkDescriptor[] }

  userRequests: UserRequest[] = []

  // The reason we use a map structure and not a flat array is:
  // 1) it's easier in the UI to deal with structured data rather than having to .find/.filter/etc. all the time
  // 2) it's easier to mutate this - to add/remove accountOps, to find the right accountOp to extend, etc.
  // accountAddr => networkId => accountOp
  // @TODO consider getting rid of the `| null` ugliness, but then we need to auto-delete
  accountOpsToBeSigned: { [key: string]: { [key: string]: AccountOp | null } } = {}
  accountOpsToBeConfirmed: { [key: string]: { [key: string]: AccountOp } } = {}

  // accountAddr => UniversalMessage[]
  messagesToBeSigned: { [key: string]: SignedMessage[] } = {}

  lastUpdate: Date = new Date()

  constructor(storage: Storage) {
    super()
    this.storage = storage
    this.portfolio = new PortfolioController(storage)
    // @TODO: KeystoreSigners
    this.keystore = new Keystore(storage, {})
    this.initialLoadPromise = this.load()
    this.settings = { networks }
    // Load userRequests from storage and emit that we have updated
    // @TODO
  }

  private async load(): Promise<void> {
    ;[this.keys, this.accounts] = await Promise.all([
      this.keystore.getKeys(),
      this.storage.get('accounts', [])
    ])
    this.providers = Object.fromEntries(this.settings.networks.map(network => ([
      network.id,
      new JsonRpcProvider(network.rpcUrl)
    ])))
    // @TODO reload those
    // @TODO error handling here
    this.accountStates = await this.getAccountsInfo(this.accounts)
    this.isReady = true
    this.emitUpdate()
  }

  private async getAccountsInfo(accounts: Account[]): Promise<AccountStates> {
    const result = await Promise.all(
      this.settings.networks.map(network => getAccountState(this.providers[network.id], network, accounts))
    )

    const states = accounts.map((acc: Account, accIndex: number) => {
      return [
        acc.addr,
        Object.fromEntries(
          this.settings.networks.map((network: NetworkDescriptor, netIndex: number) => {
            return [network.id, result[netIndex][accIndex]]
          })
        )
      ]
    })

    return Object.fromEntries(states)
  }

<<<<<<< HEAD
  async updateAccountStates() {
    this.accountStates = await this.getAccountsInfo(this.accounts)
    this.lastUpdate = new Date()
    this.emitUpdate()
  }

  selectAccount(toAccountAddr: string) {
    if (!this.accounts.find((acc) => acc.addr === toAccountAddr))
      throw new Error(`try to switch to not exist account: ${toAccountAddr}`)
    this.selectedAccount = toAccountAddr
  }

  addUserRequest(req: UserRequest) {
=======
  private async ensureAccountInfo(accountAddr: AccountId, networkId: NetworkId) {
    // Wait for the current load to complete
    await this.initialLoadPromise
    // Initial sanity check: does this account even exist?
    if (!this.accounts.find(x => x.addr === accountAddr)) throw new Error(`ensureAccountInfo: called for non-existant acc ${accountAddr}`)
    // If this still didn't work, re-load
    // @TODO: should we re-start the whole load or only specific things?
    if (!this.accountStates[accountAddr]?.[networkId]) await (this.initialLoadPromise = this.load())
    // If this still didn't work, throw error: this prob means that we're calling for a non-existant acc/network
    if (!this.accountStates[accountAddr]?.[networkId]) throw new Error(`ensureAccountInfo: acc info for ${accountAddr} on ${networkId} was not retrieved`)
  }

  private getAccountOp(accountAddr: AccountId, networkId: NetworkId): AccountOp | null {
    const account = this.accounts.find(x => x.addr === accountAddr)
    if (!account) throw new Error(`getAccountOp: tried to run for non-existant account ${accountAddr}`)
    // @TODO consider bringing back functional style if we can figure out how not to trip up the TS compiler
    /*const calls = this.userRequests
        .filter(req => req.action.kind === 'call' && req.networkId === networkId && req.accountAddr === accountAddr)
        .map(req => ({ ...req.action, fromUserRequestId: req.id }))
        // only take the first one for EOAs
        .slice(0, account.creation ? Infinity : 1)
    */
    const calls = []
    for (const req of this.userRequests) {
      if (req.action.kind === 'call' && req.networkId === networkId && req.accountAddr === accountAddr) {
        const { to, value, data } = req.action
        calls.push({ to, value, data, fromUserRequestId: req.id })
      }
      // only the first one for EOAs
      if (!account.creation) break
    }

    if (!calls.length) return null

    const currentAccountOp = this.accountOpsToBeSigned[accountAddr][networkId]
    return {
      accountAddr,
      networkId,
      signingKeyAddr: currentAccountOp?.signingKeyAddr || null,
      gasLimit: currentAccountOp?.gasLimit || null,
      gasFeePayment: currentAccountOp?.gasFeePayment || null,
      // We use the AccountInfo to determine
      nonce: this.accountStates[accountAddr][networkId].nonce,
      // @TODO set this to a spoofSig based on accountState
      signature: null,
      // @TODO from pending recoveries
      accountOpToExecuteBefore: null,
      calls
     }
  }

  async addUserRequest(req: UserRequest) {
>>>>>>> 825421fc
    this.userRequests.push(req)
    const { action, accountAddr, networkId } = req
    if (!this.settings.networks.find((x) => x.id === networkId))
      throw new Error(`addUserRequest: ${networkId}: network does not exist`)
    if (action.kind === 'call') {
      // @TODO: if EOA, only one call per accountOp
      if (!this.accountOpsToBeSigned[accountAddr]) this.accountOpsToBeSigned[accountAddr] = {}
      // @TODO
      // one solution would be to, instead of checking, have a promise that we always await here, that is responsible for fetching
      // account data; however, this won't work with EOA accountOps, which have to always pick the first userRequest for a particular acc/network,
      // and be recalculated when one gets dismissed
      // although it could work like this: 1) await the promise, 2) check if exists 3) if not, re-trigger the promise; 
      // 4) manage recalc on removeUserRequest too in order to handle EOAs
      // @TODO consider re-using this whole block in removeUserRequest
      await this.ensureAccountInfo(accountAddr, networkId)
      const accountOp = this.getAccountOp(accountAddr, networkId)
      this.accountOpsToBeSigned[accountAddr][networkId] = accountOp
      try {
        if (accountOp) await this.estimateAccountOp(accountOp)
      } catch(e) {
        // @TODO: unified wrapper for controller errors
        console.error(e)
      }
    } else {
      if (!this.messagesToBeSigned[accountAddr]) this.messagesToBeSigned[accountAddr] = []
      if (this.messagesToBeSigned[accountAddr].find((x) => x.fromUserRequestId === req.id)) return
      this.messagesToBeSigned[accountAddr].push({
        content: action,
        fromUserRequestId: req.id,
        signature: null
      })
    }
    // @TODO emit update
  }

  // @TODO allow this to remove multiple OR figure out a way to debounce re-estimations
  // first one sounds more reasonble
  // although the second one can't hurt and can help (or no debounce, just a one-at-a-time queue)
  removeUserRequest(id: bigint) {
    const req = this.userRequests.find(req => req.id === id)
    if (!req) throw new Error(`removeUserRequest: request with id ${id} not found`)

    // remove from the request queue
    this.userRequests.splice(this.userRequests.indexOf(req), 1)

    // update the pending stuff to be signed
    const { action, accountAddr, networkId } = req
    if (action.kind === 'call') {
      // @TODO ensure acc info, re-estimate
      this.accountOpsToBeSigned[accountAddr][networkId] = this.getAccountOp(accountAddr, networkId)
    }
    else this.messagesToBeSigned[accountAddr] = this.messagesToBeSigned[accountAddr].filter(x => x.fromUserRequestId !== id)
  }

  // @TODO: protect this from race conditions/simultanous executions
  private async estimateAccountOp(accountOp: AccountOp) {
    await this.initialLoadPromise
    // new accountOps should have spoof signatures so that they can be easily simulated
    // this is not used by the Estimator, because it iterates through all associatedKeys and
    // it knows which ones are authenticated, and it can generate it's own spoofSig
    // @TODO
    // accountOp.signature = `${}03`

    // TODO check if needed data in accountStates are available
    // this.accountStates[accountOp.accountAddr][accountOp.networkId].
<<<<<<< HEAD
    const account = this.accounts.find((x) => (x.addr = accountOp.accountAddr))
    if (!account)
      throw new Error(`updateAccountOp: ${accountOp.accountAddr}: account does not exist`)
    const network = this.settings.networks.find((x) => x.id === accountOp.networkId)
    if (!network) throw new Error(`updateAccountOp: ${accountOp.networkId}: network does not exist`)
    // @TODO cache providers
    const provider = new JsonRpcProvider(network.rpcUrl)
=======
    const account = this.accounts.find(x => x.addr === accountOp.accountAddr)
    if (!account) throw new Error(`estimateAccountOp: ${accountOp.accountAddr}: account does not exist`)
    const network = this.settings.networks.find(x => x.id === accountOp.networkId)
    if (!network) throw new Error(`estimateAccountOp: ${accountOp.networkId}: network does not exist`)
>>>>>>> 825421fc
    const [, estimation] = await Promise.all([
      // NOTE: we are not emitting an update here because the portfolio controller will do that
      // NOTE: the portfolio controller has it's own logic of constructing/caching providers, this is intentional, as
      // it may have different needs
      this.portfolio.updateSelectedAccount(
        this.accounts,
        this.settings.networks,
        accountOp.accountAddr,
        Object.fromEntries(
          Object.entries(this.accountOpsToBeSigned[accountOp.accountAddr])
          .filter(([_, accountOp]) => accountOp)
          .map(
            ([networkId, accountOp]) => [networkId, [accountOp!]]
          )
        )
      ),
      // @TODO nativeToCheck: pass all EOAs,
      // @TODO feeTokens: pass a hardcoded list from settings
      estimate(this.providers[accountOp.networkId], network, account, accountOp, [], [])
      // @TODO refresh the estimation
    ])
    console.log(estimation)
  }

  // when an accountOp is signed; should this be private and be called by
  // the method that signs it?
  resolveAccountOp() {}

  // when a message is signed; same comment applies: should this be private?
  resolveMessage() {}
}<|MERGE_RESOLUTION|>--- conflicted
+++ resolved
@@ -1,7 +1,7 @@
 import { JsonRpcProvider } from 'ethers'
 import { Storage } from '../../interfaces/storage'
-import { NetworkDescriptor } from '../../interfaces/networkDescriptor'
-import { Account, AccountOnchainState } from '../../interfaces/account'
+import { NetworkDescriptor, NetworkId } from '../../interfaces/networkDescriptor'
+import { Account, AccountOnchainState, AccountId } from '../../interfaces/account'
 import { AccountOp } from '../../libs/accountOp/accountOp'
 import { PortfolioController } from '../portfolio'
 import { Keystore, Key } from '../../libs/keystore/keystore'
@@ -23,12 +23,15 @@
 export class MainController extends EventEmitter {
   // Private library instances
   private storage: Storage
+
   private keystore: Keystore
+
   // Private sub-structures
   private providers: { [key: string]: JsonRpcProvider } = {}
 
   // Load-related stuff
   private initialLoadPromise: Promise<void>
+
   isReady: boolean = false
 
   // Subcontrollers
@@ -41,6 +44,7 @@
 
   // @TODO read networks from settings
   accounts: Account[] = []
+
   selectedAccount: string | null = null
 
   accountStates: AccountStates = {}
@@ -58,6 +62,7 @@
   // accountAddr => networkId => accountOp
   // @TODO consider getting rid of the `| null` ugliness, but then we need to auto-delete
   accountOpsToBeSigned: { [key: string]: { [key: string]: AccountOp | null } } = {}
+
   accountOpsToBeConfirmed: { [key: string]: { [key: string]: AccountOp } } = {}
 
   // accountAddr => UniversalMessage[]
@@ -82,10 +87,9 @@
       this.keystore.getKeys(),
       this.storage.get('accounts', [])
     ])
-    this.providers = Object.fromEntries(this.settings.networks.map(network => ([
-      network.id,
-      new JsonRpcProvider(network.rpcUrl)
-    ])))
+    this.providers = Object.fromEntries(
+      this.settings.networks.map((network) => [network.id, new JsonRpcProvider(network.rpcUrl)])
+    )
     // @TODO reload those
     // @TODO error handling here
     this.accountStates = await this.getAccountsInfo(this.accounts)
@@ -95,7 +99,9 @@
 
   private async getAccountsInfo(accounts: Account[]): Promise<AccountStates> {
     const result = await Promise.all(
-      this.settings.networks.map(network => getAccountState(this.providers[network.id], network, accounts))
+      this.settings.networks.map((network) =>
+        getAccountState(this.providers[network.id], network, accounts)
+      )
     )
 
     const states = accounts.map((acc: Account, accIndex: number) => {
@@ -112,7 +118,6 @@
     return Object.fromEntries(states)
   }
 
-<<<<<<< HEAD
   async updateAccountStates() {
     this.accountStates = await this.getAccountsInfo(this.accounts)
     this.lastUpdate = new Date()
@@ -125,25 +130,28 @@
     this.selectedAccount = toAccountAddr
   }
 
-  addUserRequest(req: UserRequest) {
-=======
   private async ensureAccountInfo(accountAddr: AccountId, networkId: NetworkId) {
     // Wait for the current load to complete
     await this.initialLoadPromise
     // Initial sanity check: does this account even exist?
-    if (!this.accounts.find(x => x.addr === accountAddr)) throw new Error(`ensureAccountInfo: called for non-existant acc ${accountAddr}`)
+    if (!this.accounts.find((x) => x.addr === accountAddr))
+      throw new Error(`ensureAccountInfo: called for non-existant acc ${accountAddr}`)
     // If this still didn't work, re-load
     // @TODO: should we re-start the whole load or only specific things?
     if (!this.accountStates[accountAddr]?.[networkId]) await (this.initialLoadPromise = this.load())
     // If this still didn't work, throw error: this prob means that we're calling for a non-existant acc/network
-    if (!this.accountStates[accountAddr]?.[networkId]) throw new Error(`ensureAccountInfo: acc info for ${accountAddr} on ${networkId} was not retrieved`)
+    if (!this.accountStates[accountAddr]?.[networkId])
+      throw new Error(
+        `ensureAccountInfo: acc info for ${accountAddr} on ${networkId} was not retrieved`
+      )
   }
 
   private getAccountOp(accountAddr: AccountId, networkId: NetworkId): AccountOp | null {
-    const account = this.accounts.find(x => x.addr === accountAddr)
-    if (!account) throw new Error(`getAccountOp: tried to run for non-existant account ${accountAddr}`)
+    const account = this.accounts.find((x) => x.addr === accountAddr)
+    if (!account)
+      throw new Error(`getAccountOp: tried to run for non-existant account ${accountAddr}`)
     // @TODO consider bringing back functional style if we can figure out how not to trip up the TS compiler
-    /*const calls = this.userRequests
+    /* const calls = this.userRequests
         .filter(req => req.action.kind === 'call' && req.networkId === networkId && req.accountAddr === accountAddr)
         .map(req => ({ ...req.action, fromUserRequestId: req.id }))
         // only take the first one for EOAs
@@ -151,7 +159,11 @@
     */
     const calls = []
     for (const req of this.userRequests) {
-      if (req.action.kind === 'call' && req.networkId === networkId && req.accountAddr === accountAddr) {
+      if (
+        req.action.kind === 'call' &&
+        req.networkId === networkId &&
+        req.accountAddr === accountAddr
+      ) {
         const { to, value, data } = req.action
         calls.push({ to, value, data, fromUserRequestId: req.id })
       }
@@ -175,11 +187,10 @@
       // @TODO from pending recoveries
       accountOpToExecuteBefore: null,
       calls
-     }
+    }
   }
 
   async addUserRequest(req: UserRequest) {
->>>>>>> 825421fc
     this.userRequests.push(req)
     const { action, accountAddr, networkId } = req
     if (!this.settings.networks.find((x) => x.id === networkId))
@@ -191,7 +202,7 @@
       // one solution would be to, instead of checking, have a promise that we always await here, that is responsible for fetching
       // account data; however, this won't work with EOA accountOps, which have to always pick the first userRequest for a particular acc/network,
       // and be recalculated when one gets dismissed
-      // although it could work like this: 1) await the promise, 2) check if exists 3) if not, re-trigger the promise; 
+      // although it could work like this: 1) await the promise, 2) check if exists 3) if not, re-trigger the promise;
       // 4) manage recalc on removeUserRequest too in order to handle EOAs
       // @TODO consider re-using this whole block in removeUserRequest
       await this.ensureAccountInfo(accountAddr, networkId)
@@ -199,7 +210,7 @@
       this.accountOpsToBeSigned[accountAddr][networkId] = accountOp
       try {
         if (accountOp) await this.estimateAccountOp(accountOp)
-      } catch(e) {
+      } catch (e) {
         // @TODO: unified wrapper for controller errors
         console.error(e)
       }
@@ -219,7 +230,7 @@
   // first one sounds more reasonble
   // although the second one can't hurt and can help (or no debounce, just a one-at-a-time queue)
   removeUserRequest(id: bigint) {
-    const req = this.userRequests.find(req => req.id === id)
+    const req = this.userRequests.find((req) => req.id === id)
     if (!req) throw new Error(`removeUserRequest: request with id ${id} not found`)
 
     // remove from the request queue
@@ -230,8 +241,10 @@
     if (action.kind === 'call') {
       // @TODO ensure acc info, re-estimate
       this.accountOpsToBeSigned[accountAddr][networkId] = this.getAccountOp(accountAddr, networkId)
-    }
-    else this.messagesToBeSigned[accountAddr] = this.messagesToBeSigned[accountAddr].filter(x => x.fromUserRequestId !== id)
+    } else
+      this.messagesToBeSigned[accountAddr] = this.messagesToBeSigned[accountAddr].filter(
+        (x) => x.fromUserRequestId !== id
+      )
   }
 
   // @TODO: protect this from race conditions/simultanous executions
@@ -245,20 +258,12 @@
 
     // TODO check if needed data in accountStates are available
     // this.accountStates[accountOp.accountAddr][accountOp.networkId].
-<<<<<<< HEAD
-    const account = this.accounts.find((x) => (x.addr = accountOp.accountAddr))
+    const account = this.accounts.find((x) => x.addr === accountOp.accountAddr)
     if (!account)
-      throw new Error(`updateAccountOp: ${accountOp.accountAddr}: account does not exist`)
+      throw new Error(`estimateAccountOp: ${accountOp.accountAddr}: account does not exist`)
     const network = this.settings.networks.find((x) => x.id === accountOp.networkId)
-    if (!network) throw new Error(`updateAccountOp: ${accountOp.networkId}: network does not exist`)
-    // @TODO cache providers
-    const provider = new JsonRpcProvider(network.rpcUrl)
-=======
-    const account = this.accounts.find(x => x.addr === accountOp.accountAddr)
-    if (!account) throw new Error(`estimateAccountOp: ${accountOp.accountAddr}: account does not exist`)
-    const network = this.settings.networks.find(x => x.id === accountOp.networkId)
-    if (!network) throw new Error(`estimateAccountOp: ${accountOp.networkId}: network does not exist`)
->>>>>>> 825421fc
+    if (!network)
+      throw new Error(`estimateAccountOp: ${accountOp.networkId}: network does not exist`)
     const [, estimation] = await Promise.all([
       // NOTE: we are not emitting an update here because the portfolio controller will do that
       // NOTE: the portfolio controller has it's own logic of constructing/caching providers, this is intentional, as
@@ -269,10 +274,8 @@
         accountOp.accountAddr,
         Object.fromEntries(
           Object.entries(this.accountOpsToBeSigned[accountOp.accountAddr])
-          .filter(([_, accountOp]) => accountOp)
-          .map(
-            ([networkId, accountOp]) => [networkId, [accountOp!]]
-          )
+            .filter(([_, accountOp]) => accountOp)
+            .map(([networkId, accountOp]) => [networkId, [accountOp!]])
         )
       ),
       // @TODO nativeToCheck: pass all EOAs,
