--- conflicted
+++ resolved
@@ -1187,63 +1187,10 @@
     await this.withStatus('removeAccount', async () => this.#removeAccount(address))
   }
 
-<<<<<<< HEAD
-  async reloadSelectedAccount(options?: { forceUpdate?: boolean; chainId?: bigint }) {
-    const { forceUpdate = true, chainId } = options || {}
-    const networkToUpdate = chainId
-      ? this.networks.networks.find((n) => n.chainId === chainId)
-=======
-  async #ensureAccountInfo(
-    accountAddr: AccountId,
-    chainId: bigint
-  ): Promise<{ hasAccountInfo: true } | { hasAccountInfo: false; errorMessage: string }> {
-    await this.#initialLoadPromise
-    // Initial sanity check: does this account even exist?
-    if (!this.accounts.accounts.find((x) => x.addr === accountAddr)) {
-      return {
-        hasAccountInfo: false,
-        errorMessage: `Account ${accountAddr} does not exist`
-      }
-    }
-    // If this still didn't work, re-load
-    if (!this.accounts.accountStates[accountAddr]?.[chainId.toString()])
-      await this.accounts.updateAccountState(accountAddr, 'pending', [chainId])
-    // If this still didn't work, throw error: this prob means that we're calling for a non-existent acc/network
-    if (!this.accounts.accountStates[accountAddr]?.[chainId.toString()]) {
-      const network = this.networks.networks.find((n) => n.chainId === chainId)
-
-      return {
-        hasAccountInfo: false,
-        errorMessage: `We couldn't complete your last action because we couldn't retrieve your account information for ${
-          network?.name || chainId
-        }. Please try reloading your account from the Dashboard. If the issue persists, contact support for assistance.`
-      }
-    }
-
-    return {
-      hasAccountInfo: true
-    }
-  }
-
-  #batchCallsFromUserRequests(accountAddr: AccountId, chainId: bigint): Call[] {
-    // Note: we use reduce instead of filter/map so that the compiler can deduce that we're checking .kind
-    return (this.userRequests.filter((r) => r.action.kind === 'calls') as SignUserRequest[]).reduce(
-      (uCalls: Call[], req) => {
-        if (req.meta.chainId === chainId && req.meta.accountAddr === accountAddr) {
-          const { calls } = req.action as Calls
-          calls.map((call) => uCalls.push({ ...call, fromUserRequestId: req.id }))
-        }
-        return uCalls
-      },
-      []
-    )
-  }
-
   async reloadSelectedAccount(options?: { forceUpdate?: boolean; chainIds?: bigint[] }) {
     const { forceUpdate = true, chainIds } = options || {}
     const networksToUpdate = chainIds
       ? this.networks.networks.filter((n) => chainIds.includes(n.chainId))
->>>>>>> 5a9d0855
       : undefined
     if (!this.selectedAccount.account) return
 
@@ -1410,241 +1357,6 @@
     }
   }
 
-<<<<<<< HEAD
-=======
-  async addUserRequests(
-    reqs: UserRequest[],
-    {
-      actionPosition = 'last',
-      actionExecutionType = 'open-action-window',
-      allowAccountSwitch = false,
-      skipFocus = false
-    }: {
-      actionPosition?: ActionPosition
-      actionExecutionType?: ActionExecutionType
-      allowAccountSwitch?: boolean
-      skipFocus?: boolean
-    } = {}
-  ) {
-    const shouldSkipAddUserRequest = await this.#guardHWSigning()
-
-    if (shouldSkipAddUserRequest) return
-
-    const actionsToAdd: Action[] = []
-    const baseWindowId = reqs.find((r) => r.session.windowId)?.session?.windowId
-
-    // eslint-disable-next-line no-restricted-syntax
-    for (const req of reqs) {
-      if (
-        allowAccountSwitch &&
-        req.meta.isSignAction &&
-        req.meta.accountAddr !== this.selectedAccount.account?.addr
-      ) {
-        await this.#addSwitchAccountUserRequest(req)
-        return
-      }
-
-      if (req.action.kind === 'calls') {
-        ;(req.action as Calls).calls.forEach((_, i) => {
-          ;(req.action as Calls).calls[i].id = `${req.id}-${i}`
-        })
-      }
-      if (actionPosition === 'first') {
-        this.userRequests.unshift(req)
-      } else {
-        this.userRequests.push(req)
-      }
-
-      const { id, action, meta } = req
-      if (action.kind === 'calls') {
-        const account = this.accounts.accounts.find((x) => x.addr === meta.accountAddr)!
-        const accountState = await this.accounts.getOrFetchAccountOnChainState(
-          meta.accountAddr,
-          meta.chainId
-        )
-        const network = this.networks.networks.find((n) => n.chainId === meta.chainId)!
-
-        const accountOpAction = makeAccountOpAction({
-          account,
-          chainId: meta.chainId,
-          nonce: accountState.nonce,
-          userRequests: this.userRequests,
-          actionsQueue: this.actions.actionsQueue
-        })
-
-        actionsToAdd.push(accountOpAction)
-
-        if (this.signAccountOp) {
-          if (this.signAccountOp.fromActionId === accountOpAction.id) {
-            this.signAccountOp.update({ calls: accountOpAction.accountOp.calls })
-          }
-        } else {
-          // Even without an initialized SignAccountOpController or Screen, we should still update the portfolio and run the simulation.
-          // It's necessary to continue operating with the token `amountPostSimulation` amount.
-          this.updateSelectedAccountPortfolio({
-            forceUpdate: true,
-            networks: network ? [network] : undefined
-          })
-        }
-      } else {
-        let actionType: 'dappRequest' | 'benzin' | 'signMessage' | 'switchAccount' = 'dappRequest'
-
-        if (req.action.kind === 'typedMessage' || req.action.kind === 'message') {
-          actionType = 'signMessage'
-
-          if (this.actions.visibleActionsQueue.find((a) => a.type === 'signMessage')) {
-            const msgReq = this.userRequests.find((uReq) => uReq.id === id)
-            if (!msgReq) return
-            msgReq.dappPromise?.reject(
-              ethErrors.provider.custom({
-                code: 1001,
-                message:
-                  'Rejected: Please complete your pending message request before initiating a new one.'
-              })
-            )
-            this.userRequests.splice(this.userRequests.indexOf(msgReq), 1)
-            return
-          }
-        }
-        if (req.action.kind === 'benzin') actionType = 'benzin'
-        if (req.action.kind === 'switchAccount') actionType = 'switchAccount'
-        if (req.action.kind === 'authorization-7702') actionType = 'signMessage'
-
-        actionsToAdd.push({
-          id,
-          type: actionType,
-          userRequest: req as UserRequest as never
-        })
-      }
-    }
-
-    if (actionsToAdd.length)
-      await this.actions.addOrUpdateActions(actionsToAdd, {
-        position: actionPosition,
-        executionType: actionExecutionType,
-        skipFocus,
-        baseWindowId
-      })
-
-    this.emitUpdate()
-  }
-
-  async removeUserRequests(
-    ids: UserRequest['id'][],
-    options?: {
-      shouldRemoveSwapAndBridgeRoute?: boolean
-      shouldUpdateAccount?: boolean
-      shouldOpenNextRequest?: boolean
-    }
-  ) {
-    const {
-      shouldRemoveSwapAndBridgeRoute = true,
-      shouldUpdateAccount = true,
-      shouldOpenNextRequest = true
-    } = options || {}
-
-    const actionsToAddOrUpdate: Action[] = []
-    const userRequestsToAdd: UserRequest[] = []
-    const actionsToRemove: string[] = []
-
-    ids.forEach((id) => {
-      const req = this.userRequests.find((uReq) => uReq.id === id)
-
-      if (!req) return
-
-      // remove from the request queue
-      this.userRequests.splice(this.userRequests.indexOf(req), 1)
-
-      // update the pending stuff to be signed
-      const { action, meta } = req
-      if (action.kind === 'calls') {
-        const network = this.networks.networks.find((net) => net.chainId === meta.chainId)!
-        const account = this.accounts.accounts.find((x) => x.addr === meta.accountAddr)
-        if (!account)
-          throw new Error(
-            `batchCallsFromUserRequests: tried to run for non-existent account ${meta.accountAddr}`
-          )
-
-        const accountOpIndex = this.actions.actionsQueue.findIndex(
-          (a) => a.type === 'accountOp' && a.id === `${meta.accountAddr}-${meta.chainId}`
-        )
-        const accountOpAction = this.actions.actionsQueue[accountOpIndex] as
-          | AccountOpAction
-          | undefined
-        // accountOp has just been rejected or broadcasted
-        if (!accountOpAction) {
-          if (shouldUpdateAccount)
-            this.updateSelectedAccountPortfolio({
-              forceUpdate: true,
-              networks: network ? [network] : undefined
-            })
-
-          if (this.swapAndBridge.activeRoutes.length && shouldRemoveSwapAndBridgeRoute) {
-            this.swapAndBridge.removeActiveRoute(meta.activeRouteId)
-          }
-          return
-        }
-
-        accountOpAction.accountOp.calls = this.#batchCallsFromUserRequests(
-          meta.accountAddr,
-          meta.chainId
-        )
-        if (accountOpAction.accountOp.calls.length) {
-          actionsToAddOrUpdate.push(accountOpAction)
-
-          if (this.signAccountOp && this.signAccountOp.fromActionId === accountOpAction.id) {
-            this.signAccountOp.update({ calls: accountOpAction.accountOp.calls })
-          }
-        } else {
-          if (this.signAccountOp && this.signAccountOp.fromActionId === accountOpAction.id) {
-            this.destroySignAccOp()
-          }
-          actionsToRemove.push(`${meta.accountAddr}-${meta.chainId}`)
-          if (shouldUpdateAccount)
-            this.updateSelectedAccountPortfolio({
-              forceUpdate: true,
-              networks: network ? [network] : undefined
-            })
-        }
-        if (this.swapAndBridge.activeRoutes.length && shouldRemoveSwapAndBridgeRoute) {
-          this.swapAndBridge.removeActiveRoute(meta.activeRouteId)
-        }
-      } else if (id === ACCOUNT_SWITCH_USER_REQUEST) {
-        const requestsToAddOrRemove = this.userRequestsWaitingAccountSwitch.filter(
-          (r) => r.meta.accountAddr === this.selectedAccount.account!.addr
-        )
-        const isSelectedAccountSwitched =
-          this.selectedAccount.account?.addr === (action as any).params!.switchToAccountAddr
-
-        if (!isSelectedAccountSwitched) {
-          actionsToRemove.push(id)
-        } else {
-          requestsToAddOrRemove.forEach((r) => {
-            this.userRequestsWaitingAccountSwitch.splice(this.userRequests.indexOf(r), 1)
-            userRequestsToAdd.push(r)
-          })
-        }
-      } else {
-        actionsToRemove.push(id as string)
-      }
-    })
-
-    if (actionsToRemove.length) {
-      await this.actions.removeActions(actionsToRemove, shouldOpenNextRequest)
-    }
-    if (userRequestsToAdd.length) {
-      await this.addUserRequests(userRequestsToAdd, { skipFocus: true })
-    }
-    if (actionsToAddOrUpdate.length) {
-      await this.actions.addOrUpdateActions(actionsToAddOrUpdate, {
-        skipFocus: true
-      })
-    }
-
-    this.emitUpdate()
-  }
-
->>>>>>> 5a9d0855
   async addNetwork(network: AddNetworkRequestParams) {
     await this.networks.addNetwork(network)
 
