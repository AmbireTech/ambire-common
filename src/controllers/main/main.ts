--- conflicted
+++ resolved
@@ -559,17 +559,12 @@
       const FIVE_MINUTES = 1000 * 60 * 5
       const ONE_HOUR = 1000 * 60 * 60
       this.domains.batchReverseLookup(this.accounts.accounts.map((a) => a.addr))
-<<<<<<< HEAD
-      if (!this.activity.broadcastedButNotConfirmed.length) {
+
+      if (!(this.activity.broadcastedButNotConfirmed[selectedAccountAddr] || []).length) {
         this.updateSelectedAccountPortfolio({
           maxDataAgeMs: FIVE_MINUTES,
           maxDataAgeMsUnused: ONE_HOUR
         })
-=======
-
-      if (!(this.activity.broadcastedButNotConfirmed[selectedAccountAddr] || []).length) {
-        this.updateSelectedAccountPortfolio({ maxDataAgeMs: FIVE_MINUTES })
->>>>>>> ec33a24d
         this.defiPositions.updatePositions({ maxDataAgeMs: FIVE_MINUTES })
       }
 
