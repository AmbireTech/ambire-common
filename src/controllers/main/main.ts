--- conflicted
+++ resolved
@@ -130,16 +130,12 @@
     this.initialLoadPromise = this.load()
     this.emailVault = new EmailVaultController(storage, fetch, relayerUrl, this.#keystoreLib)
     this.accountAdder = new AccountAdderController({ storage, relayerUrl, fetch })
-<<<<<<< HEAD
     this.signAccountOp = new SignAccountOpController(
       this.#keystoreLib,
       this.portfolio,
       this.storage,
       fetch
     )
-=======
-    this.signAccountOp = new SignAccountOpController(this.#keystoreLib, this.portfolio)
->>>>>>> 272a446f
     this.#callRelayer = relayerCall.bind({ url: relayerUrl, fetch })
     this.onResolveDappRequest = onResolveDappRequest
     this.onRejectDappRequest = onRejectDappRequest
@@ -462,12 +458,6 @@
             .map(([networkId, x]) => [networkId, [x!.accountOp]])
         )
       ),
-<<<<<<< HEAD
-      this.portfolio.getAdditionalPortfolio(accountOp.accountAddr),
-      // @TODO nativeToCheck: pass all EOAs,
-      // @TODO feeTokens: pass a hardcoded list from settings
-      estimate(this.#providers[accountOp.networkId], network, account, accountOp, [], [])
-=======
       // this.portfolio.getAdditionalPortfolio(accountOp.accountAddr),
       estimate(
         this.#providers[accountOp.networkId],
@@ -480,7 +470,6 @@
           (token) => token.address
         ) || [] // TODO - get from updated portfolio only the feeTokens and exclude gasTank
       )
->>>>>>> 272a446f
     ])
     // @TODO compare intent between accountOp and this.accountOpsToBeSigned[accountOp.accountAddr][accountOp.networkId].accountOp
     this.accountOpsToBeSigned[accountOp.accountAddr][accountOp.networkId]!.estimation = estimation
