/* eslint-disable no-underscore-dangle */
import { JsonRpcProvider } from 'ethers'
<<<<<<< HEAD
import { EmailVaultController } from '../emailVault/emailVault'
import { Storage } from '../../interfaces/storage'
=======

import { networks } from '../../consts/networks'
import { Account, AccountId, AccountStates } from '../../interfaces/account'
import { Banner } from '../../interfaces/banner'
>>>>>>> 9d15214f
import { NetworkDescriptor, NetworkId } from '../../interfaces/networkDescriptor'
import { Storage } from '../../interfaces/storage'
import { Message, UserRequest } from '../../interfaces/userRequest'
import { AccountOp, Call as AccountOpCall } from '../../libs/accountOp/accountOp'
<<<<<<< HEAD
import { PortfolioController } from '../portfolio/portfolio'
import { Keystore, Key } from '../../libs/keystore/keystore'
import { networks } from '../../consts/networks'
import EventEmitter from '../../libs/eventEmitter/eventEmitter'
=======
>>>>>>> 9d15214f
import { getAccountState } from '../../libs/accountState/accountState'
import {
  getAccountOpBannersForEOA,
  getAccountOpBannersForSmartAccount,
  getMessageBanners,
  getPendingAccountOpBannersForEOA
} from '../../libs/banners/banners'
import { estimate, EstimateResult } from '../../libs/estimate/estimate'
import { Key, Keystore, KeystoreSignerType } from '../../libs/keystore/keystore'
import { relayerCall } from '../../libs/relayerCall/relayerCall'
import { AccountAdderController } from '../accountAdder/accountAdder'
import { ActivityController } from '../activity/activity'
import { EmailVaultController } from '../emailVault'
import EventEmitter from '../eventEmitter'
import { KeystoreController } from '../keystore/keystore'
import { PortfolioController } from '../portfolio/portfolio'
import { SignMessageController } from '../signMessage/signMessage'

export class MainController extends EventEmitter {
  // Private library instances
  private storage: Storage

  #keystoreLib: Keystore

  #providers: { [key: string]: JsonRpcProvider } = {}

  // Holds the initial load promise, so that one can wait until it completes
  private initialLoadPromise: Promise<void>

  #callRelayer: Function

  accountStates: AccountStates = {}

  isReady: boolean = false

  keystore: KeystoreController

  accountAdder: AccountAdderController

  // Subcontrollers
  // this is not private cause you're supposed to directly access it
  portfolio: PortfolioController

  // Public sub-structures
  // @TODO emailVaults
  emailVault: EmailVaultController

  signMessage!: SignMessageController

  activity!: ActivityController

  // @TODO read networks from settings
  accounts: Account[] = []

  selectedAccount: string | null = null

  keys: Key[] = []

  // @TODO: structure
  settings: { networks: NetworkDescriptor[] }

  userRequests: UserRequest[] = []

  // The reason we use a map structure and not a flat array is:
  // 1) it's easier in the UI to deal with structured data rather than having to .find/.filter/etc. all the time
  // 2) it's easier to mutate this - to add/remove accountOps, to find the right accountOp to extend, etc.
  // accountAddr => networkId => { accountOp, estimation }
  // @TODO consider getting rid of the `| null` ugliness, but then we need to auto-delete
  accountOpsToBeSigned: {
    [key: string]: {
      [key: string]: { accountOp: AccountOp; estimation: EstimateResult | null } | null
    }
  } = {}

  accountOpsToBeConfirmed: { [key: string]: { [key: string]: AccountOp } } = {}

  // accountAddr => UniversalMessage[]
  messagesToBeSigned: { [key: string]: Message[] } = {}

  lastUpdate: Date = new Date()

  onResolveDappRequest: (data: any, id?: number) => void

  onRejectDappRequest: (err: any, id?: number) => void

  onUpdateDappSelectedAccount: (accountAddr: string) => void

  constructor({
    storage,
    fetch,
    relayerUrl,
    keystoreSigners,
    onResolveDappRequest,
    onRejectDappRequest,
    onUpdateDappSelectedAccount,
    pinned
  }: {
    storage: Storage
    fetch: Function
    relayerUrl: string
    keystoreSigners: { [key: string]: KeystoreSignerType }
    onResolveDappRequest: (data: any, id?: number) => void
    onRejectDappRequest: (err: any, id?: number) => void
    onUpdateDappSelectedAccount: (accountAddr: string) => void
    pinned: string[]
  }) {
    super()
    this.storage = storage
    this.portfolio = new PortfolioController(storage, relayerUrl, pinned)
    this.#keystoreLib = new Keystore(storage, keystoreSigners)
    this.keystore = new KeystoreController(this.#keystoreLib)
    this.settings = { networks }
    this.initialLoadPromise = this.load()
    this.emailVault = new EmailVaultController(storage, fetch, relayerUrl, this.#keystoreLib)
    this.accountAdder = new AccountAdderController({ storage, relayerUrl, fetch })
    this.#callRelayer = relayerCall.bind({ url: relayerUrl, fetch })
    this.onResolveDappRequest = onResolveDappRequest
    this.onRejectDappRequest = onRejectDappRequest
    this.onUpdateDappSelectedAccount = onUpdateDappSelectedAccount
    // @TODO Load userRequests from storage and emit that we have updated
    // @TODO
  }

  private async load(): Promise<void> {
    this.isReady = false
    this.emitUpdate()
    ;[this.keys, this.accounts, this.selectedAccount] = await Promise.all([
      this.#keystoreLib.getKeys(),
      this.storage.get('accounts', []),
      this.storage.get('selectedAccount', null)
    ])
    this.#providers = Object.fromEntries(
      this.settings.networks.map((network) => [network.id, new JsonRpcProvider(network.rpcUrl)])
    )
    // @TODO reload those
    // @TODO error handling here
    this.accountStates = await this.getAccountsInfo(this.accounts)
    this.signMessage = new SignMessageController(this.#keystoreLib, this.#providers)
    this.activity = new ActivityController(this.storage, this.accountStates)

    const isKeystoreReady = await this.#keystoreLib.isReadyToStoreKeys()
    this.keystore.setIsReadyToStoreKeys(isKeystoreReady)

    const addReadyToAddAccountsIfNeeded = () => {
      if (
        !this.accountAdder.readyToAddAccounts.length &&
        this.accountAdder.addAccountsStatus !== 'SUCCESS'
      )
        return

      this.addAccounts(this.accountAdder.readyToAddAccounts)
    }
    this.accountAdder.onUpdate(addReadyToAddAccountsIfNeeded)

    this.isReady = true
    this.emitUpdate()
  }

  private async getAccountsInfo(accounts: Account[]): Promise<AccountStates> {
    const result = await Promise.all(
      this.settings.networks.map((network) =>
        getAccountState(this.#providers[network.id], network, accounts)
      )
    )

    const states = accounts.map((acc: Account, accIndex: number) => {
      return [
        acc.addr,
        Object.fromEntries(
          this.settings.networks.map((network: NetworkDescriptor, netIndex: number) => {
            return [network.id, result[netIndex][accIndex]]
          })
        )
      ]
    })

    return Object.fromEntries(states)
  }

  async updateAccountStates() {
    this.accountStates = await this.getAccountsInfo(this.accounts)
    this.lastUpdate = new Date()
    this.emitUpdate()
  }

  async selectAccount(toAccountAddr: string) {
    await this.initialLoadPromise

    if (!this.accounts.find((acc) => acc.addr === toAccountAddr)) {
      // TODO: error handling, trying to switch to account that does not exist
      return
    }

    this.selectedAccount = toAccountAddr
    await this.storage.set('selectedAccount', toAccountAddr)
    this.updateSelectedAccount(toAccountAddr)
    this.onUpdateDappSelectedAccount(toAccountAddr)
    this.emitUpdate()
  }

  async addAccounts(accounts: Account[] = []) {
    if (!accounts.length) return

    const alreadyAddedAddressSet = new Set(this.accounts.map((account) => account.addr))
    const newAccounts = accounts.filter((account) => !alreadyAddedAddressSet.has(account.addr))

    if (!newAccounts.length) return

    const nextAccounts = [...this.accounts, ...newAccounts]
    await this.storage.set('accounts', nextAccounts)
    this.accounts = nextAccounts

    this.emitUpdate()
  }

  private async ensureAccountInfo(accountAddr: AccountId, networkId: NetworkId) {
    await this.initialLoadPromise
    // Initial sanity check: does this account even exist?
    if (!this.accounts.find((x) => x.addr === accountAddr))
      throw new Error(`ensureAccountInfo: called for non-existant acc ${accountAddr}`)
    // If this still didn't work, re-load
    // @TODO: should we re-start the whole load or only specific things?
    if (!this.accountStates[accountAddr]?.[networkId]) await (this.initialLoadPromise = this.load())
    // If this still didn't work, throw error: this prob means that we're calling for a non-existant acc/network
    if (!this.accountStates[accountAddr]?.[networkId])
      throw new Error(
        `ensureAccountInfo: acc info for ${accountAddr} on ${networkId} was not retrieved`
      )
  }

  private makeAccountOpFromUserRequests(
    accountAddr: AccountId,
    networkId: NetworkId
  ): AccountOp | null {
    const account = this.accounts.find((x) => x.addr === accountAddr)
    if (!account)
      throw new Error(
        `makeAccountOpFromUserRequests: tried to run for non-existant account ${accountAddr}`
      )
    // Note: we use reduce instead of filter/map so that the compiler can deduce that we're checking .kind
    const calls = this.userRequests.reduce((uCalls: AccountOpCall[], req) => {
      // only the first one for EOAs
      if (!account.creation && uCalls.length > 0) return uCalls

      if (
        req.action.kind === 'call' &&
        req.networkId === networkId &&
        req.accountAddr === accountAddr
      ) {
        const { to, value, data } = req.action
        uCalls.push({ to, value, data, fromUserRequestId: req.id })
      }
      return uCalls
    }, [])

    if (!calls.length) return null

    const currentAccountOp = this.accountOpsToBeSigned[accountAddr][networkId]?.accountOp
    return {
      accountAddr,
      networkId,
      signingKeyAddr: currentAccountOp?.signingKeyAddr || null,
      gasLimit: currentAccountOp?.gasLimit || null,
      gasFeePayment: currentAccountOp?.gasFeePayment || null,
      // We use the AccountInfo to determine
      nonce: this.accountStates[accountAddr][networkId].nonce,
      // @TODO set this to a spoofSig based on accountState
      signature: null,
      // @TODO from pending recoveries
      accountOpToExecuteBefore: null,
      calls
    }
  }

  async updateSelectedAccount(selectedAccount: string | null = null) {
    if (!selectedAccount) return
    this.portfolio.updateSelectedAccount(this.accounts, this.settings.networks, selectedAccount)
    this.portfolio.getAdditionalPortfolio(selectedAccount)
  }

  async addUserRequest(req: UserRequest) {
    this.userRequests.push(req)
    const { id, action, accountAddr, networkId } = req
    if (!this.settings.networks.find((x) => x.id === networkId))
      throw new Error(`addUserRequest: ${networkId}: network does not exist`)
    if (action.kind === 'call') {
      // @TODO: if EOA, only one call per accountOp
      if (!this.accountOpsToBeSigned[accountAddr]) this.accountOpsToBeSigned[accountAddr] = {}
      // @TODO
      // one solution would be to, instead of checking, have a promise that we always await here, that is responsible for fetching
      // account data; however, this won't work with EOA accountOps, which have to always pick the first userRequest for a particular acc/network,
      // and be recalculated when one gets dismissed
      // although it could work like this: 1) await the promise, 2) check if exists 3) if not, re-trigger the promise;
      // 4) manage recalc on removeUserRequest too in order to handle EOAs
      // @TODO consider re-using this whole block in removeUserRequest
      await this.ensureAccountInfo(accountAddr, networkId)
      const accountOp = this.makeAccountOpFromUserRequests(accountAddr, networkId)
      if (accountOp) {
        this.accountOpsToBeSigned[accountAddr][networkId] = { accountOp, estimation: null }
        try {
          await this.estimateAccountOp(accountOp)
        } catch (e) {
          // @TODO: unified wrapper for controller errors
          console.error(e)
        }
      }
    } else {
      if (!this.messagesToBeSigned[accountAddr]) this.messagesToBeSigned[accountAddr] = []
      if (this.messagesToBeSigned[accountAddr].find((x) => x.fromUserRequestId === req.id)) return
      this.messagesToBeSigned[accountAddr].push({
        id,
        content: action,
        fromUserRequestId: req.id,
        signature: null,
        accountAddr
      })
    }
    this.emitUpdate()
  }

  // @TODO allow this to remove multiple OR figure out a way to debounce re-estimations
  // first one sounds more reasonble
  // although the second one can't hurt and can help (or no debounce, just a one-at-a-time queue)
  removeUserRequest(id: number) {
    const req = this.userRequests.find((uReq) => uReq.id === id)
    if (!req) return

    // remove from the request queue
    this.userRequests.splice(this.userRequests.indexOf(req), 1)

    // update the pending stuff to be signed
    const { action, accountAddr, networkId } = req
    if (action.kind === 'call') {
      // @TODO ensure acc info, re-estimate
      const accountOp = this.makeAccountOpFromUserRequests(accountAddr, networkId)
      if (accountOp) {
        this.accountOpsToBeSigned[accountAddr][networkId] = { accountOp, estimation: null }
      } else {
        delete this.accountOpsToBeSigned[accountAddr][networkId]
        if (!Object.keys(this.accountOpsToBeSigned[accountAddr] || {}).length)
          delete this.accountOpsToBeSigned[accountAddr]
      }
    } else {
      this.messagesToBeSigned[accountAddr] = this.messagesToBeSigned[accountAddr].filter(
        (x) => x.fromUserRequestId !== id
      )
      if (!Object.keys(this.messagesToBeSigned[accountAddr] || {}).length)
        delete this.messagesToBeSigned[accountAddr]
    }
    this.emitUpdate()
  }

  async reestimateCurrentAccountOp(accountAddr: AccountId, networkId: NetworkId) {
    const accountOp = this.accountOpsToBeSigned[accountAddr][networkId]?.accountOp
    // non fatal, no need to do anything
    if (!accountOp) return
    await this.estimateAccountOp(accountOp)
  }

  // @TODO: protect this from race conditions/simultanous executions
  private async estimateAccountOp(accountOp: AccountOp) {
    await this.initialLoadPromise
    // new accountOps should have spoof signatures so that they can be easily simulated
    // this is not used by the Estimator, because it iterates through all associatedKeys and
    // it knows which ones are authenticated, and it can generate it's own spoofSig
    // @TODO
    // accountOp.signature = `${}03`

    // TODO check if needed data in accountStates are available
    // this.accountStates[accountOp.accountAddr][accountOp.networkId].
    const account = this.accounts.find((x) => x.addr === accountOp.accountAddr)
    if (!account)
      throw new Error(`estimateAccountOp: ${accountOp.accountAddr}: account does not exist`)
    const network = this.settings.networks.find((x) => x.id === accountOp.networkId)
    if (!network)
      throw new Error(`estimateAccountOp: ${accountOp.networkId}: network does not exist`)
    const [, , estimation] = await Promise.all([
      // NOTE: we are not emitting an update here because the portfolio controller will do that
      // NOTE: the portfolio controller has it's own logic of constructing/caching providers, this is intentional, as
      // it may have different needs
      this.portfolio.updateSelectedAccount(
        this.accounts,
        this.settings.networks,
        accountOp.accountAddr,
        Object.fromEntries(
          Object.entries(this.accountOpsToBeSigned[accountOp.accountAddr])
            .filter(([, accOp]) => accOp)
            .map(([networkId, x]) => [networkId, [x!.accountOp]])
        )
      ),
      this.portfolio.getAdditionalPortfolio(accountOp.accountAddr),
      // @TODO nativeToCheck: pass all EOAs,
      // @TODO feeTokens: pass a hardcoded list from settings
      estimate(this.#providers[accountOp.networkId], network, account, accountOp, [], [])
      // @TODO refresh the estimation
    ])
    this.accountOpsToBeSigned[accountOp.accountAddr][accountOp.networkId]!.estimation = estimation
    console.log(estimation)
  }

  // eslint-disable-next-line @typescript-eslint/no-unused-vars, class-methods-use-this
  broadcastSignedAccountOp(accountOp: AccountOp) {}

  broadcastSignedMessage(signedMessage: Message) {
    this.activity.addSignedMessage(signedMessage, signedMessage.accountAddr)
    this.removeUserRequest(signedMessage.id)
    this.onResolveDappRequest({ hash: signedMessage.signature }, signedMessage.id)
    this.emitUpdate()
  }

  get banners(): Banner[] {
    const requests =
      this.userRequests.filter((req) => req.accountAddr === this.selectedAccount) || []

    const accountOpEOABanners = getAccountOpBannersForEOA({
      userRequests: requests,
      accounts: this.accounts
    })
    const pendingAccountOpEOABanners = getPendingAccountOpBannersForEOA({
      userRequests: requests,
      accounts: this.accounts
    })
    const accountOpSmartAccountBanners = getAccountOpBannersForSmartAccount({
      userRequests: requests,
      accounts: this.accounts
    })
    const messageBanners = getMessageBanners({
      userRequests: requests
    })

    return [
      ...accountOpSmartAccountBanners,
      ...accountOpEOABanners,
      ...pendingAccountOpEOABanners,
      ...messageBanners
    ]
  }

  // includes the getters in the stringified instance
  toJSON() {
    return {
      ...this,
      banners: this.banners
    }
  }
}<|MERGE_RESOLUTION|>--- conflicted
+++ resolved
@@ -1,41 +1,29 @@
 /* eslint-disable no-underscore-dangle */
 import { JsonRpcProvider } from 'ethers'
-<<<<<<< HEAD
 import { EmailVaultController } from '../emailVault/emailVault'
 import { Storage } from '../../interfaces/storage'
-=======
-
-import { networks } from '../../consts/networks'
+import { NetworkDescriptor, NetworkId } from '../../interfaces/networkDescriptor'
 import { Account, AccountId, AccountStates } from '../../interfaces/account'
-import { Banner } from '../../interfaces/banner'
->>>>>>> 9d15214f
-import { NetworkDescriptor, NetworkId } from '../../interfaces/networkDescriptor'
-import { Storage } from '../../interfaces/storage'
-import { Message, UserRequest } from '../../interfaces/userRequest'
 import { AccountOp, Call as AccountOpCall } from '../../libs/accountOp/accountOp'
-<<<<<<< HEAD
 import { PortfolioController } from '../portfolio/portfolio'
-import { Keystore, Key } from '../../libs/keystore/keystore'
+import { Keystore, Key, KeystoreSignerType } from '../../libs/keystore/keystore'
 import { networks } from '../../consts/networks'
 import EventEmitter from '../../libs/eventEmitter/eventEmitter'
-=======
->>>>>>> 9d15214f
 import { getAccountState } from '../../libs/accountState/accountState'
+import { Message, UserRequest } from '../../interfaces/userRequest'
+import { estimate, EstimateResult } from '../../libs/estimate/estimate'
+
+import { Banner } from '../../interfaces/banner'
 import {
   getAccountOpBannersForEOA,
   getAccountOpBannersForSmartAccount,
   getMessageBanners,
   getPendingAccountOpBannersForEOA
 } from '../../libs/banners/banners'
-import { estimate, EstimateResult } from '../../libs/estimate/estimate'
-import { Key, Keystore, KeystoreSignerType } from '../../libs/keystore/keystore'
 import { relayerCall } from '../../libs/relayerCall/relayerCall'
 import { AccountAdderController } from '../accountAdder/accountAdder'
 import { ActivityController } from '../activity/activity'
-import { EmailVaultController } from '../emailVault'
-import EventEmitter from '../eventEmitter'
 import { KeystoreController } from '../keystore/keystore'
-import { PortfolioController } from '../portfolio/portfolio'
 import { SignMessageController } from '../signMessage/signMessage'
 
 export class MainController extends EventEmitter {
