--- conflicted
+++ resolved
@@ -5,13 +5,8 @@
 import AmbireAccountFactory from '../../../contracts/compiled/AmbireAccountFactory.json'
 import { Account, AccountId, AccountStates } from '../../interfaces/account'
 import { Banner } from '../../interfaces/banner'
-<<<<<<< HEAD
-import { Key, KeystoreSignerType } from '../../interfaces/keystore'
+import { ExternalSignerController, Key, KeystoreSignerType } from '../../interfaces/keystore'
 import { NetworkId } from '../../interfaces/networkDescriptor'
-=======
-import { ExternalSignerController, Key, KeystoreSignerType } from '../../interfaces/keystore'
-import { NetworkDescriptor, NetworkId } from '../../interfaces/networkDescriptor'
->>>>>>> d71d4c2b
 import { Storage } from '../../interfaces/storage'
 import { Message, UserRequest } from '../../interfaces/userRequest'
 import { isSmartAccount } from '../../libs/account/account'
@@ -760,31 +755,6 @@
         ])
       }
 
-<<<<<<< HEAD
-      const broadcastKey = this.keystore.keys.find(
-        (key) => key.addr === accountOp.gasFeePayment!.paidBy
-      )
-      const signer = await this.keystore.getSigner(
-        accountOp.gasFeePayment!.paidBy,
-        broadcastKey!.type
-      )
-
-      if (!network) {
-        return this.#throwAccountOpBroadcastError(
-          new Error(`Network with id: ${accountOp.networkId} not found`)
-        )
-      }
-
-      try {
-        const nonce = await provider.getTransactionCount(accountOp.gasFeePayment!.paidBy)
-        const signedTxn = await signer.signRawTransaction({
-          to,
-          data,
-          chainId: network.chainId,
-          nonce,
-          // TODO: fix simulatedGasLimit as multiplying by 2 is just
-          // a quick fix
-=======
       try {
         const signer = await this.keystore.getSigner(broadcastKey.addr, broadcastKey.type)
         if (signer.init) signer.init(externalSignerController)
@@ -798,7 +768,6 @@
           value: BigInt(0),
           chainId: network.chainId,
           nonce: await provider.getTransactionCount(accountOp.gasFeePayment!.paidBy),
->>>>>>> d71d4c2b
           gasLimit: accountOp.gasFeePayment.simulatedGasLimit,
           gasPrice:
             (accountOp.gasFeePayment.amount - estimation!.addedNative) /
