--- conflicted
+++ resolved
@@ -489,21 +489,6 @@
       accountOpsToBeSimulatedByNetwork =
         getAccountOpsByNetwork(this.accounts.selectedAccount, this.actions.visibleActionsQueue) ||
         {}
-
-      // to the accountOpsToBeSigned we add the broadcastedButNotConfirmed accountOps only for SA
-      // this is to prevent a potential glitch where the "waiting to be confirmed"
-      // are still not included in the pending block
-      accountOpsToBeSimulatedByNetwork = this.activity.broadcastedButNotConfirmed.reduce(
-        (acc: any, accountOp) => {
-          // add activity accountOps only if there are accountOpsToBeSigned for that network
-          // to prevent showing pending state when there are no pending txns to be signed
-          if (acc[accountOp.networkId]) {
-            acc[accountOp.networkId].push(accountOp)
-          }
-          return acc
-        },
-        accountOpsToBeSimulatedByNetwork
-      )
     } else if (!isSmartAccount(account) && this.signAccountOp) {
       // for basic accounts we pass only the currently opened accountOp (if any) to be simulated
       accountOpsToBeSimulatedByNetwork = {
@@ -512,21 +497,12 @@
     }
 
     // eslint-disable-next-line @typescript-eslint/no-floating-promises
-<<<<<<< HEAD
     this.portfolio.updateSelectedAccount(
-      this.accounts.accounts,
       this.accounts.selectedAccount,
       undefined,
       accountOpsToBeSimulatedByNetwork,
-      {
-        forceUpdate
-      }
+      { forceUpdate }
     )
-=======
-    this.portfolio.updateSelectedAccount(this.accounts.selectedAccount, undefined, accountOps, {
-      forceUpdate
-    })
->>>>>>> b83761b3
   }
 
   async buildUserRequestFromDAppRequest(
@@ -1130,21 +1106,6 @@
       if (isSmartAccount(account)) {
         accountOpsToBeSimulatedByNetwork =
           getAccountOpsByNetwork(localAccountOp.accountAddr, this.actions.visibleActionsQueue) || {}
-
-        // to the accountOpsToBeSigned we add the broadcastedButNotConfirmed accountOps only for SA
-        // this is to prevent a potential glitch where the "waiting to be confirmed"
-        // are still not included in the pending block
-        accountOpsToBeSimulatedByNetwork = this.activity.broadcastedButNotConfirmed.reduce(
-          (acc: any, accountOp) => {
-            // add activity accountOps only if there are accountOpsToBeSigned for that network
-            // to prevent showing pending state when there are no pending txns to be signed
-            if (acc[accountOp.networkId]) {
-              acc[accountOp.networkId].push(accountOp)
-            }
-            return acc
-          },
-          accountOpsToBeSimulatedByNetwork
-        )
       } else {
         // for basic accounts we pass only the currently opened accountOp to be simulated
         accountOpsToBeSimulatedByNetwork = { [localAccountOp.networkId]: [localAccountOp] }
