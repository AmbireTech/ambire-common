/* eslint-disable @typescript-eslint/brace-style */
/* eslint-disable no-await-in-loop */

import { ethErrors } from 'eth-rpc-errors'
import { getAddress, getBigInt } from 'ethers'

import EmittableError from '../../classes/EmittableError'
import SwapAndBridgeError from '../../classes/SwapAndBridgeError'
import { ORIGINS_WHITELISTED_TO_ALL_ACCOUNTS } from '../../consts/dappCommunication'
import { AMBIRE_ACCOUNT_FACTORY, SINGLETON } from '../../consts/deploy'
import {
  BIP44_LEDGER_DERIVATION_TEMPLATE,
  BIP44_STANDARD_DERIVATION_TEMPLATE
} from '../../consts/derivation'
import { ODYSSEY_CHAIN_ID } from '../../consts/networks'
import {
  Account,
  AccountId,
  AccountOnchainState,
  AccountWithNetworkMeta
} from '../../interfaces/account'
import { Banner } from '../../interfaces/banner'
import { DappProviderRequest } from '../../interfaces/dapp'
import { Fetch } from '../../interfaces/fetch'
import { Hex } from '../../interfaces/hex'
import { ExternalSignerControllers, Key, KeystoreSignerType } from '../../interfaces/keystore'
import { AddNetworkRequestParams, Network } from '../../interfaces/network'
import { NotificationManager } from '../../interfaces/notification'
import { RPCProvider } from '../../interfaces/provider'
import { EstimationStatus } from '../estimation/types'
/* eslint-disable @typescript-eslint/no-floating-promises */
import { TraceCallDiscoveryStatus } from '../../interfaces/signAccountOp'
import { Storage } from '../../interfaces/storage'
import { SocketAPISendTransactionRequest } from '../../interfaces/swapAndBridge'
import { Calls, DappUserRequest, SignUserRequest, UserRequest } from '../../interfaces/userRequest'
import { WindowManager } from '../../interfaces/window'
import {
  getDefaultSelectedAccount,
  isBasicAccount,
  isSmartAccount
} from '../../libs/account/account'
import { getBaseAccount } from '../../libs/account/getBaseAccount'
import { AccountOp, getSignableCalls } from '../../libs/accountOp/accountOp'
import {
  AccountOpIdentifiedBy,
  getDappIdentifier,
  pollTxnId,
  SubmittedAccountOp
} from '../../libs/accountOp/submittedAccountOp'
import { AccountOpStatus, Call } from '../../libs/accountOp/types'
import {
  dappRequestMethodToActionKind,
  getAccountOpActionsByNetwork,
  getAccountOpFromAction
} from '../../libs/actions/actions'
import { getAccountOpBanners } from '../../libs/banners/banners'
import { BROADCAST_OPTIONS, buildRawTransaction } from '../../libs/broadcast/broadcast'
import { getPaymasterService } from '../../libs/erc7677/erc7677'
import { getHumanReadableBroadcastError } from '../../libs/errorHumanizer'
import { insufficientPaymasterFunds } from '../../libs/errorHumanizer/errors'
import { KeyIterator } from '../../libs/keyIterator/keyIterator'
import {
  ACCOUNT_SWITCH_USER_REQUEST,
  buildSwitchAccountUserRequest,
  getAccountOpsForSimulation,
  makeAccountOpAction
} from '../../libs/main/main'
import { relayerAdditionalNetworks } from '../../libs/networks/networks'
import { TokenResult } from '../../libs/portfolio/interfaces'
import { relayerCall } from '../../libs/relayerCall/relayerCall'
import { parse } from '../../libs/richJson/richJson'
import { isNetworkReady } from '../../libs/selectedAccount/selectedAccount'
import {
  buildSwapAndBridgeUserRequests,
  getActiveRoutesForAccount
} from '../../libs/swapAndBridge/swapAndBridge'
import { debugTraceCall } from '../../libs/tracer/debugTraceCall'
import {
  buildClaimWalletRequest,
  buildMintVestingRequest,
  buildTransferUserRequest
} from '../../libs/transfer/userRequest'
import { paymasterFactory } from '../../services/paymaster'
import { failedPaymasters } from '../../services/paymaster/FailedPaymasters'
import { SocketAPI } from '../../services/socket/api'
import shortenAddress from '../../utils/shortenAddress'
import wait from '../../utils/wait'
import { AccountAdderController } from '../accountAdder/accountAdder'
import { AccountsController } from '../accounts/accounts'
import {
  AccountOpAction,
  ActionExecutionType,
  ActionPosition,
  ActionsController
} from '../actions/actions'
import { ActivityController } from '../activity/activity'
import { AddressBookController } from '../addressBook/addressBook'
import { DappsController } from '../dapps/dapps'
import { DefiPositionsController } from '../defiPositions/defiPositions'
import { DomainsController } from '../domains/domains'
import { EmailVaultController } from '../emailVault/emailVault'
import EventEmitter, { ErrorRef, Statuses } from '../eventEmitter/eventEmitter'
import { FeatureFlagsController } from '../featureFlags/featureFlags'
import { InviteController } from '../invite/invite'
import { KeystoreController } from '../keystore/keystore'
import { NetworksController } from '../networks/networks'
import { PhishingController } from '../phishing/phishing'
import { PortfolioController } from '../portfolio/portfolio'
import { ProvidersController } from '../providers/providers'
import { SelectedAccountController } from '../selectedAccount/selectedAccount'
/* eslint-disable no-underscore-dangle */
import { SignAccountOpController, SigningStatus } from '../signAccountOp/signAccountOp'
import { SignMessageController } from '../signMessage/signMessage'
import { StorageController } from '../storage/storage'
import { SwapAndBridgeController, SwapAndBridgeFormStatus } from '../swapAndBridge/swapAndBridge'

const STATUS_WRAPPED_METHODS = {
  onAccountAdderSuccess: 'INITIAL',
  signAccountOp: 'INITIAL',
  broadcastSignedAccountOp: 'INITIAL',
  removeAccount: 'INITIAL',
  handleAccountAdderInitLedger: 'INITIAL',
  handleAccountAdderInitLattice: 'INITIAL',
  importSmartAccountFromDefaultSeed: 'INITIAL',
  buildSwapAndBridgeUserRequest: 'INITIAL',
  importSmartAccountFromSavedSeed: 'INITIAL',
  selectAccount: 'INITIAL'
} as const

export class MainController extends EventEmitter {
  #storageAPI: Storage

  #storage: StorageController

  fetch: Fetch

  // Holds the initial load promise, so that one can wait until it completes
  #initialLoadPromise: Promise<void>

  callRelayer: Function

  isReady: boolean = false

  featureFlags: FeatureFlagsController

  invite: InviteController

  keystore: KeystoreController

  /**
   * Hardware wallets (usually) need an additional (external signer) controller,
   * that is app-specific (web, mobile) and is used to interact with the device.
   * (example: LedgerController, TrezorController, LatticeController)
   */
  #externalSignerControllers: ExternalSignerControllers = {}

  // Subcontrollers
  networks: NetworksController

  providers: ProvidersController

  accountAdder: AccountAdderController

  portfolio: PortfolioController

  defiPositions: DefiPositionsController

  dapps: DappsController

  phishing: PhishingController

  actions: ActionsController

  // Public sub-structures
  // @TODO emailVaults
  emailVault: EmailVaultController

  signMessage: SignMessageController

  swapAndBridge: SwapAndBridgeController

  signAccountOp: SignAccountOpController | null = null

  signAccOpInitError: string | null = null

  activity: ActivityController

  addressBook: AddressBookController

  domains: DomainsController

  accounts: AccountsController

  selectedAccount: SelectedAccountController

  userRequests: UserRequest[] = []

  userRequestWaitingAccountSwitch: UserRequest[] = []

  accountOpsToBeConfirmed: { [key: string]: { [key: string]: AccountOp } } = {}

  // TODO: Temporary solution to expose the fee payer key during Account Op broadcast.
  feePayerKey: Key | null = null

  lastUpdate: Date = new Date()

  isOffline: boolean = false

  statuses: Statuses<keyof typeof STATUS_WRAPPED_METHODS> = STATUS_WRAPPED_METHODS

  #windowManager: WindowManager

  #notificationManager: NotificationManager

  #signAccountOpSigningPromise?: Promise<AccountOp | void | null>

  #signAccountOpBroadcastPromise?: Promise<SubmittedAccountOp>

  #traceCallTimeoutId: ReturnType<typeof setTimeout> | null = null

  constructor({
    storage,
    fetch,
    relayerUrl,
    velcroUrl,
    socketApiKey,
    keystoreSigners,
    externalSignerControllers,
    windowManager,
    notificationManager
  }: {
    storage: Storage
    fetch: Fetch
    relayerUrl: string
    velcroUrl: string
    socketApiKey: string
    keystoreSigners: Partial<{ [key in Key['type']]: KeystoreSignerType }>
    externalSignerControllers: ExternalSignerControllers
    windowManager: WindowManager
    notificationManager: NotificationManager
  }) {
    super()
    this.#storageAPI = storage
    this.fetch = fetch
    this.#windowManager = windowManager
    this.#notificationManager = notificationManager

    this.#storage = new StorageController(this.#storageAPI)
    this.invite = new InviteController({ relayerUrl, fetch, storage: this.#storage })
    this.keystore = new KeystoreController(this.#storage, keystoreSigners, windowManager)
    this.#externalSignerControllers = externalSignerControllers
    this.networks = new NetworksController(
      this.#storage,
      this.fetch,
      relayerUrl,
      async (network: Network) => {
        this.providers.setProvider(network)
        await this.reloadSelectedAccount({ chainId: network.chainId })
      },
      (chainId: bigint) => {
        this.providers.removeProvider(chainId)
      }
    )
    this.featureFlags = new FeatureFlagsController(this.networks)
    this.providers = new ProvidersController(this.networks)
    this.accounts = new AccountsController(
      this.#storage,
      this.providers,
      this.networks,
      async (accounts) => {
        const defaultSelectedAccount = getDefaultSelectedAccount(accounts)
        if (defaultSelectedAccount) {
          await this.#selectAccount(defaultSelectedAccount.addr)
        }
      },
      this.providers.updateProviderIsWorking.bind(this.providers),
      this.#updateIsOffline.bind(this)
    )
    this.selectedAccount = new SelectedAccountController({
      storage: this.#storage,
      accounts: this.accounts
    })
    this.portfolio = new PortfolioController(
      this.#storage,
      this.fetch,
      this.providers,
      this.networks,
      this.accounts,
      relayerUrl,
      velcroUrl
    )
    this.defiPositions = new DefiPositionsController({
      fetch: this.fetch,
      storage,
      selectedAccount: this.selectedAccount,
      networks: this.networks,
      providers: this.providers
    })
    this.emailVault = new EmailVaultController(this.#storage, this.fetch, relayerUrl, this.keystore)
    this.accountAdder = new AccountAdderController({
      accounts: this.accounts,
      keystore: this.keystore,
      networks: this.networks,
      providers: this.providers,
      relayerUrl,
      fetch: this.fetch
    })
    this.addressBook = new AddressBookController(this.#storage, this.accounts, this.selectedAccount)
    this.signMessage = new SignMessageController(
      this.keystore,
      this.providers,
      this.networks,
      this.accounts,
      this.#externalSignerControllers,
      this.invite
    )
    this.phishing = new PhishingController({
      fetch: this.fetch,
      storage: this.#storage,
      windowManager: this.#windowManager
    })
    const socketAPI = new SocketAPI({ apiKey: socketApiKey, fetch: this.fetch })
    this.dapps = new DappsController(this.#storage)
    this.actions = new ActionsController({
      selectedAccount: this.selectedAccount,
      windowManager,
      notificationManager,
      onActionWindowClose: () => {
        const userRequestsToRejectOnWindowClose = this.userRequests.filter(
          (r) => r.action.kind !== 'calls'
        )
        userRequestsToRejectOnWindowClose.forEach((r) =>
          this.rejectUserRequest(ethErrors.provider.userRejectedRequest().message, r.id)
        )

        this.userRequestWaitingAccountSwitch = []
        this.emitUpdate()
      }
    })
    this.selectedAccount.initControllers({
      portfolio: this.portfolio,
      defiPositions: this.defiPositions,
      actions: this.actions,
      networks: this.networks,
      providers: this.providers
    })

    this.callRelayer = relayerCall.bind({ url: relayerUrl, fetch: this.fetch })
    this.activity = new ActivityController(
      this.#storage,
      this.fetch,
      this.callRelayer,
      this.accounts,
      this.selectedAccount,
      this.providers,
      this.networks,
      async (network: Network) => {
        await this.setContractsDeployedToTrueIfDeployed(network)
      }
    )
    this.swapAndBridge = new SwapAndBridgeController({
      selectedAccount: this.selectedAccount,
      networks: this.networks,
      activity: this.activity,
      invite: this.invite,
      socketAPI,
      storage: this.#storage,
      actions: this.actions
    })
    this.domains = new DomainsController(this.providers.providers)

    this.#initialLoadPromise = this.#load()
    paymasterFactory.init(relayerUrl, fetch, (e: ErrorRef) => {
      if (!this.signAccountOp) return
      this.emitError(e)
    })
  }

  /**
   * - Updates the selected account's account state, portfolio and defi positions
   * - Calls batchReverseLookup for all accounts
   *
   * It's not a problem to call it many times consecutively as all methods have internal
   * caching mechanisms to prevent unnecessary calls.
   */
  onPopupOpen() {
    const FIVE_MINUTES = 1000 * 60 * 5
    const selectedAccountAddr = this.selectedAccount.account?.addr
    this.domains.batchReverseLookup(this.accounts.accounts.map((a) => a.addr))
    if (!this.activity.broadcastedButNotConfirmed.length) {
      // Update defi positions together with the portfolio for simplicity
      this.defiPositions.updatePositions({ maxDataAgeMs: FIVE_MINUTES })
      this.updateSelectedAccountPortfolio(undefined, undefined, FIVE_MINUTES)
    }

    if (selectedAccountAddr && !this.accounts.areAccountStatesLoading)
      this.accounts.updateAccountState(selectedAccountAddr)
  }

  async #load(): Promise<void> {
    this.isReady = false
    // #load is called in the constructor which is synchronous
    // we await (1 ms/next tick) for the constructor to extend the EventEmitter class
    // and then we call it's methods
    await wait(1)
    this.emitUpdate()
    await this.networks.initialLoadPromise
    await this.providers.initialLoadPromise
    await this.accounts.initialLoadPromise
    await this.selectedAccount.initialLoadPromise

    this.defiPositions.updatePositions()
    this.updateSelectedAccountPortfolio()
    this.domains.batchReverseLookup(this.accounts.accounts.map((a) => a.addr))
    /**
     * Listener that gets triggered as a finalization step of adding new
     * accounts via the AccountAdder controller flow.
     *
     * VIEW-ONLY ACCOUNTS: In case of changes in this method, make sure these
     * changes are reflected for view-only accounts as well. Because the
     * view-only accounts import flow bypasses the AccountAdder, this method
     * won't click for them. Their on add success flow continues in the
     * MAIN_CONTROLLER_ADD_VIEW_ONLY_ACCOUNTS action case.
     */
    const onAccountAdderSuccess = () => {
      if (this.accountAdder.addAccountsStatus !== 'SUCCESS') return

      return this.withStatus(
        'onAccountAdderSuccess',
        async () => {
          // Add accounts first, because some of the next steps have validation
          // if accounts exists.
          await this.accounts.addAccounts(this.accountAdder.readyToAddAccounts)

          // Then add keys, because some of the next steps could have validation
          // if keys exists. Should be separate (not combined in Promise.all,
          // since firing multiple keystore actions is not possible
          // (the #wrapKeystoreAction listens for the first one to finish and
          // skips the parallel one, if one is requested).

          await this.keystore.addKeys(this.accountAdder.readyToAddKeys.internal)
          await this.keystore.addKeysExternallyStored(this.accountAdder.readyToAddKeys.external)

          // Update the saved seed `hdPathTemplate` if accounts were added from
          // the saved seed, so when user opts in to "Import a new Smart Account
          // from the saved Seed Phrase" the next account is derived based
          // on the latest `hdPathTemplate` chosen in the AccountAdder.
          if (this.accountAdder.isInitializedWithSavedSeed)
            this.keystore.changeSavedSeedHdPathTemplateIfNeeded(this.accountAdder.hdPathTemplate)
          if (this.keystore.hasKeystoreTempSeed)
            this.keystore.changeTempSeedHdPathTemplateIfNeeded(this.accountAdder.hdPathTemplate)
        },
        true
      )
    }
    this.accountAdder.onUpdate(onAccountAdderSuccess)

    this.isReady = true
    this.emitUpdate()
  }

  lock() {
    this.keystore.lock()
    this.emailVault.cleanMagicAndSessionKeys()
    this.selectedAccount.setDashboardNetworkFilter(null)
  }

  async selectAccount(toAccountAddr: string) {
    await this.withStatus('selectAccount', async () => this.#selectAccount(toAccountAddr), true)
  }

  async #selectAccount(toAccountAddr: string | null) {
    await this.#initialLoadPromise
    if (!toAccountAddr) {
      await this.selectedAccount.setAccount(null)

      this.emitUpdate()
      return
    }

    const accountToSelect = this.accounts.accounts.find((acc) => acc.addr === toAccountAddr)
    if (!accountToSelect) {
      console.error(`Account with address ${toAccountAddr} does not exist`)
      return
    }

    this.isOffline = false
    // call closeActionWindow while still on the currently selected account to allow proper
    // state cleanup of the controllers like actionsCtrl, signAccountOpCtrl, signMessageCtrl...
    if (this.actions?.currentAction?.type !== 'switchAccount') {
      this.actions.closeActionWindow()
    }
    this.selectedAccount.setAccount(accountToSelect)
    this.swapAndBridge.onAccountChange()
    await this.dapps.broadcastDappSessionEvent('accountsChanged', [toAccountAddr])
    // forceEmitUpdate to update the getters in the FE state of the ctrl
    await this.forceEmitUpdate()
    await this.actions.forceEmitUpdate()
    await this.addressBook.forceEmitUpdate()
    // Don't await these as they are not critical for the account selection
    // and if the user decides to quickly change to another account withStatus
    // will block the UI until these are resolved.
    this.reloadSelectedAccount({ forceUpdate: false })
    this.emitUpdate()
  }

  async importSmartAccountFromSavedSeed(seed?: string) {
    await this.withStatus(
      'importSmartAccountFromSavedSeed',
      async () => {
        if (this.accountAdder.isInitialized) this.accountAdder.reset()
        if (seed && !this.keystore.hasKeystoreSavedSeed) {
          await this.keystore.addSeed({ seed, hdPathTemplate: BIP44_STANDARD_DERIVATION_TEMPLATE })
        }

        const savedSeed = await this.keystore.getSavedSeed()
        if (!savedSeed) {
          throw new EmittableError({
            message:
              'Failed to retrieve saved seed phrase from keystore. Please try again or contact Ambire support if the issue persists.',
            level: 'major',
            error: new Error('failed to retrieve saved seed phrase from keystore')
          })
        }

        const keyIterator = new KeyIterator(savedSeed.seed)
        await this.accountAdder.init({
          keyIterator,
          hdPathTemplate: savedSeed.hdPathTemplate,
          pageSize: 1,
          shouldGetAccountsUsedOnNetworks: false,
          shouldSearchForLinkedAccounts: false
        })

        let currentPage: number = 1
        let isAccountAlreadyAdded: boolean
        let nextSmartAccount: AccountWithNetworkMeta | undefined

        const findNextSmartAccount = async () => {
          do {
            await this.accountAdder.setPage({ page: currentPage })

            nextSmartAccount = this.accountAdder.accountsOnPage.find(
              ({ isLinked, account }) => !isLinked && isSmartAccount(account)
            )?.account

            if (!nextSmartAccount) break

            isAccountAlreadyAdded = !!this.accounts.accounts.find(
              // eslint-disable-next-line @typescript-eslint/no-loop-func
              (a) => a.addr === nextSmartAccount!.addr
            )

            currentPage++
          } while (isAccountAlreadyAdded)
        }

        await findNextSmartAccount()

        if (!nextSmartAccount) {
          throw new EmittableError({
            message:
              'Internal error while looking for account to add. Please start the process all over again and if the issue persists contact Ambire support.',
            level: 'major',
            error: new Error('Internal error: Failed to find a smart account to add')
          })
        }

        this.accountAdder.selectAccount(nextSmartAccount)

        const readyToAddKeys = this.accountAdder.retrieveInternalKeysOfSelectedAccounts()

        await this.accountAdder.addAccounts(this.accountAdder.selectedAccounts, {
          internal: readyToAddKeys,
          external: []
        })
      },
      true
    )
  }

  initSignAccOp(actionId: AccountOpAction['id']): null | void {
    const accountOp = getAccountOpFromAction(actionId, this.actions.actionsQueue)
    if (!accountOp) {
      this.signAccOpInitError =
        'We cannot initiate the signing process because no transaction has been found for the specified account and network.'
      return null
    }

    const network = this.networks.networks.find((n) => n.chainId === accountOp.chainId)

    if (
      !this.selectedAccount.account ||
      this.selectedAccount.account.addr !== accountOp.accountAddr
    ) {
      this.signAccOpInitError =
        'Attempting to initialize an accountOp for an account other than the currently selected one.'
      return null
    }

    if (!network) {
      this.signAccOpInitError =
        'We cannot initiate the signing process as we are unable to locate the specified network.'
      return null
    }

    // on init, set the accountOp nonce to the latest one we know
    // it could happen that the user inits a userRequest with an old
    // accountState and therefore caching the old nonce in the accountOp.
    // we make sure the latest nonce is set when initing signAccountOp
    const state =
      this.accounts.accountStates?.[accountOp.accountAddr]?.[accountOp.chainId.toString()]
    if (state) accountOp.nonce = state.nonce

    this.signAccOpInitError = null

    this.signAccountOp = new SignAccountOpController(
      this.accounts,
      this.networks,
      this.providers,
      this.keystore,
      this.portfolio,
      this.#externalSignerControllers,
      this.selectedAccount.account,
      this.accounts.accountStates[this.selectedAccount.account.addr][network.chainId.toString()],
      network,
      this.providers.providers[network.chainId.toString()],
      actionId,
      accountOp,
      () => {
        return this.isSignRequestStillActive
      },
      () => {
        if (this.signAccountOp && this.signAccountOp.estimation.status === EstimationStatus.Success)
          this.traceCall()
      }
    )

    this.emitUpdate()
  }

  async handleSignAndBroadcastAccountOp() {
    await this.withStatus(
      'signAccountOp',
      async () => {
        const wasAlreadySigned = this.signAccountOp?.status?.type === SigningStatus.Done
        if (wasAlreadySigned) return Promise.resolve()

        if (!this.signAccountOp) {
          const message =
            'The signing process was not initialized as expected. Please try again later or contact Ambire support if the issue persists.'

          const error = new EmittableError({ level: 'major', message })
          return Promise.reject(error)
        }

        // Reset the promise in the `finally` block to ensure it doesn't remain unresolved if an error is thrown
        this.#signAccountOpSigningPromise = this.signAccountOp.sign().finally(() => {
          this.#signAccountOpSigningPromise = undefined
        })

        return this.#signAccountOpSigningPromise
      },
      true
    )

    // Error handling on the prev step will notify the user, it's fine to return here
    if (this.signAccountOp?.status?.type !== SigningStatus.Done) return

    return this.withStatus(
      'broadcastSignedAccountOp',
      async () => {
        // Reset the promise in the `finally` block to ensure it doesn't remain unresolved if an error is thrown
        this.#signAccountOpBroadcastPromise = this.#broadcastSignedAccountOp().finally(() => {
          this.#signAccountOpBroadcastPromise = undefined
        })
        return this.#signAccountOpBroadcastPromise
      },
      true
    )
  }

  destroySignAccOp() {
    if (!this.signAccountOp) return

    this.feePayerKey = null
    this.signAccountOp.reset()
    this.signAccountOp = null
    this.signAccOpInitError = null

    // NOTE: no need to update the portfolio here as an update is
    // fired upon removeUserRequest

    this.emitUpdate()
  }

  async traceCall() {
    if (!this.signAccountOp) return

    const accountOp = this.signAccountOp.accountOp
    if (!accountOp) return

    const network = this.networks.networks.find((n) => n.chainId === accountOp.chainId)
    if (!network) return

    const account = this.accounts.accounts.find((acc) => acc.addr === accountOp.accountAddr)
    if (!account) return

    // `traceCall` should not be invoked too frequently. However, if there is a pending timeout,
    // it should be cleared to prevent the previous interval from changing the status
    // to `SlowPendingResponse` for the newer `traceCall` invocation.
    if (this.#traceCallTimeoutId) clearTimeout(this.#traceCallTimeoutId)

    // Here, we also check the status because, in the case of re-estimation,
    // `traceCallDiscoveryStatus` is already set, and we don’t want to reset it to "InProgress".
    // This prevents the BalanceDecrease banner from flickering.
    if (
      this.signAccountOp &&
      this.signAccountOp.traceCallDiscoveryStatus === TraceCallDiscoveryStatus.NotStarted
    )
      this.signAccountOp.traceCallDiscoveryStatus = TraceCallDiscoveryStatus.InProgress

    // Flag the discovery logic as `SlowPendingResponse` if the call does not resolve within 2 seconds.
    const timeoutId = setTimeout(() => {
      if (this.signAccountOp) {
        this.signAccountOp.traceCallDiscoveryStatus = TraceCallDiscoveryStatus.SlowPendingResponse
        this.signAccountOp.calculateWarnings()
      }
    }, 2000)

    this.#traceCallTimeoutId = timeoutId

    try {
      const state = this.accounts.accountStates[accountOp.accountAddr][accountOp.chainId.toString()]
      const provider = this.providers.providers[network.chainId.toString()]
      const { tokens, nfts } = await debugTraceCall(
        account,
        accountOp,
        provider,
        state,
        !network.rpcNoStateOverride
      )
      const learnedNewTokens = this.portfolio.addTokensToBeLearned(tokens, network.chainId)
      const learnedNewNfts = await this.portfolio.learnNfts(nfts, network.chainId)
      const accountOpsForSimulation = getAccountOpsForSimulation(
        account,
        this.actions.visibleActionsQueue,
        network
      )
      // update the portfolio only if new tokens were found through tracing
      if (learnedNewTokens || learnedNewNfts) {
        await this.portfolio.updateSelectedAccount(
          accountOp.accountAddr,
          network,
          accountOpsForSimulation
            ? {
                accountOps: accountOpsForSimulation,
                states: await this.accounts.getOrFetchAccountStates(account.addr)
              }
            : undefined,
          { forceUpdate: true }
        )
      }

      if (this.signAccountOp)
        this.signAccountOp.traceCallDiscoveryStatus = TraceCallDiscoveryStatus.Done
    } catch (e: any) {
      if (this.signAccountOp)
        this.signAccountOp.traceCallDiscoveryStatus = TraceCallDiscoveryStatus.Failed

      this.emitError({
        level: 'silent',
        message: 'Error in main.traceCall',
        error: new Error(`Debug trace call error on ${network.name}: ${e.message}`)
      })
    }

    this.signAccountOp?.calculateWarnings()
    this.#traceCallTimeoutId = null
    clearTimeout(timeoutId)
  }

<<<<<<< HEAD
=======
  handleSignMessageCallbacks(signedMessage: SignedMessage) {
    if (signedMessage.fromActionId === ENTRY_POINT_AUTHORIZATION_REQUEST_ID) {
      const accountOpAction = makeAccountOpAction({
        account: this.accounts.accounts.filter((a) => a.addr === signedMessage.accountAddr)[0],
        chainId: signedMessage.chainId,
        nonce:
          this.accounts.accountStates[signedMessage.accountAddr][signedMessage.chainId.toString()]
            .nonce,
        userRequests: this.userRequests,
        actionsQueue: this.actions.actionsQueue
      })
      if (!accountOpAction.accountOp.meta) accountOpAction.accountOp.meta = {}

      if (signedMessage.fromActionId === ENTRY_POINT_AUTHORIZATION_REQUEST_ID) {
        accountOpAction.accountOp.meta.entryPointAuthorization = adjustEntryPointAuthorization(
          signedMessage.signature as string
        )
      }

      this.actions.addOrUpdateAction(accountOpAction, 'first')
    }
  }

>>>>>>> 8a6d9e4f
  async handleSignMessage() {
    const accountAddr = this.signMessage.messageToSign?.accountAddr
    const chainId = this.signMessage.messageToSign?.chainId

    // Could (rarely) happen if not even a single account state is fetched yet
    const shouldForceUpdateAndWaitForAccountState =
      accountAddr && chainId && !this.accounts.accountStates?.[accountAddr]?.[chainId.toString()]
    if (shouldForceUpdateAndWaitForAccountState)
      await this.accounts.updateAccountState(accountAddr, 'latest', [chainId])

    const isAccountStateStillMissing =
      !accountAddr || !chainId || !this.accounts.accountStates?.[accountAddr]?.[chainId.toString()]
    if (isAccountStateStillMissing) {
      const message =
        'Unable to sign the message. During the preparation step, required account data failed to get received. Please try again later or contact Ambire support.'
      const error = new Error(
        `The account state of ${accountAddr} is missing for the network with id ${chainId}.`
      )
      return this.emitError({ level: 'major', message, error })
    }

    await this.signMessage.sign()

    const signedMessage = this.signMessage.signedMessage
    // Error handling on the prev step will notify the user, it's fine to return here
    if (!signedMessage) return

    await this.activity.addSignedMessage(signedMessage, signedMessage.accountAddr)

    this.resolveUserRequest({ hash: signedMessage.signature }, signedMessage.fromActionId)

    await this.#notificationManager.create({
      title: 'Done!',
      message: 'The Message was successfully signed.'
    })
  }

  async #handleAccountAdderInitLedger(
    LedgerKeyIterator: any // TODO: KeyIterator type mismatch
  ) {
    if (this.accountAdder.isInitialized) this.accountAdder.reset()

    try {
      const ledgerCtrl = this.#externalSignerControllers.ledger
      if (!ledgerCtrl) {
        const message =
          'Could not initialize connection with your Ledger device. Please try again later or contact Ambire support.'
        throw new EmittableError({ message, level: 'major', error: new Error(message) })
      }

      // Once a session with the Ledger device gets initiated, the user might
      // use the device with another app. In this scenario, when coming back to
      // Ambire (the second time a connection gets requested onwards),
      // the Ledger device throws with "invalid channel" error.
      // To overcome this, always make sure to clean up before starting
      // a new session when retrieving keys, in case there already is one.
      if (ledgerCtrl.walletSDK) await ledgerCtrl.cleanUp()

      const hdPathTemplate = BIP44_LEDGER_DERIVATION_TEMPLATE
      await ledgerCtrl.unlock(hdPathTemplate)

      if (!ledgerCtrl.walletSDK) {
        const message = 'Could not establish connection with the Ledger device'
        throw new EmittableError({ message, level: 'major', error: new Error(message) })
      }

      const keyIterator = new LedgerKeyIterator({ controller: ledgerCtrl })
      await this.accountAdder.init({ keyIterator, hdPathTemplate })

      return await this.accountAdder.setPage({ page: 1 })
    } catch (error: any) {
      const message = error?.message || 'Could not unlock the Ledger device. Please try again.'
      throw new EmittableError({ message, level: 'major', error })
    }
  }

  async handleAccountAdderInitLedger(LedgerKeyIterator: any /* TODO: KeyIterator type mismatch */) {
    await this.withStatus('handleAccountAdderInitLedger', async () =>
      this.#handleAccountAdderInitLedger(LedgerKeyIterator)
    )
  }

  async #handleAccountAdderInitLattice(
    LatticeKeyIterator: any /* TODO: KeyIterator type mismatch */
  ) {
    if (this.accountAdder.isInitialized) this.accountAdder.reset()

    try {
      const latticeCtrl = this.#externalSignerControllers.lattice
      if (!latticeCtrl) {
        const message =
          'Could not initialize connection with your Lattice1 device. Please try again later or contact Ambire support.'
        throw new EmittableError({ message, level: 'major', error: new Error(message) })
      }

      const hdPathTemplate = BIP44_STANDARD_DERIVATION_TEMPLATE
      await latticeCtrl.unlock(hdPathTemplate, undefined, true)

      const { walletSDK } = latticeCtrl
      await this.accountAdder.init({
        keyIterator: new LatticeKeyIterator({ walletSDK }),
        hdPathTemplate
      })

      return await this.accountAdder.setPage({ page: 1 })
    } catch (error: any) {
      const message = error?.message || 'Could not unlock the Lattice1 device. Please try again.'
      throw new EmittableError({ message, level: 'major', error })
    }
  }

  async handleAccountAdderInitLattice(
    LatticeKeyIterator: any /* TODO: KeyIterator type mismatch */
  ) {
    await this.withStatus('handleAccountAdderInitLattice', async () =>
      this.#handleAccountAdderInitLattice(LatticeKeyIterator)
    )
  }

  async updateAccountsOpsStatuses(): Promise<{ newestOpTimestamp: number }> {
    await this.#initialLoadPromise

    const { shouldEmitUpdate, shouldUpdatePortfolio, updatedAccountsOps, newestOpTimestamp } =
      await this.activity.updateAccountsOpsStatuses()

    if (shouldEmitUpdate) {
      this.emitUpdate()

      if (shouldUpdatePortfolio) {
        this.updateSelectedAccountPortfolio(true)
      }
    }

    updatedAccountsOps.forEach((op) => {
      this.swapAndBridge.handleUpdateActiveRouteOnSubmittedAccountOpStatusUpdate(op)
    })

    return { newestOpTimestamp }
  }

  // call this function after a call to the singleton has been made
  // it will check if the factory has been deployed and update the network settings if it has been
  async setContractsDeployedToTrueIfDeployed(network: Network) {
    await this.#initialLoadPromise
    if (network.areContractsDeployed) return

    const provider = this.providers.providers[network.chainId.toString()]
    if (!provider) return

    const factoryCode = await provider.getCode(AMBIRE_ACCOUNT_FACTORY)
    if (factoryCode === '0x') return
    await this.networks.updateNetwork({ areContractsDeployed: true }, network.chainId)
  }

  #removeAccountKeyData(address: Account['addr']) {
    // Compute account keys that are only associated with this account
    const accountAssociatedKeys =
      this.accounts.accounts.find((acc) => acc.addr === address)?.associatedKeys || []
    const keysInKeystore = this.keystore.keys
    const importedAccountKeys = keysInKeystore.filter((key) =>
      accountAssociatedKeys.includes(key.addr)
    )
    const solelyAccountKeys = importedAccountKeys.filter((key) => {
      const isKeyAssociatedWithOtherAccounts = this.accounts.accounts.some(
        (acc) => acc.addr !== address && acc.associatedKeys.includes(key.addr)
      )

      return !isKeyAssociatedWithOtherAccounts
    })

    // Remove account keys from the keystore
    solelyAccountKeys.forEach((key) => {
      this.keystore.removeKey(key.addr, key.type).catch((e) => {
        throw new EmittableError({
          level: 'major',
          message: 'Failed to remove account key',
          error: e
        })
      })
    })
  }

  async removeAccount(address: Account['addr']) {
    await this.withStatus('removeAccount', async () => {
      try {
        this.#removeAccountKeyData(address)
        // Remove account data from sub-controllers
        await this.accounts.removeAccountData(address)
        this.portfolio.removeAccountData(address)
        await this.activity.removeAccountData(address)
        this.actions.removeAccountData(address)
        this.signMessage.removeAccountData(address)
        this.defiPositions.removeAccountData(address)

        if (this.selectedAccount.account?.addr === address) {
          await this.#selectAccount(this.accounts.accounts[0]?.addr)
        }

        if (this.signAccountOp?.account.addr === address) {
          this.destroySignAccOp()
        }

        this.emitUpdate()
      } catch (e: any) {
        throw new EmittableError({
          level: 'major',
          message: 'Failed to remove account',
          error: e || new Error('Failed to remove account')
        })
      }
    })
  }

  async #ensureAccountInfo(
    accountAddr: AccountId,
    chainId: bigint
  ): Promise<{ hasAccountInfo: true } | { hasAccountInfo: false; errorMessage: string }> {
    await this.#initialLoadPromise
    // Initial sanity check: does this account even exist?
    if (!this.accounts.accounts.find((x) => x.addr === accountAddr)) {
      return {
        hasAccountInfo: false,
        errorMessage: `Account ${accountAddr} does not exist`
      }
    }
    // If this still didn't work, re-load
    if (!this.accounts.accountStates[accountAddr]?.[chainId.toString()])
      await this.accounts.updateAccountState(accountAddr, 'pending', [chainId])
    // If this still didn't work, throw error: this prob means that we're calling for a non-existent acc/network
    if (!this.accounts.accountStates[accountAddr]?.[chainId.toString()]) {
      const network = this.networks.networks.find((n) => n.chainId === chainId)

      return {
        hasAccountInfo: false,
        errorMessage: `We couldn't complete your last action because we couldn't retrieve your account information for ${
          network?.name || chainId
        }. Please try reloading your account from the Dashboard. If the issue persists, contact support for assistance.`
      }
    }

    return {
      hasAccountInfo: true
    }
  }

  #batchCallsFromUserRequests(accountAddr: AccountId, chainId: bigint): Call[] {
    // Note: we use reduce instead of filter/map so that the compiler can deduce that we're checking .kind
    return (this.userRequests.filter((r) => r.action.kind === 'calls') as SignUserRequest[]).reduce(
      (uCalls: Call[], req) => {
        if (req.meta.chainId === chainId && req.meta.accountAddr === accountAddr) {
          const { calls } = req.action as Calls
          calls.map((call) => uCalls.push({ ...call, fromUserRequestId: req.id }))
        }
        return uCalls
      },
      []
    )
  }

  async reloadSelectedAccount(options?: { forceUpdate?: boolean; chainId?: bigint }) {
    const { forceUpdate = true, chainId } = options || {}
    const networkToUpdate = chainId
      ? this.networks.networks.find((n) => n.chainId === chainId)
      : undefined
    if (!this.selectedAccount.account) return

    this.selectedAccount.resetSelectedAccountPortfolio()
    await Promise.all([
      // When we trigger `reloadSelectedAccount` (for instance, from Dashboard -> Refresh balance icon),
      // it's very likely that the account state is already in the process of being updated.
      // If we try to run the same action, `withStatus` validation will throw an error.
      // So, we perform this safety check to prevent the error.
      // However, even if we don't trigger an update here, it's not a big problem,
      // as the account state will be updated anyway, and its update will be very recent.
      !this.accounts.areAccountStatesLoading && this.selectedAccount.account?.addr
        ? this.accounts.updateAccountState(
            this.selectedAccount.account.addr,
            'pending',
            chainId ? [chainId] : undefined
          )
        : Promise.resolve(),
      // `updateSelectedAccountPortfolio` doesn't rely on `withStatus` validation internally,
      // as the PortfolioController already exposes flags that are highly sufficient for the UX.
      // Additionally, if we trigger the portfolio update twice (i.e., running a long-living interval + force update from the Dashboard),
      // there won't be any error thrown, as all portfolio updates are queued and they don't use the `withStatus` helper.
      this.updateSelectedAccountPortfolio(forceUpdate, networkToUpdate),
      this.defiPositions.updatePositions({ chainId })
    ])
  }

  #updateIsOffline() {
    const oldIsOffline = this.isOffline
    const accountAddr = this.selectedAccount.account?.addr

    if (!accountAddr) return

    // We have to make calculations based on the state of the portfolio
    // and not the selected account portfolio the flag isOffline
    // and the errors of the selected account portfolio should
    // come in the same tick. Otherwise the UI may flash the wrong error.
    const latestState = this.portfolio.getLatestPortfolioState(accountAddr)
    const latestStateKeys = Object.keys(latestState)
    const isAllLoaded = latestStateKeys.every((chainId) => {
      return isNetworkReady(latestState[chainId]) && !latestState[chainId]?.isLoading
    })

    // Set isOffline back to false if the portfolio is loading.
    // This is done to prevent the UI from flashing the offline error
    if (!latestStateKeys.length || !isAllLoaded) {
      // Skip unnecessary updates
      if (!this.isOffline) return

      this.isOffline = false
      this.emitUpdate()
      return
    }

    const allPortfolioNetworksHaveErrors = latestStateKeys.every((chainId) => {
      const state = latestState[chainId]

      return !!state?.criticalError
    })

    const allNetworkRpcsAreDown = Object.keys(this.providers.providers).every((chainId) => {
      const provider = this.providers.providers[chainId]
      const isWorking = provider.isWorking

      return typeof isWorking === 'boolean' && !isWorking
    })

    // Update isOffline if either all portfolio networks have errors or we've failed to fetch
    // the account state for every account. This is because either update may fail first.
    this.isOffline = !!allNetworkRpcsAreDown || !!allPortfolioNetworksHaveErrors

    if (oldIsOffline !== this.isOffline) {
      this.emitUpdate()
    }
  }

  // TODO: Refactor this to accept an optional object with options
  async updateSelectedAccountPortfolio(
    // eslint-disable-next-line default-param-last
    forceUpdate: boolean = false,
    network?: Network,
    maxDataAgeMs?: number
  ) {
    await this.#initialLoadPromise
    if (!this.selectedAccount.account) return

    const signAccountOpChainId = this.signAccountOp?.accountOp.chainId
    const networkData =
      network || this.networks.networks.find((n) => n.chainId === signAccountOpChainId)

    const accountOpsToBeSimulatedByNetwork = getAccountOpsForSimulation(
      this.selectedAccount.account,
      this.actions.visibleActionsQueue,
      networkData
    )

    await this.portfolio.updateSelectedAccount(
      this.selectedAccount.account.addr,
      network,
      accountOpsToBeSimulatedByNetwork
        ? {
            accountOps: accountOpsToBeSimulatedByNetwork,
            states: await this.accounts.getOrFetchAccountStates(this.selectedAccount.account.addr)
          }
        : undefined,
      { forceUpdate, maxDataAgeMs }
    )
    this.#updateIsOffline()
  }

  #getUserRequestAccountError(dappOrigin: string, fromAccountAddr: string): string | null {
    if (ORIGINS_WHITELISTED_TO_ALL_ACCOUNTS.includes(dappOrigin)) {
      const isAddressInAccounts = this.accounts.accounts.some((a) => a.addr === fromAccountAddr)

      if (isAddressInAccounts) return null

      return 'The dApp is trying to sign using an address that is not imported in the extension.'
    }
    const isAddressSelected = this.selectedAccount.account?.addr === fromAccountAddr

    if (isAddressSelected) return null

    return 'The dApp is trying to sign using an address that is not selected in the extension.'
  }

  async buildUserRequestFromDAppRequest(
    request: DappProviderRequest,
    dappPromise: {
      session: { name: string; origin: string; icon: string }
      resolve: (data: any) => void
      reject: (data: any) => void
    }
  ) {
    await this.#initialLoadPromise
    let userRequest = null
    let actionPosition: ActionPosition = 'last'
    const kind = dappRequestMethodToActionKind(request.method)
    const dapp = this.dapps.getDapp(request.origin)

    if (kind === 'calls') {
      if (!this.selectedAccount.account) throw ethErrors.rpc.internal()
      const network = this.networks.networks.find(
        (n) => Number(n.chainId) === Number(dapp?.chainId)
      )
      if (!network) {
        throw ethErrors.provider.chainDisconnected('Transaction failed - unknown network')
      }

      const isWalletSendCalls = !!request.params[0].calls
      const accountAddr = getAddress(request.params[0].from)

      const calls: Calls['calls'] = isWalletSendCalls
        ? request.params[0].calls
        : [request.params[0]]
      const paymasterService = isWalletSendCalls
        ? getPaymasterService(network.chainId, request.params[0].capabilities)
        : null

      userRequest = {
        id: new Date().getTime(),
        action: {
          kind,
          calls: calls.map((call) => ({
            to: call.to,
            data: call.data || '0x',
            value: call.value ? getBigInt(call.value) : 0n
          }))
        },
        meta: {
          isSignAction: true,
          isWalletSendCalls,
          accountAddr,
          chainId: network.chainId,
          paymasterService
        },
        dappPromise
      } as SignUserRequest

      const accountState = await this.accounts.getOrFetchAccountOnChainState(
        accountAddr,
        network.chainId
      )
      if (isBasicAccount(this.selectedAccount.account, accountState)) {
        const otherUserRequestFromSameDapp = this.userRequests.find(
          (r) => r.dappPromise?.session?.origin === dappPromise?.session?.origin
        )

        if (!otherUserRequestFromSameDapp && !!dappPromise?.session?.origin) {
          actionPosition = 'first'
        }
      }
    } else if (kind === 'message') {
      if (!this.selectedAccount.account) throw ethErrors.rpc.internal()

      const msg = request.params
      if (!msg) {
        throw ethErrors.rpc.invalidRequest('No msg request to sign')
      }
      const msgAddress = getAddress(msg?.[1])

      const network = this.networks.networks.find(
        (n) => Number(n.chainId) === Number(dapp?.chainId)
      )

      if (!network) {
        throw ethErrors.provider.chainDisconnected('Transaction failed - unknown network')
      }

      userRequest = {
        id: new Date().getTime(),
        action: {
          kind: 'message',
          message: msg[0]
        },
        session: request.session,
        meta: {
          isSignAction: true,
          accountAddr: msgAddress,
          chainId: network.chainId
        },
        dappPromise
      } as SignUserRequest
    } else if (kind === 'typedMessage') {
      if (!this.selectedAccount.account) throw ethErrors.rpc.internal()

      const msg = request.params
      if (!msg) {
        throw ethErrors.rpc.invalidRequest('No msg request to sign')
      }
      const msgAddress = getAddress(msg?.[0])

      const network = this.networks.networks.find(
        (n) => Number(n.chainId) === Number(dapp?.chainId)
      )

      if (!network) {
        throw ethErrors.provider.chainDisconnected('Transaction failed - unknown network')
      }

      let typedData = msg?.[1]

      try {
        typedData = parse(typedData)
      } catch (error) {
        throw ethErrors.rpc.invalidRequest('Invalid typedData provided')
      }

      if (
        !typedData?.types ||
        !typedData?.domain ||
        !typedData?.message ||
        !typedData?.primaryType
      ) {
        throw ethErrors.rpc.methodNotSupported(
          'Invalid typedData format - only typedData v4 is supported'
        )
      }

      if (
        msgAddress === this.selectedAccount.account.addr &&
        (typedData.primaryType === 'AmbireOperation' || !!typedData.types.AmbireOperation)
      ) {
        throw ethErrors.rpc.methodNotSupported('Signing an AmbireOperation is not allowed')
      }

      userRequest = {
        id: new Date().getTime(),
        action: {
          kind: 'typedMessage',
          types: typedData.types,
          domain: typedData.domain,
          message: typedData.message,
          primaryType: typedData.primaryType
        },
        session: request.session,
        meta: {
          isSignAction: true,
          accountAddr: msgAddress,
          chainId: network.chainId
        },
        dappPromise
      } as SignUserRequest
    } else {
      userRequest = {
        id: new Date().getTime(),
        session: request.session,
        action: { kind, params: request.params },
        meta: { isSignAction: false },
        dappPromise
      } as DappUserRequest
    }

    if (userRequest.action.kind !== 'calls') {
      const otherUserRequestFromSameDapp = this.userRequests.find(
        (r) => r.dappPromise?.session?.origin === dappPromise?.session?.origin
      )

      if (!otherUserRequestFromSameDapp && !!dappPromise?.session?.origin) {
        actionPosition = 'first'
      }
    }

    if (!userRequest) return

    const isASignOperationRequestedForAnotherAccount =
      userRequest.meta.isSignAction &&
      userRequest.meta.accountAddr !== this.selectedAccount.account?.addr

    // We can simply add the user request if it's not a sign operation
    // for another account
    if (!isASignOperationRequestedForAnotherAccount) {
      await this.addUserRequest(
        userRequest,
        actionPosition,
        actionPosition === 'first' || isSmartAccount(this.selectedAccount.account)
          ? 'open-action-window'
          : 'queue-but-open-action-window'
      )
      return
    }

    const accountError = this.#getUserRequestAccountError(
      dappPromise.session.origin,
      userRequest.meta.accountAddr
    )

    if (accountError) {
      dappPromise.reject(ethErrors.provider.userRejectedRequest(accountError))
      return
    }

    const network = this.networks.networks.find((n) => Number(n.chainId) === Number(dapp?.chainId))

    if (!network) {
      throw ethErrors.provider.chainDisconnected('Transaction failed - unknown network')
    }

    this.userRequestWaitingAccountSwitch.push(userRequest)
    await this.addUserRequest(
      buildSwitchAccountUserRequest({
        nextUserRequest: userRequest,
        chainId: network.chainId,
        selectedAccountAddr: userRequest.meta.accountAddr,
        session: dappPromise.session,
        dappPromise
      }),
      'last',
      'open-action-window'
    )
  }

  async buildTransferUserRequest(
    amount: string,
    recipientAddress: string,
    selectedToken: TokenResult,
    actionExecutionType: ActionExecutionType = 'open-action-window'
  ) {
    await this.#initialLoadPromise
    if (!this.selectedAccount.account) return

    const userRequest = buildTransferUserRequest({
      selectedAccount: this.selectedAccount.account.addr,
      amount,
      selectedToken,
      recipientAddress
    })

    if (!userRequest) {
      this.emitError({
        level: 'major',
        message: 'Unexpected error while building transfer request',
        error: new Error(
          'buildUserRequestFromTransferRequest: bad parameters passed to buildTransferUserRequest'
        )
      })
      return
    }

    await this.addUserRequest(userRequest, 'last', actionExecutionType)
  }

  async buildSwapAndBridgeUserRequest(activeRouteId?: number) {
    await this.withStatus(
      'buildSwapAndBridgeUserRequest',
      async () => {
        if (!this.selectedAccount.account) return
        let transaction: SocketAPISendTransactionRequest | null | undefined = null

        const activeRoute = this.swapAndBridge.activeRoutes.find(
          (r) => r.activeRouteId === activeRouteId
        )

        if (this.swapAndBridge.formStatus === SwapAndBridgeFormStatus.ReadyToSubmit) {
          transaction = await this.swapAndBridge.getRouteStartUserTx()
        }

        if (activeRoute) {
          this.removeUserRequest(activeRoute.activeRouteId, {
            shouldRemoveSwapAndBridgeRoute: false,
            shouldOpenNextRequest: false
          })
          this.swapAndBridge.updateActiveRoute(activeRoute.activeRouteId, { error: undefined })

          transaction = await this.swapAndBridge.getNextRouteUserTx(activeRoute.activeRouteId)

          if (transaction) {
            const network = this.networks.networks.find(
              (n) => Number(n.chainId) === transaction!.chainId
            )!
            if (
              isBasicAccount(
                this.selectedAccount.account,
                await this.accounts.getOrFetchAccountOnChainState(
                  this.selectedAccount.account.addr,
                  network.chainId
                )
              )
            ) {
              this.removeUserRequest(`${activeRouteId}-revoke-approval`, {
                shouldRemoveSwapAndBridgeRoute: false,
                shouldOpenNextRequest: false
              })
              this.removeUserRequest(`${activeRouteId}-approval`, {
                shouldRemoveSwapAndBridgeRoute: false,
                shouldOpenNextRequest: false
              })
            }
          }
        }

        if (!this.selectedAccount.account || !transaction) {
          const errorDetails = `missing ${
            this.selectedAccount.account ? 'selected account' : 'transaction'
          } info`
          const error = new SwapAndBridgeError(
            `Something went wrong when preparing your request. Please try again later or contact Ambire support. Error details: <${errorDetails}>`
          )
          throw new EmittableError({ message: error.message, level: 'major', error })
        }

        const network = this.networks.networks.find(
          (n) => Number(n.chainId) === transaction!.chainId
        )!

        // TODO: Consider refining the error handling in here, because this
        // swallows errors and doesn't provide any feedback to the user.
        const swapAndBridgeUserRequests = await buildSwapAndBridgeUserRequests(
          transaction,
          network.chainId,
          this.selectedAccount.account,
          this.providers.providers[network.chainId.toString()],
          await this.accounts.getOrFetchAccountOnChainState(
            this.selectedAccount.account.addr,
            network.chainId
          )
        )

        for (let i = 0; i < swapAndBridgeUserRequests.length; i++) {
          if (i === 0) {
            this.addUserRequest(swapAndBridgeUserRequests[i], 'last', 'open-action-window')
          } else {
            await this.addUserRequest(swapAndBridgeUserRequests[i], 'last', 'queue')
          }
        }

        if (this.swapAndBridge.formStatus === SwapAndBridgeFormStatus.ReadyToSubmit) {
          await this.swapAndBridge.addActiveRoute({
            activeRouteId: transaction.activeRouteId,
            userTxIndex: transaction.userTxIndex
          })
        }

        if (activeRouteId) {
          this.swapAndBridge.updateActiveRoute(
            activeRouteId,
            {
              userTxIndex: transaction.userTxIndex,
              userTxHash: null
            },
            true
          )
        }
      },
      true
    )
  }

  buildClaimWalletUserRequest(token: TokenResult) {
    if (!this.selectedAccount.account) return

    const claimableRewardsData =
      this.selectedAccount.portfolio.latest.rewards?.result?.claimableRewardsData

    if (!claimableRewardsData) return

    const userRequest: UserRequest = buildClaimWalletRequest({
      selectedAccount: this.selectedAccount.account.addr,
      selectedToken: token,
      claimableRewardsData
    })

    this.addUserRequest(userRequest)
  }

  buildMintVestingUserRequest(token: TokenResult) {
    if (!this.selectedAccount.account) return

    const addrVestingData = this.selectedAccount.portfolio.latest.rewards?.result?.addrVestingData

    if (!addrVestingData) return
    const userRequest: UserRequest = buildMintVestingRequest({
      selectedAccount: this.selectedAccount.account.addr,
      selectedToken: token,
      addrVestingData
    })

    this.addUserRequest(userRequest)
  }

  resolveUserRequest(data: any, requestId: UserRequest['id']) {
    const userRequest = this.userRequests.find((r) => r.id === requestId)
    if (!userRequest) return // TODO: emit error

    userRequest.dappPromise?.resolve(data)
    // These requests are transitionary initiated internally (not dApp requests) that block dApp requests
    // before being resolved. The timeout prevents the action-window from closing before the actual dApp request arrives
    if (['unlock', 'dappConnect'].includes(userRequest.action.kind)) {
      setTimeout(() => {
        this.removeUserRequest(requestId)
        this.emitUpdate()
      }, 300)
    } else {
      this.removeUserRequest(requestId)
      this.emitUpdate()
    }
  }

<<<<<<< HEAD
=======
  #handlePreReject(userRequest: UserRequest) {
    // if the entry point signature is rejected, remove all the calls
    // accumulated until now
    if (userRequest.id === ENTRY_POINT_AUTHORIZATION_REQUEST_ID) {
      this.userRequests = this.userRequests.filter(
        (r) =>
          !(
            r.action.kind === 'calls' &&
            r.meta.accountAddr === userRequest.meta.accountAddr &&
            r.meta.chainId === userRequest.meta.chainId
          )
      )
    }
  }

>>>>>>> 8a6d9e4f
  rejectUserRequest(err: string, requestId: UserRequest['id']) {
    const userRequest = this.userRequests.find((r) => r.id === requestId)
    if (!userRequest) return

    // if the userRequest that is about to be removed is an approval request
    // find and remove the associated pending transaction request if there is any
    // this is valid scenario for a swap & bridge txs with a BA
    if (userRequest.action.kind === 'calls') {
      const acc = this.accounts.accounts.find((a) => a.addr === userRequest.meta.accountAddr)!

      if (
        isBasicAccount(acc, this.accounts.accountStates[acc.addr][userRequest.meta.chainId]) &&
        userRequest.meta.isSwapAndBridgeCall
      ) {
        this.removeUserRequest(userRequest.meta.activeRouteId)
        this.removeUserRequest(`${userRequest.meta.activeRouteId}-approval`)
        this.removeUserRequest(`${userRequest.meta.activeRouteId}-revoke-approval`)
      }
    }

    userRequest.dappPromise?.reject(ethErrors.provider.userRejectedRequest<any>(err))
    this.removeUserRequest(requestId)
  }

  rejectSignAccountOpCall(callId: string) {
    if (!this.signAccountOp) return

    const { calls, chainId, accountAddr } = this.signAccountOp.accountOp

    const requestId = calls.find((c) => c.id === callId)?.fromUserRequestId
    if (requestId) {
      const userRequestIndex = this.userRequests.findIndex((r) => r.id === requestId)
      const userRequest = this.userRequests[userRequestIndex] as SignUserRequest
      if (userRequest.action.kind === 'calls') {
        ;(userRequest.action as Calls).calls = (userRequest.action as Calls).calls.filter(
          (c) => c.id !== callId
        )

        if (userRequest.action.calls.length === 0) {
          // the reject will remove the userRequest which will rebuild the action and update the signAccountOp
          this.rejectUserRequest('User rejected the transaction request.', userRequest.id)
        } else {
          const accountOpAction = makeAccountOpAction({
            account: this.accounts.accounts.find((a) => a.addr === accountAddr)!,
            chainId,
            nonce: this.accounts.accountStates[accountAddr][chainId.toString()].nonce,
            userRequests: this.userRequests,
            actionsQueue: this.actions.actionsQueue
          })

          this.actions.addOrUpdateAction(accountOpAction)
          this.signAccountOp?.update({ calls: accountOpAction.accountOp.calls })
        }
      }
    } else {
      this.emitError({
        message: 'Reject call: the call was not found or was not linked to a user request',
        level: 'major',
        error: new Error(
          `Error: rejectAccountOpCall: userRequest for call with id ${callId} was not found`
        )
      })
    }
  }

  removeActiveRoute(activeRouteId: number) {
    const userRequest = this.userRequests.find((r) =>
      [activeRouteId, `${activeRouteId}-approval`, `${activeRouteId}-revoke-approval`].includes(
        r.id
      )
    )

    if (userRequest) {
      this.rejectUserRequest('User rejected the transaction request.', userRequest.id)
    } else {
      this.swapAndBridge.removeActiveRoute(activeRouteId)
    }
  }

<<<<<<< HEAD
=======
  #focusPreUserRequestIfAnyAndDeleteOldRequest(
    preActionFinder: Function,
    newReq: UserRequest
  ): boolean {
    const preAction = this.actions.visibleActionsQueue.find((a) => preActionFinder(a))
    if (preAction) {
      this.actions.setCurrentActionById(preAction.id)

      // remove old user requests
      const oldReq = this.userRequests.find(
        (uReq) =>
          uReq.action.kind === 'calls' &&
          uReq.meta.accountAddr === newReq.meta.accountAddr &&
          uReq.meta.chainId === newReq.meta.chainId
      )
      if (oldReq) this.userRequests.splice(this.userRequests.indexOf(oldReq), 1)

      return true
    }

    return false
  }

  // The goal here is add a UserRequest before the main one takes places
  // if we want to do so. Examplese:
  // * SA with nonce 0 - enable entry point
  // * BA - enable EIP-7702
  async #addPreUserRequestIfAny(
    req: UserRequest,
    actionExecutionType: ActionExecutionType = 'open-action-window'
  ): Promise<boolean> {
    const { action, meta } = req

    // allow preUser requests only before txns
    // otherwise: meta.chainId is not reliable for some userRequests:
    // benzin is one such type where chainId comes as ""
    if (action.kind !== 'calls') return false

    const account = this.accounts.accounts.find((x) => x.addr === meta.accountAddr)!
    const network = this.networks.networks.find((n) => n.chainId === meta.chainId)!
    const accountState = await this.accounts.getOrFetchAccountOnChainState(
      meta.accountAddr,
      meta.chainId
    )

    // smart account nonce 0: check for entry point auth
    if (isSmartAccount(account)) {
      // find me the accountOp for the network if any, it's always 1 for SA
      const currentAccountOpAction = this.actions.actionsQueue.find(
        (a) =>
          a.type === 'accountOp' &&
          a.accountOp.accountAddr === account.addr &&
          a.accountOp.chainId === meta.chainId
      ) as AccountOpAction | undefined

      const entryPointAuthorizationMessageFromHistory = await this.activity.findMessage(
        account.addr,
        (message) =>
          message.fromActionId === ENTRY_POINT_AUTHORIZATION_REQUEST_ID &&
          message.chainId === meta.chainId
      )

      const hasAuthorized =
        !!currentAccountOpAction?.accountOp?.meta?.entryPointAuthorization ||
        !!entryPointAuthorizationMessageFromHistory

      if (shouldAskForEntryPointAuthorization(network, account, accountState, hasAuthorized)) {
        // check if entry point auth is already visible
        // if it is, focus it and remove old call requests to it
        const hasFocussed = this.#focusPreUserRequestIfAnyAndDeleteOldRequest(
          (a: any) =>
            a.id === ENTRY_POINT_AUTHORIZATION_REQUEST_ID &&
            (a as SignMessageAction).userRequest.meta.chainId === req.meta.chainId,
          req
        )
        if (hasFocussed) return true

        const typedMessageAction = await getEntryPointAuthorization(
          req.meta.accountAddr,
          network.chainId,
          BigInt(accountState.nonce)
        )
        await this.addUserRequest(
          {
            id: ENTRY_POINT_AUTHORIZATION_REQUEST_ID,
            action: typedMessageAction,
            meta: {
              isSignAction: true,
              accountAddr: req.meta.accountAddr,
              chainId: req.meta.chainId
            },
            session: req.session,
            dappPromise: req?.dappPromise
              ? { reject: req?.dappPromise?.reject, resolve: () => {} }
              : undefined
          } as SignUserRequest,
          'first',
          actionExecutionType
        )

        this.emitUpdate()
        return true
      }
    }

    return false
  }

>>>>>>> 8a6d9e4f
  async addUserRequest(
    req: UserRequest,
    actionPosition: ActionPosition = 'last',
    actionExecutionType: ActionExecutionType = 'open-action-window'
  ) {
    if (req.action.kind === 'calls') {
      ;(req.action as Calls).calls.forEach((_, i) => {
        ;(req.action as Calls).calls[i].id = `${req.id}-${i}`
      })
    }
    if (actionPosition === 'first') {
      this.userRequests.unshift(req)
    } else {
      this.userRequests.push(req)
    }

    const { id, action, meta } = req
    if (action.kind === 'calls') {
      // @TODO
      // one solution would be to, instead of checking, have a promise that we always await here, that is responsible for fetching
      // account data; however, this won't work with EOA accountOps, which have to always pick the first userRequest for a particular acc/network,
      // and be recalculated when one gets dismissed
      // although it could work like this: 1) await the promise, 2) check if exists 3) if not, re-trigger the promise;
      // 4) manage recalc on removeUserRequest too in order to handle EOAs
      // @TODO consider re-using this whole block in removeUserRequest
      const accountInfo = await this.#ensureAccountInfo(meta.accountAddr, meta.chainId)
      if (!accountInfo.hasAccountInfo) {
        // Reject request if we couldn't load the account and account state for the request
        req.dappPromise?.reject(
          ethErrors.provider.custom({
            code: 1001,
            message: accountInfo.errorMessage
          })
        )

        // Remove the request as it's already added
        this.removeUserRequest(req.id)

        // Show a toast
        throw new EmittableError({
          level: 'major',
          message: accountInfo.errorMessage,
          error: new Error(
            `Couldn't retrieve account information for network with id ${meta.chainId}, because of one of the following reasons: 1) network doesn't exist, 2) RPC is down for this network.`
          )
        })
      }

      if (this.#signAccountOpSigningPromise) await this.#signAccountOpSigningPromise
      if (this.#signAccountOpBroadcastPromise) await this.#signAccountOpBroadcastPromise

      const account = this.accounts.accounts.find((x) => x.addr === meta.accountAddr)!
      const accountState = await this.accounts.getOrFetchAccountOnChainState(
        meta.accountAddr,
        meta.chainId
      )
      const network = this.networks.networks.find((n) => n.chainId === meta.chainId)!

<<<<<<< HEAD
=======
      // search for msg only if it's a SA
      const entryPointAuthorizationMessageFromHistory = isSmartAccount(account)
        ? await this.activity.findMessage(
            account.addr,
            (message) =>
              message.fromActionId === ENTRY_POINT_AUTHORIZATION_REQUEST_ID &&
              message.chainId === network.chainId
          )
        : undefined

>>>>>>> 8a6d9e4f
      const accountOpAction = makeAccountOpAction({
        account,
        chainId: meta.chainId,
        nonce: accountState.nonce,
        userRequests: this.userRequests,
        actionsQueue: this.actions.actionsQueue
      })
      this.actions.addOrUpdateAction(accountOpAction, actionPosition, actionExecutionType)
      if (this.signAccountOp) {
        if (this.signAccountOp.fromActionId === accountOpAction.id) {
          this.signAccountOp.update({ calls: accountOpAction.accountOp.calls })
        }
      } else {
        // Even without an initialized SignAccountOpController or Screen, we should still update the portfolio and run the simulation.
        // It's necessary to continue operating with the token `amountPostSimulation` amount.
        this.updateSelectedAccountPortfolio(true, network)
      }
    } else {
      let actionType: 'dappRequest' | 'benzin' | 'signMessage' | 'switchAccount' = 'dappRequest'

      if (req.action.kind === 'typedMessage' || req.action.kind === 'message') {
        actionType = 'signMessage'

        if (this.actions.visibleActionsQueue.find((a) => a.type === 'signMessage')) {
          const msgReq = this.userRequests.find((uReq) => uReq.id === id)
          if (!msgReq) return
          msgReq.dappPromise?.reject(
            ethErrors.provider.custom({
              code: 1001,
              message:
                'Rejected: Please complete your pending message request before initiating a new one.'
            })
          )
          this.userRequests.splice(this.userRequests.indexOf(msgReq), 1)
          return
        }
      }
      if (req.action.kind === 'benzin') actionType = 'benzin'
      if (req.action.kind === 'switchAccount') actionType = 'switchAccount'
      if (req.action.kind === 'authorization-7702') actionType = 'signMessage'

      this.actions.addOrUpdateAction(
        {
          id,
          type: actionType,
          userRequest: req as UserRequest as never
        },
        actionPosition,
        actionExecutionType
      )
    }

    this.emitUpdate()
  }

  // @TODO allow this to remove multiple OR figure out a way to debounce re-estimations
  // first one sounds more reasonable
  // although the second one can't hurt and can help (or no debounce, just a one-at-a-time queue)
  removeUserRequest(
    id: UserRequest['id'],
    options?: {
      shouldRemoveSwapAndBridgeRoute: boolean
      shouldUpdateAccount?: boolean
      shouldOpenNextRequest?: boolean
    }
  ) {
    const {
      shouldRemoveSwapAndBridgeRoute = true,
      shouldUpdateAccount = true,
      shouldOpenNextRequest = true
    } = options || {}
    const req = this.userRequests.find((uReq) => uReq.id === id)
    if (!req) return

    // remove from the request queue
    this.userRequests.splice(this.userRequests.indexOf(req), 1)

    // update the pending stuff to be signed
    const { action, meta } = req
    if (action.kind === 'calls') {
      const network = this.networks.networks.find((net) => net.chainId === meta.chainId)!
      const account = this.accounts.accounts.find((x) => x.addr === meta.accountAddr)
      if (!account)
        throw new Error(
          `batchCallsFromUserRequests: tried to run for non-existent account ${meta.accountAddr}`
        )

      const accountOpIndex = this.actions.actionsQueue.findIndex(
        (a) => a.type === 'accountOp' && a.id === `${meta.accountAddr}-${meta.chainId}`
      )
      const accountOpAction = this.actions.actionsQueue[accountOpIndex] as
        | AccountOpAction
        | undefined
      // accountOp has just been rejected or broadcasted
      if (!accountOpAction) {
        if (shouldUpdateAccount) this.updateSelectedAccountPortfolio(true, network)

        if (this.swapAndBridge.activeRoutes.length && shouldRemoveSwapAndBridgeRoute) {
          this.swapAndBridge.removeActiveRoute(meta.activeRouteId)
        }
        this.emitUpdate()
        return
      }

      accountOpAction.accountOp.calls = this.#batchCallsFromUserRequests(
        meta.accountAddr,
        meta.chainId
      )
      if (accountOpAction.accountOp.calls.length) {
        this.actions.addOrUpdateAction(accountOpAction)

        if (this.signAccountOp && this.signAccountOp.fromActionId === accountOpAction.id) {
          this.signAccountOp.update({ calls: accountOpAction.accountOp.calls })
        }
      } else {
        if (this.signAccountOp && this.signAccountOp.fromActionId === accountOpAction.id) {
          this.destroySignAccOp()
        }
        this.actions.removeAction(`${meta.accountAddr}-${meta.chainId}`, shouldOpenNextRequest)
        if (shouldUpdateAccount) this.updateSelectedAccountPortfolio(true, network)
      }
      if (this.swapAndBridge.activeRoutes.length && shouldRemoveSwapAndBridgeRoute) {
        this.swapAndBridge.removeActiveRoute(meta.activeRouteId)
      }
    } else if (id === ACCOUNT_SWITCH_USER_REQUEST) {
      const requestsToAddOrRemove = this.userRequestWaitingAccountSwitch.filter(
        (r) => r.meta.accountAddr === this.selectedAccount.account!.addr
      )
      const isSelectedAccountSwitched =
        this.selectedAccount.account?.addr === (action as any).params!.switchToAccountAddr

      if (!isSelectedAccountSwitched) {
        this.actions.removeAction(id)
      } else {
        ;(async () => {
          // eslint-disable-next-line no-restricted-syntax
          for (const r of requestsToAddOrRemove) {
            this.userRequestWaitingAccountSwitch.splice(this.userRequests.indexOf(r), 1)
            await this.addUserRequest(r)
          }
        })()
      }
    } else {
      this.actions.removeAction(id, shouldOpenNextRequest)
    }
    this.emitUpdate()
  }

  async addNetwork(network: AddNetworkRequestParams) {
    await this.networks.addNetwork(network)

    // enable 7702 if the network added was oddysey
    if (network.chainId === ODYSSEY_CHAIN_ID) this.featureFlags.setFeatureFlag('eip7702', true)

    await this.updateSelectedAccountPortfolio()
  }

  async removeNetwork(chainId: bigint) {
    await this.networks.removeNetwork(chainId)

    this.portfolio.removeNetworkData(chainId)
    this.defiPositions.removeNetworkData(chainId)
    this.accountAdder.removeNetworkData(chainId)
    this.activity.removeNetworkData(chainId)

    // disable 7702 if the network removed was oddysey
    if (chainId === ODYSSEY_CHAIN_ID) this.featureFlags.setFeatureFlag('eip7702', false)
  }

  async resolveAccountOpAction(
    submittedAccountOp: SubmittedAccountOp,
    actionId: AccountOpAction['id'],
    isBasicAccountBroadcastingMultiple: boolean
  ) {
    const accountOpAction = this.actions.actionsQueue.find((a) => a.id === actionId)
    if (!accountOpAction) return

    const { accountOp } = accountOpAction as AccountOpAction
    const network = this.networks.networks.find((n) => n.chainId === accountOp.chainId)

    if (!network) return

    const calls: Call[] = submittedAccountOp.calls
    const meta: SignUserRequest['meta'] = {
      isSignAction: true,
      accountAddr: accountOp.accountAddr,
      chainId: network.chainId,
      txnId: null,
      userOpHash: null
    }

    if (submittedAccountOp) {
      // can be undefined, check submittedAccountOp.ts
      meta.txnId = submittedAccountOp.txnId
      meta.identifiedBy = submittedAccountOp.identifiedBy
      meta.submittedAccountOp = submittedAccountOp
    }

    if (!isBasicAccountBroadcastingMultiple) {
      const benzinUserRequest: SignUserRequest = {
        id: new Date().getTime(),
        action: { kind: 'benzin' },
        meta
      }
      await this.addUserRequest(benzinUserRequest, 'first')
    }

    this.actions.removeAction(actionId)

    // handle wallet_sendCalls before pollTxnId as 1) it's faster
    // 2) the identifier is different
    // eslint-disable-next-line no-restricted-syntax
    for (const call of calls) {
      const walletSendCallsUserReq = this.userRequests.find(
        (r) => r.id === call.fromUserRequestId && r.meta.isWalletSendCalls
      )
      if (walletSendCallsUserReq) {
        walletSendCallsUserReq.dappPromise?.resolve({
          hash: getDappIdentifier(submittedAccountOp)
        })

        this.removeUserRequest(walletSendCallsUserReq.id, {
          shouldRemoveSwapAndBridgeRoute: false,
          // Since `resolveAccountOpAction` is invoked only when we broadcast a transaction,
          // we don't want to update the account portfolio immediately, as we would lose the simulation.
          // The simulation is required to calculate the pending badges (see: calculatePendingAmounts()).
          // Once the transaction is confirmed, delayed, or the user manually refreshes the portfolio,
          // the account will be updated automatically.
          shouldUpdateAccount: false
        })
      }
    }

    // Note: this may take a while!
    const txnId = await pollTxnId(
      submittedAccountOp.identifiedBy,
      network,
      this.fetch,
      this.callRelayer
    )

    // eslint-disable-next-line no-restricted-syntax
    for (const call of calls) {
      const uReq = this.userRequests.find((r) => r.id === call.fromUserRequestId)
      if (uReq) {
        if (txnId) {
          // If the call has a txnId, resolve the promise with it.
          // This could happen when an EOA account is broadcasting multiple transactions.
          uReq.dappPromise?.resolve({ hash: call.txnId || txnId })
        } else {
          uReq.dappPromise?.reject(
            ethErrors.rpc.transactionRejected({
              message: 'Transaction rejected by the bundler'
            })
          )
        }

        this.removeUserRequest(uReq.id, {
          shouldRemoveSwapAndBridgeRoute: false,
          // Since `resolveAccountOpAction` is invoked only when we broadcast a transaction,
          // we don't want to update the account portfolio immediately, as we would lose the simulation.
          // The simulation is required to calculate the pending badges (see: calculatePendingAmounts()).
          // Once the transaction is confirmed, delayed, or the user manually refreshes the portfolio,
          // the account will be updated automatically.
          shouldUpdateAccount: false
        })
      }
    }

    this.emitUpdate()
  }

  rejectAccountOpAction(
    err: string,
    actionId: AccountOpAction['id'],
    shouldOpenNextAction: boolean
  ) {
    const accountOpAction = this.actions.actionsQueue.find((a) => a.id === actionId)
    if (!accountOpAction) return

    const { accountOp, id } = accountOpAction as AccountOpAction

    if (this.signAccountOp && this.signAccountOp.fromActionId === id) {
      this.destroySignAccOp()
    }
    this.actions.removeAction(actionId, shouldOpenNextAction)
    // eslint-disable-next-line no-restricted-syntax
    for (const call of accountOp.calls) {
      if (call.fromUserRequestId) this.rejectUserRequest(err, call.fromUserRequestId)
    }

    this.emitUpdate()
  }

  /**
   * There are 4 ways to broadcast an AccountOp:
   *   1. For basic accounts (EOA), there is only one way to do that. After
   *   signing the transaction, the serialized signed transaction object gets
   *   send to the network.
   *   2. For smart accounts, when EOA pays the fee. Two signatures are needed
   *   for this. The first one is the signature of the AccountOp itself. The
   *   second one is the signature of the transaction that will be executed
   *   by the smart account.
   *   3. For smart accounts that broadcast the ERC-4337 way.
   *   4. for smart accounts, when the Relayer does the broadcast.
   *
   */
  async #broadcastSignedAccountOp() {
    const accountOp = this.signAccountOp?.accountOp
    const estimation = this.signAccountOp?.estimation.estimation
    const actionId = this.signAccountOp?.fromActionId
    const bundlerSwitcher = this.signAccountOp?.bundlerSwitcher
    const contactSupportPrompt = 'Please try again or contact support if the problem persists.'

    if (
      !accountOp ||
      !estimation ||
      !actionId ||
      !accountOp.signingKeyAddr ||
      !accountOp.signingKeyType ||
      !accountOp.signature ||
      !bundlerSwitcher ||
      !accountOp.gasFeePayment
    ) {
      const message = `Missing mandatory transaction details. ${contactSupportPrompt}`
      return this.throwBroadcastAccountOp({ message })
    }

    const provider = this.providers.providers[accountOp.chainId.toString()]
    const account = this.accounts.accounts.find((acc) => acc.addr === accountOp.accountAddr)
    const network = this.networks.networks.find((n) => n.chainId === accountOp.chainId)

    if (!provider) {
      const networkName = network?.name || `network with id ${accountOp.chainId}`
      const message = `Provider for ${networkName} not found. ${contactSupportPrompt}`
      return this.throwBroadcastAccountOp({ message })
    }

    if (!account) {
      const addr = shortenAddress(accountOp.accountAddr, 13)
      const message = `Account with address ${addr} not found. ${contactSupportPrompt}`
      return this.throwBroadcastAccountOp({ message })
    }

    if (!network) {
      const message = `Network with id ${accountOp.chainId} not found. ${contactSupportPrompt}`
      return this.throwBroadcastAccountOp({ message })
    }

    const accountState = await this.accounts.getOrFetchAccountOnChainState(
      accountOp.accountAddr,
      accountOp.chainId
    )
    const baseAcc = getBaseAccount(
      account,
      accountState,
      this.keystore.getAccountKeys(account),
      network
    )
    let transactionRes: {
      txnId?: string
      nonce: number
      identifiedBy: AccountOpIdentifiedBy
    } | null = null

    // broadcasting by EOA is quite the same:
    // 1) build a rawTxn 2) sign 3) broadcast
    // we have one handle, just a diff rawTxn for each case
    const rawTxnBroadcast = [
      BROADCAST_OPTIONS.bySelf,
      BROADCAST_OPTIONS.bySelf7702,
      BROADCAST_OPTIONS.byOtherEOA
    ]

    if (rawTxnBroadcast.includes(accountOp.gasFeePayment.broadcastOption)) {
      const multipleTxnsBroadcastRes = []
      const senderAddr = BROADCAST_OPTIONS.byOtherEOA
        ? accountOp.gasFeePayment.paidBy
        : accountOp.accountAddr
      const nonce = await provider.getTransactionCount(senderAddr).catch((e) => e)

      // @precaution
      if (nonce instanceof Error) {
        return this.throwBroadcastAccountOp({
          message: 'RPC error. Please try again',
          accountState
        })
      }

      try {
        const feePayerKey = this.keystore.getFeePayerKey(accountOp)
        if (feePayerKey instanceof Error) {
          return await this.throwBroadcastAccountOp({
            message: feePayerKey.message,
            accountState
          })
        }
        this.feePayerKey = feePayerKey
        this.emitUpdate()

        const signer = await this.keystore.getSigner(feePayerKey.addr, feePayerKey.type)
        if (signer.init) signer.init(this.#externalSignerControllers[feePayerKey.type])

        const txnLength = baseAcc.shouldBroadcastCallsSeparately(accountOp)
          ? accountOp.calls.length
          : 1
        if (txnLength > 1) this.signAccountOp?.update({ signedTransactionsCount: 0 })
        for (let i = 0; i < txnLength; i++) {
          const currentNonce = nonce + i
          const rawTxn = await buildRawTransaction(
            account,
            accountOp,
            accountState,
            provider,
            network,
            currentNonce,
            accountOp.gasFeePayment.broadcastOption,
            accountOp.calls[i]
          )
          const signedTxn = await signer.signRawTransaction(rawTxn)
          multipleTxnsBroadcastRes.push(await provider.broadcastTransaction(signedTxn))
          if (txnLength > 1) this.signAccountOp?.update({ signedTransactionsCount: i + 1 })
        }
        transactionRes = {
          nonce,
          identifiedBy: {
            type: txnLength > 1 ? 'MultipleTxns' : 'Transaction',
            identifier: multipleTxnsBroadcastRes.map((res) => res.hash).join('-')
          },
          txnId:
            txnLength === 1 ? multipleTxnsBroadcastRes.map((res) => res.hash).join('-') : undefined
        }
      } catch (error: any) {
        console.error('Error broadcasting', error)
        // for multiple txn cases
        // if a batch of 5 txn is sent to Ledger for sign but the user reject
        // #3, #1 and #2 are already broadcast. Reduce the accountOp's call
        // to #1 and #2 and create a submittedAccountOp
        if (multipleTxnsBroadcastRes.length) {
          transactionRes = {
            nonce,
            identifiedBy: {
              type: 'MultipleTxns',
              identifier: multipleTxnsBroadcastRes.map((res) => res.hash).join('-')
            }
          }
        } else {
          return await this.throwBroadcastAccountOp({ error, accountState })
        }
      } finally {
        this.signAccountOp?.update({ signedTransactionsCount: null })
      }
    }
    // Smart account, the ERC-4337 way
    else if (accountOp.gasFeePayment?.broadcastOption === BROADCAST_OPTIONS.byBundler) {
      const userOperation = accountOp.asUserOperation
      if (!userOperation) {
        const accAddr = shortenAddress(accountOp.accountAddr, 13)
        const message = `Trying to broadcast an ERC-4337 request but userOperation is not set for the account with address ${accAddr}`
        return this.throwBroadcastAccountOp({ message, accountState })
      }

      // broadcast through bundler's service
      let userOperationHash
      const bundler = bundlerSwitcher.getBundler()
      try {
        userOperationHash = await bundler.broadcast(userOperation, network)
      } catch (e: any) {
        let retryMsg

        // if the signAccountOp is still active (it should be)
        // try to switch the bundler and ask the user to try again
        // TODO: explore more error case where we switch the bundler
        if (this.signAccountOp) {
          const decodedError = bundler.decodeBundlerError(e)
          const humanReadable = getHumanReadableBroadcastError(decodedError)
          const switcher = this.signAccountOp.bundlerSwitcher
          this.signAccountOp.updateStatus(SigningStatus.ReadyToSign)

          if (switcher.canSwitch(account, humanReadable)) {
            switcher.switch()
            this.signAccountOp.simulate()
            this.signAccountOp.gasPrice.fetch()
            retryMsg = 'Broadcast failed because bundler was down. Please try again'
          }
        }

        return this.throwBroadcastAccountOp({
          error: e,
          accountState,
          provider,
          network,
          message: retryMsg
        })
      }
      if (!userOperationHash) {
        return this.throwBroadcastAccountOp({
          message: 'Bundler broadcast failed. Please try broadcasting by an EOA or contact support.'
        })
      }

      transactionRes = {
        nonce: Number(userOperation.nonce),
        identifiedBy: {
          type: 'UserOperation',
          identifier: userOperationHash,
          bundler: bundler.getName()
        }
      }
    }
    // Smart account, the Relayer way
    else {
      try {
        const body = {
          gasLimit: Number(accountOp.gasFeePayment!.simulatedGasLimit),
          txns: getSignableCalls(accountOp),
          signature: accountOp.signature,
          signer: { address: accountOp.signingKeyAddr },
          nonce: Number(accountOp.nonce)
        }
        const additionalRelayerNetwork = relayerAdditionalNetworks.find(
          (net) => net.chainId === network.chainId
        )
        const relayerChainId = additionalRelayerNetwork
          ? additionalRelayerNetwork.chainId
          : accountOp.chainId
        const response = await this.callRelayer(
          `/identity/${accountOp.accountAddr}/${relayerChainId}/submit`,
          'POST',
          body
        )
        if (!response.success) throw new Error(response.message)

        transactionRes = {
          txnId: response.txId,
          nonce: Number(accountOp.nonce),
          identifiedBy: {
            type: 'Relayer',
            identifier: response.id
          }
        }
      } catch (error: any) {
        return this.throwBroadcastAccountOp({ error, accountState, isRelayer: true })
      }
    }

    if (!transactionRes)
      return this.throwBroadcastAccountOp({
        message: 'No transaction response received after being broadcasted.'
      })

    this.portfolio.markSimulationAsBroadcasted(account.addr, network.chainId)

    const submittedAccountOp: SubmittedAccountOp = {
      ...accountOp,
      status: AccountOpStatus.BroadcastedButNotConfirmed,
      txnId: transactionRes.txnId,
      nonce: BigInt(transactionRes.nonce),
      identifiedBy: transactionRes.identifiedBy,
      timestamp: new Date().getTime(),
      isSingletonDeploy: !!accountOp.calls.find(
        (call) => call.to && getAddress(call.to) === SINGLETON
      )
    }

    // add the txnIds from each transaction to each Call from the accountOp
    // if identifiedBy is MultipleTxns
    const isBasicAccountBroadcastingMultiple = transactionRes.identifiedBy.type === 'MultipleTxns'
    if (isBasicAccountBroadcastingMultiple) {
      const txnIds = transactionRes.identifiedBy.identifier.split('-')
      const calls = submittedAccountOp.calls
        .map((oneCall, i) => {
          const localCall = { ...oneCall }

          // we're cutting off calls the user didn't sign / weren't broadcast
          if (!(i in txnIds)) return null

          localCall.txnId = txnIds[i] as Hex
          localCall.status = AccountOpStatus.BroadcastedButNotConfirmed
          return localCall
        })
        .filter((aCall) => aCall !== null) as Call[]
      submittedAccountOp.calls = calls

      // Handle the calls that weren't signed
      const rejectedCalls = accountOp.calls.filter((call) =>
        submittedAccountOp.calls.every((c) => c.id !== call.id)
      )
      const rejectedSwapActiveRouteIds = rejectedCalls.map((call) => {
        const userRequest = this.userRequests.find((r) => r.id === call.fromUserRequestId)

        return userRequest?.meta.activeRouteId
      })

      rejectedSwapActiveRouteIds.forEach((routeId) => {
        this.removeActiveRoute(routeId)
      })

      if (rejectedCalls.length) {
        // remove the user requests that were rejected
        rejectedCalls.forEach((call) => {
          if (!call.fromUserRequestId) return
          this.rejectUserRequest('Transaction rejected by the bundler', call.fromUserRequestId)
        })
      }
    }

    this.swapAndBridge.handleUpdateActiveRouteOnSubmittedAccountOpStatusUpdate(submittedAccountOp)
    await this.activity.addAccountOp(submittedAccountOp)

    await this.resolveAccountOpAction(
      submittedAccountOp,
      actionId,
      isBasicAccountBroadcastingMultiple
    )

    await this.#notificationManager.create({
      title:
        // different count can happen only on isBasicAccountBroadcastingMultiple
        submittedAccountOp.calls.length === accountOp.calls.length
          ? 'Done!'
          : 'Partially submitted',
      message: `${
        isBasicAccountBroadcastingMultiple
          ? `${submittedAccountOp.calls.length}/${accountOp.calls.length} transactions were`
          : 'The transaction was'
      } successfully signed and broadcast to the network.`
    })
    return Promise.resolve(submittedAccountOp)
  }

  // ! IMPORTANT !
  // Banners that depend on async data from sub-controllers should be implemented
  // in the sub-controllers themselves. This is because updates in the sub-controllers
  // will not trigger emitUpdate in the MainController, therefore the banners will
  // remain the same until a subsequent update in the MainController.
  get banners(): Banner[] {
    if (!this.selectedAccount.account || !this.networks.isInitialized) return []

    const activeSwapAndBridgeRoutesForSelectedAccount = getActiveRoutesForAccount(
      this.selectedAccount.account.addr,
      this.swapAndBridge.activeRoutes
    )
    const swapAndBridgeRoutesPendingSignature = activeSwapAndBridgeRoutesForSelectedAccount.filter(
      (r) => r.routeStatus === 'ready'
    )

    return getAccountOpBanners({
      accountOpActionsByNetwork: getAccountOpActionsByNetwork(
        this.selectedAccount.account.addr,
        this.actions.actionsQueue
      ),
      selectedAccount: this.selectedAccount.account.addr,
      accounts: this.accounts.accounts,
      networks: this.networks.networks,
      swapAndBridgeRoutesPendingSignature
    })
  }

  // Technically this is an anti-pattern, but it's the only way to
  // test the error handling in the method.
  protected throwBroadcastAccountOp({
    message: humanReadableMessage,
    error: _err,
    accountState,
    isRelayer = false,
    provider = undefined,
    network = undefined
  }: {
    message?: string
    error?: Error
    accountState?: AccountOnchainState
    isRelayer?: boolean
    provider?: RPCProvider
    network?: Network
  }) {
    const originalMessage = _err?.message
    let message = humanReadableMessage
    let isReplacementFeeLow = false

    if (originalMessage) {
      if (originalMessage.includes('replacement fee too low')) {
        message =
          'Replacement fee is insufficient. Fees have been automatically adjusted so please try submitting your transaction again.'
        isReplacementFeeLow = true
        if (this.signAccountOp) this.signAccountOp.simulate()
      } else if (originalMessage.includes('INSUFFICIENT_PRIVILEGE')) {
        message = `Signer key not supported on this network.${
          !accountState?.isV2
            ? 'You can add/change signers from the web wallet or contact support.'
            : 'Please contact support.'
        }`
      } else if (originalMessage.includes('underpriced')) {
        message =
          'Transaction fee underpriced. Please select a higher transaction speed and try again'
        this.signAccountOp?.gasPrice.fetch()
        if (this.signAccountOp) this.signAccountOp.simulate()
      } else if (originalMessage.includes('Failed to fetch') && isRelayer) {
        message =
          'Currently, the Ambire relayer seems to be down. Please try again a few moments later or broadcast with a Basic Account'
      }
    }

    if (!message) {
      message = getHumanReadableBroadcastError(_err || new Error('')).message

      // if the message states that the paymaster doesn't have sufficient amount,
      // add it to the failedPaymasters to disable it until a top-up is made
      if (message.includes(insufficientPaymasterFunds) && provider && network) {
        failedPaymasters.addInsufficientFunds(provider, network).then(() => {
          if (this.signAccountOp) this.signAccountOp.simulate()
        })
      }
      if (message.includes('the selected fee is too low')) {
        this.signAccountOp?.gasPrice.fetch()
      }
    }

    // To enable another try for signing in case of broadcast fail
    // broadcast is called in the FE only after successful signing
    this.signAccountOp?.updateStatus(SigningStatus.ReadyToSign, isReplacementFeeLow)
    this.feePayerKey = null

    return Promise.reject(
      new EmittableError({ level: 'major', message, error: _err || new Error(message) })
    )
  }

  get isSignRequestStillActive(): boolean {
    if (!this.signAccountOp) return false

    return !!this.actions.actionsQueue.find((a) => a.id === this.signAccountOp!.fromActionId)
  }

  // includes the getters in the stringified instance
  toJSON() {
    return {
      ...this,
      ...super.toJSON(),
      banners: this.banners,
      isSignRequestStillActive: this.isSignRequestStillActive
    }
  }
}<|MERGE_RESOLUTION|>--- conflicted
+++ resolved
@@ -780,32 +780,6 @@
     clearTimeout(timeoutId)
   }
 
-<<<<<<< HEAD
-=======
-  handleSignMessageCallbacks(signedMessage: SignedMessage) {
-    if (signedMessage.fromActionId === ENTRY_POINT_AUTHORIZATION_REQUEST_ID) {
-      const accountOpAction = makeAccountOpAction({
-        account: this.accounts.accounts.filter((a) => a.addr === signedMessage.accountAddr)[0],
-        chainId: signedMessage.chainId,
-        nonce:
-          this.accounts.accountStates[signedMessage.accountAddr][signedMessage.chainId.toString()]
-            .nonce,
-        userRequests: this.userRequests,
-        actionsQueue: this.actions.actionsQueue
-      })
-      if (!accountOpAction.accountOp.meta) accountOpAction.accountOp.meta = {}
-
-      if (signedMessage.fromActionId === ENTRY_POINT_AUTHORIZATION_REQUEST_ID) {
-        accountOpAction.accountOp.meta.entryPointAuthorization = adjustEntryPointAuthorization(
-          signedMessage.signature as string
-        )
-      }
-
-      this.actions.addOrUpdateAction(accountOpAction, 'first')
-    }
-  }
-
->>>>>>> 8a6d9e4f
   async handleSignMessage() {
     const accountAddr = this.signMessage.messageToSign?.accountAddr
     const chainId = this.signMessage.messageToSign?.chainId
@@ -1606,24 +1580,6 @@
     }
   }
 
-<<<<<<< HEAD
-=======
-  #handlePreReject(userRequest: UserRequest) {
-    // if the entry point signature is rejected, remove all the calls
-    // accumulated until now
-    if (userRequest.id === ENTRY_POINT_AUTHORIZATION_REQUEST_ID) {
-      this.userRequests = this.userRequests.filter(
-        (r) =>
-          !(
-            r.action.kind === 'calls' &&
-            r.meta.accountAddr === userRequest.meta.accountAddr &&
-            r.meta.chainId === userRequest.meta.chainId
-          )
-      )
-    }
-  }
-
->>>>>>> 8a6d9e4f
   rejectUserRequest(err: string, requestId: UserRequest['id']) {
     const userRequest = this.userRequests.find((r) => r.id === requestId)
     if (!userRequest) return
@@ -1703,117 +1659,6 @@
     }
   }
 
-<<<<<<< HEAD
-=======
-  #focusPreUserRequestIfAnyAndDeleteOldRequest(
-    preActionFinder: Function,
-    newReq: UserRequest
-  ): boolean {
-    const preAction = this.actions.visibleActionsQueue.find((a) => preActionFinder(a))
-    if (preAction) {
-      this.actions.setCurrentActionById(preAction.id)
-
-      // remove old user requests
-      const oldReq = this.userRequests.find(
-        (uReq) =>
-          uReq.action.kind === 'calls' &&
-          uReq.meta.accountAddr === newReq.meta.accountAddr &&
-          uReq.meta.chainId === newReq.meta.chainId
-      )
-      if (oldReq) this.userRequests.splice(this.userRequests.indexOf(oldReq), 1)
-
-      return true
-    }
-
-    return false
-  }
-
-  // The goal here is add a UserRequest before the main one takes places
-  // if we want to do so. Examplese:
-  // * SA with nonce 0 - enable entry point
-  // * BA - enable EIP-7702
-  async #addPreUserRequestIfAny(
-    req: UserRequest,
-    actionExecutionType: ActionExecutionType = 'open-action-window'
-  ): Promise<boolean> {
-    const { action, meta } = req
-
-    // allow preUser requests only before txns
-    // otherwise: meta.chainId is not reliable for some userRequests:
-    // benzin is one such type where chainId comes as ""
-    if (action.kind !== 'calls') return false
-
-    const account = this.accounts.accounts.find((x) => x.addr === meta.accountAddr)!
-    const network = this.networks.networks.find((n) => n.chainId === meta.chainId)!
-    const accountState = await this.accounts.getOrFetchAccountOnChainState(
-      meta.accountAddr,
-      meta.chainId
-    )
-
-    // smart account nonce 0: check for entry point auth
-    if (isSmartAccount(account)) {
-      // find me the accountOp for the network if any, it's always 1 for SA
-      const currentAccountOpAction = this.actions.actionsQueue.find(
-        (a) =>
-          a.type === 'accountOp' &&
-          a.accountOp.accountAddr === account.addr &&
-          a.accountOp.chainId === meta.chainId
-      ) as AccountOpAction | undefined
-
-      const entryPointAuthorizationMessageFromHistory = await this.activity.findMessage(
-        account.addr,
-        (message) =>
-          message.fromActionId === ENTRY_POINT_AUTHORIZATION_REQUEST_ID &&
-          message.chainId === meta.chainId
-      )
-
-      const hasAuthorized =
-        !!currentAccountOpAction?.accountOp?.meta?.entryPointAuthorization ||
-        !!entryPointAuthorizationMessageFromHistory
-
-      if (shouldAskForEntryPointAuthorization(network, account, accountState, hasAuthorized)) {
-        // check if entry point auth is already visible
-        // if it is, focus it and remove old call requests to it
-        const hasFocussed = this.#focusPreUserRequestIfAnyAndDeleteOldRequest(
-          (a: any) =>
-            a.id === ENTRY_POINT_AUTHORIZATION_REQUEST_ID &&
-            (a as SignMessageAction).userRequest.meta.chainId === req.meta.chainId,
-          req
-        )
-        if (hasFocussed) return true
-
-        const typedMessageAction = await getEntryPointAuthorization(
-          req.meta.accountAddr,
-          network.chainId,
-          BigInt(accountState.nonce)
-        )
-        await this.addUserRequest(
-          {
-            id: ENTRY_POINT_AUTHORIZATION_REQUEST_ID,
-            action: typedMessageAction,
-            meta: {
-              isSignAction: true,
-              accountAddr: req.meta.accountAddr,
-              chainId: req.meta.chainId
-            },
-            session: req.session,
-            dappPromise: req?.dappPromise
-              ? { reject: req?.dappPromise?.reject, resolve: () => {} }
-              : undefined
-          } as SignUserRequest,
-          'first',
-          actionExecutionType
-        )
-
-        this.emitUpdate()
-        return true
-      }
-    }
-
-    return false
-  }
-
->>>>>>> 8a6d9e4f
   async addUserRequest(
     req: UserRequest,
     actionPosition: ActionPosition = 'last',
@@ -1872,19 +1717,6 @@
       )
       const network = this.networks.networks.find((n) => n.chainId === meta.chainId)!
 
-<<<<<<< HEAD
-=======
-      // search for msg only if it's a SA
-      const entryPointAuthorizationMessageFromHistory = isSmartAccount(account)
-        ? await this.activity.findMessage(
-            account.addr,
-            (message) =>
-              message.fromActionId === ENTRY_POINT_AUTHORIZATION_REQUEST_ID &&
-              message.chainId === network.chainId
-          )
-        : undefined
-
->>>>>>> 8a6d9e4f
       const accountOpAction = makeAccountOpAction({
         account,
         chainId: meta.chainId,
