--- conflicted
+++ resolved
@@ -1196,14 +1196,9 @@
   }) {
     if (!this.#selectedAccount.account) return
 
-<<<<<<< HEAD
-    const claimableRewardsData =
-      this.#selectedAccount.portfolio.portfolioState.rewards?.result?.claimableRewardsData
-=======
     const claimableRewardsData = (
       this.#selectedAccount.portfolio.portfolioState.rewards?.result as PortfolioRewardsResult
     )?.claimableRewardsData
->>>>>>> c3c6b60e
 
     if (!claimableRewardsData) return
 
@@ -1226,14 +1221,9 @@
   }) {
     if (!this.#selectedAccount.account) return
 
-<<<<<<< HEAD
-    const addrVestingData =
-      this.#selectedAccount.portfolio.portfolioState.rewards?.result?.addrVestingData
-=======
     const addrVestingData = (
       this.#selectedAccount.portfolio.portfolioState.rewards?.result as PortfolioRewardsResult
     )?.addrVestingData
->>>>>>> c3c6b60e
 
     if (!addrVestingData) return
     const userRequest: UserRequest = buildMintVestingRequest({
