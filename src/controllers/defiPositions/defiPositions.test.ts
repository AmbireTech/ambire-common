/* eslint-disable @typescript-eslint/no-use-before-define */
import fetch from 'node-fetch'

import { relayerUrl } from '../../../test/config'
import { produceMemoryStore } from '../../../test/helpers'
import { suppressConsole } from '../../../test/helpers/console'
import { mockUiManager } from '../../../test/helpers/ui'
import { waitForFnToBeCalledAndExecuted } from '../../../test/recurringTimeout'
import { networks } from '../../consts/networks'
import { RPCProviders } from '../../interfaces/provider'
import { getProviderId } from '../../libs/defiPositions/helpers'
import * as defiProviders from '../../libs/defiPositions/providers'
import { DeFiPositionsError } from '../../libs/defiPositions/types'
import { getRpcProvider } from '../../services/provider'
import wait from '../../utils/wait'
import { AccountsController } from '../accounts/accounts'
import { AutoLoginController } from '../autoLogin/autoLogin'
import { InviteController } from '../invite/invite'
import { KeystoreController } from '../keystore/keystore'
import { NetworksController } from '../networks/networks'
import { ProvidersController } from '../providers/providers'
import { SelectedAccountController } from '../selectedAccount/selectedAccount'
import { StorageController } from '../storage/storage'
import { UiController } from '../ui/ui'
import { DefiPositionsController } from './defiPositions'

global.fetch = fetch as any

const ACCOUNT = {
  addr: '0xC2E6dFcc2C6722866aD65F211D5757e1D2879337',
  initialPrivileges: [],
  associatedKeys: ['0x5Be214147EA1AE3653f289E17fE7Dc17A73AD175'],
  creation: {
    factoryAddr: '0xBf07a0Df119Ca234634588fbDb5625594E2a5BCA',
    bytecode:
      '0x7f00000000000000000000000000000000000000000000000000000000000000017f02c94ba85f2ea274a3869293a0a9bf447d073c83c617963b0be7c862ec2ee44e553d602d80604d3d3981f3363d3d373d3d3d363d732a2b85eb1054d6f0c6c2e37da05ed3e5fea684ef5af43d82803e903d91602b57fd5bf3',
    salt: '0x2ee01d932ede47b0b2fb1b6af48868de9f86bfc9a5be2f0b42c0111cf261d04c'
  },
  preferences: {
    label: 'Test account',
    pfp: '0xC2E6dFcc2C6722866aD65F211D5757e1D2879337'
  }
}

const providers: RPCProviders = {}

networks.forEach((network) => {
  providers[network.chainId.toString()] = getRpcProvider(network.rpcUrls, network.chainId)
  providers[network.chainId.toString()].isWorking = true
})

const prepareTest = async () => {
  const storage = produceMemoryStore()
  await storage.set('accounts', [ACCOUNT])
  const storageCtrl = new StorageController(storage)
  let providersCtrl: ProvidersController

  const { uiManager } = mockUiManager()
  const uiCtrl = new UiController({ uiManager })
  const keystoreCtrl = new KeystoreController('default', storageCtrl, {}, uiCtrl)

  const networksCtrl = new NetworksController({
    storage: storageCtrl,
    fetch,
    relayerUrl,
    onAddOrUpdateNetworks: (nets) => {
      nets.forEach((n) => {
        providersCtrl.setProvider(n)
      })
    },
    onRemoveNetwork: (id) => {
      providersCtrl.removeProvider(id)
    }
  })
  providersCtrl = new ProvidersController(networksCtrl)
  providersCtrl.providers = providers

  const accountsCtrl = new AccountsController(
    storageCtrl,
    providersCtrl,
    networksCtrl,
    keystoreCtrl,
    () => {},
    () => {},
    () => {},
    relayerUrl,
    fetch
  )
  const autoLoginCtrl = new AutoLoginController(
    storageCtrl,
    keystoreCtrl,
    providersCtrl,
    networksCtrl,
    accountsCtrl,
    {},
    new InviteController({ relayerUrl, fetch, storage: storageCtrl })
  )

  const selectedAccountCtrl = new SelectedAccountController({
    storage: storageCtrl,
    accounts: accountsCtrl,
    keystore: keystoreCtrl,
    autoLogin: autoLoginCtrl
  })
  await selectedAccountCtrl.initialLoadPromise
  await networksCtrl.initialLoadPromise
  await providersCtrl.initialLoadPromise

  await selectedAccountCtrl.setAccount(ACCOUNT)
  const controller = new DefiPositionsController({
    fetch: global.fetch as any,
    storage: storageCtrl,
    selectedAccount: selectedAccountCtrl,
    keystore: keystoreCtrl,
    providers: providersCtrl,
    networks: networksCtrl,
    accounts: accountsCtrl,
    ui: uiCtrl
  })

  // @ts-ignore
  // Done so we don't call the actual Debank API during tests
  jest.spyOn(DefiPositionsController.prototype, 'callDebank').mockImplementation(async () => {
    await wait(500)
    // eslint-disable-next-line @typescript-eslint/no-use-before-define
    return MOCK_DEBANK_RESPONSE_DATA
  })

  return {
    controller,
    storage,
    ui: uiCtrl
  }
}

describe('DefiPositionsController', () => {
  beforeEach(() => {
    jest.restoreAllMocks()
    jest.clearAllMocks()
  })
  it('should update positions correctly', async () => {
    const { controller } = await prepareTest()

    await controller.updatePositions()
    const selectedAccountState = controller.getDefiPositionsState(ACCOUNT.addr)
    expect(selectedAccountState['137'].updatedAt).toBeDefined()
    expect(selectedAccountState['137'].positionsByProvider.length).toBeGreaterThan(0)
  })

  it('should handle errors in update positions', async () => {
    const consoleSuppressor = suppressConsole()
    jest.spyOn(defiProviders, 'getAAVEPositions').mockImplementation(
      () =>
        new Promise((_, reject) => {
          reject(new Error('AAVE error'))
        })
    )
    jest.spyOn(defiProviders, 'getDebankEnhancedUniV3Positions').mockImplementation(
      () =>
        new Promise((_, reject) => {
          reject(new Error('Uniswap error'))
        })
    )
    const { controller } = await prepareTest()
    await controller.updatePositions()

    const selectedAccountState = controller.getDefiPositionsState(ACCOUNT.addr)
    expect(selectedAccountState['1'].providerErrors).toEqual([
      { providerName: 'AAVE v3', error: 'AAVE error' },
      { providerName: 'Uniswap V3', error: 'Uniswap error' }
    ])

    consoleSuppressor.restore()
  })

  it('should set asset prices correctly', async () => {
    const { controller } = await prepareTest()
    await controller.updatePositions()

    const selectedAccountState = controller.getDefiPositionsState(ACCOUNT.addr)

    const positions = selectedAccountState['137'].positionsByProvider
    expect(positions.length).toBeGreaterThan(0)
    positions.forEach((provider) => {
      provider.positions.forEach((position) => {
        position.assets.forEach((asset) => {
          expect(asset.value).toBeDefined()
          expect(asset.priceIn).toEqual({ baseCurrency: 'usd', price: expect.any(Number) })
        })
      })
    })
  })

  it('should update networksWithPositionsByAccounts properly', async () => {
    const { controller } = await prepareTest()

    await controller.updatePositions()
    const networksWithPositions = controller.getNetworksWithPositions(ACCOUNT.addr)

    expect(networksWithPositions['137']).toContain('AAVE v3')
  })
  it('should handle provider error and empty state for networksWithPositionsByAccounts', async () => {
    const consoleSuppressor = suppressConsole()

    jest.spyOn(defiProviders, 'getAAVEPositions').mockImplementation(
      () =>
        new Promise((_, reject) => {
          reject(new Error('AAVE error'))
        })
    )
    const { controller } = await prepareTest()

    await controller.updatePositions()
    const accountState = controller.getDefiPositionsState(ACCOUNT.addr)

    expect(accountState['1'].providerErrors!.length).toBeGreaterThan(0)
    expect(accountState['137'].providerErrors!.length).toBeGreaterThan(0)

    const networksWithPositions = controller.getNetworksWithPositions(ACCOUNT.addr)

    // Undefined because there is a provider has an error, so we
    // can't be certain if the account has positions on that network
    expect(networksWithPositions['137']).toBeUndefined()
    expect(networksWithPositions['1']).toBeUndefined()

    consoleSuppressor.restore()
  })

  it('should add a critical error if the call to debank fails, despite custom positions being fetched properly', async () => {
    const { restore } = suppressConsole()
    const { controller } = await prepareTest()

    jest
      // @ts-ignore
      .spyOn(DefiPositionsController.prototype, 'getDebankPositionsForAccount')
      // @ts-ignore
      .mockRejectedValueOnce(new Error('Debank fetch failed'))

    await controller.updatePositions({ forceDebankCall: true })
    const selectedAccountState = controller.getDefiPositionsState(ACCOUNT.addr)

    expect(Object.keys(selectedAccountState).length).toBeGreaterThan(0)

    Object.values(selectedAccountState).forEach((networkState) => {
      expect(networkState.error).toBeDefined()
      expect(networkState.error).toBe(DeFiPositionsError.CriticalError)
    })

    restore()
  })

  it('uniswap v3 positions are read from debank and enhanced with custom positions', async () => {
    const { controller } = await prepareTest()

    await controller.updatePositions({
      forceDebankCall: true
    })

    const selectedAccountState = controller.getDefiPositionsState(ACCOUNT.addr)

    const uniswapV3Positions = selectedAccountState['1'].positionsByProvider.find(
      (p) => p.providerName === 'Uniswap V3'
    )

    expect(uniswapV3Positions).toBeDefined()
    expect(uniswapV3Positions!.positions.length).toEqual(1)
    uniswapV3Positions!.positions.forEach((position) => {
      expect(position.additionalData.positionIndex).toBeDefined()
      expect(position.additionalData.inRange).toBeDefined()
    })
  })

  it('getUniqueMergedPositions: duplicates are removed and custom are preffered', async () => {
<<<<<<< HEAD
    const uniV3 = MOCK_DEBANK_RESPONSE_DATA.find((p) => p.providerName === 'Uniswap V3')!

    const network = networks.find((n) => n.chainId === BigInt(uniV3.chainId))!
=======
    const uniV3 = MOCK_DEBANK_RESPONSE_DATA.find(
      (p) => p.providerName === 'Uniswap V3' && p.chainId === 1
    )!
>>>>>>> d752351b

    const customUni = {
      ...uniV3,
      source: 'custom' as const
    }

    const merged = DefiPositionsController.getUniqueMergedPositions(
<<<<<<< HEAD
      network,
      MOCK_DEBANK_RESPONSE_DATA as any[],
=======
      MOCK_DEBANK_RESPONSE_DATA.filter(({ chainId }) => chainId === 1) as any[],
>>>>>>> d752351b
      [customUni] as any[]
    )

    expect(merged.length).toBe(
      MOCK_DEBANK_RESPONSE_DATA.filter(({ chainId }) => chainId === 1).length
    )
    const mergedUni = merged.find((p) => p.providerName === 'Uniswap V3')!
    expect(mergedUni.source).toBe('custom')
  })

  it('aave v3 is coming from custom positions', async () => {
    const { controller } = await prepareTest()

    await controller.updatePositions({
      forceDebankCall: true
    })

    const selectedAccountState = controller.getDefiPositionsState(ACCOUNT.addr)
    const aaveV3Positions = selectedAccountState['10'].positionsByProvider.find(
<<<<<<< HEAD
      (p) => DefiPositionsController.getProviderId(p.providerName) === 'aave v3'
=======
      (p) => getProviderId(p.providerName) === 'aave v3'
>>>>>>> d752351b
    )

    expect(aaveV3Positions).toBeDefined()
    expect(aaveV3Positions!.positions.length).toEqual(1)
    expect(aaveV3Positions!.source).toBe('custom')
    aaveV3Positions!.positions.forEach((position) => {
      expect(position.additionalData.healthRate).toBeDefined()
    })
  })

  it('debank critical error is prioritized over price errors', async () => {
    const { restore } = suppressConsole()

    jest
      // @ts-ignore
      .spyOn(DefiPositionsController.prototype, 'updatePositionsByProviderAssetPrices')
      // @ts-ignore
      .mockRejectedValue(new Error('Price fetch failed'))

    const { controller } = await prepareTest()

    await controller.updatePositions({ forceDebankCall: true })

    const selectedAccountState = controller.getDefiPositionsState(ACCOUNT.addr)

    expect(Object.keys(selectedAccountState).length).toBeGreaterThan(0)

    Object.values(selectedAccountState).forEach((networkState) => {
      // There won't be an error if there are no positions on that network
      if (!networkState.positionsByProvider.length) return

      expect(networkState.error).toBeDefined()
      expect(networkState.error).toBe(DeFiPositionsError.AssetPriceError)
    })

    jest
      // @ts-ignore
      .spyOn(DefiPositionsController.prototype, 'callDebank')
      // @ts-ignore
      .mockRejectedValueOnce(new Error('Debank fetch failed'))

    await controller.updatePositions({ forceDebankCall: true, maxDataAgeMs: 0, forceUpdate: true })

    const selectedAccountState2 = controller.getDefiPositionsState(ACCOUNT.addr)

    expect(Object.keys(selectedAccountState2).length).toBeGreaterThan(0)

    Object.values(selectedAccountState2).forEach((networkState) => {
      expect(networkState.error).toBeDefined()
      expect(networkState.error).toBe(DeFiPositionsError.CriticalError)
    })
    restore()
  })

  it('custom positions are persisted after a failure', async () => {
    const { restore } = suppressConsole()
    const spy = jest.spyOn(defiProviders, 'getAAVEPositions')

    const { controller } = await prepareTest()

    // First, do a successful update to have positions stored
    await controller.updatePositions({ forceDebankCall: true })

    const selectedAccountState = controller.getDefiPositionsState(ACCOUNT.addr)
    expect(Object.keys(selectedAccountState).length).toBeGreaterThan(0)

    let aaveV3PositionsCount = 0

    Object.values(selectedAccountState).forEach((networkState) => {
      if (!networkState.positionsByProvider.length) return

      if (
<<<<<<< HEAD
        networkState.positionsByProvider.some(
          (p) => DefiPositionsController.getProviderId(p.providerName) === 'aave v3'
        )
=======
        networkState.positionsByProvider.some((p) => getProviderId(p.providerName) === 'aave v3')
>>>>>>> d752351b
      ) {
        aaveV3PositionsCount++
      }
    })

    // Mock getAAVEPositions to throw
    spy.mockImplementation(
      () =>
        new Promise((_, reject) => {
          reject(new Error('AAVE error'))
        })
    )

    // Now, do an update that will fail on AAVE
    await controller.updatePositions({ forceDebankCall: true, maxDataAgeMs: 0, forceUpdate: true })

    const selectedAccountState2 = controller.getDefiPositionsState(ACCOUNT.addr)

    expect(Object.keys(selectedAccountState2).length).toBeGreaterThan(0)

    let aaveV3PositionsCount2 = 0

    Object.values(selectedAccountState2).forEach((networkState) => {
      if (!networkState.positionsByProvider.length) return

      if (
<<<<<<< HEAD
        networkState.positionsByProvider.some(
          (p) => DefiPositionsController.getProviderId(p.providerName) === 'aave v3'
        )
=======
        networkState.positionsByProvider.some((p) => getProviderId(p.providerName) === 'aave v3')
>>>>>>> d752351b
      ) {
        expect(networkState.providerErrors).toBeDefined()
        expect(networkState.providerErrors?.length).toBeGreaterThan(0)
        aaveV3PositionsCount2++
      }
    })

    expect(aaveV3PositionsCount2).toBe(aaveV3PositionsCount)
    restore()
  })

  it('debank positions are persisted after a debank call failure', async () => {
    const { restore } = suppressConsole()

    const { controller } = await prepareTest()

    await controller.updatePositions({ forceDebankCall: true })

    const selectedAccountState = controller.getDefiPositionsState(ACCOUNT.addr)
    expect(Object.keys(selectedAccountState).length).toBeGreaterThan(0)
    let debankPositionsCount = 0

    Object.values(selectedAccountState).forEach((networkState) => {
      if (!networkState.positionsByProvider.length) return

      if (networkState.positionsByProvider.some((p) => p.source === 'debank')) {
        debankPositionsCount++
      }
    })

    jest
      // @ts-ignore
      .spyOn(DefiPositionsController.prototype, 'callDebank')
      // @ts-ignore
      .mockRejectedValueOnce(new Error('Debank fetch failed'))

    await controller.updatePositions({ forceDebankCall: true, maxDataAgeMs: 0, forceUpdate: true })

    let debankPositionsCount2 = 0

    const selectedAccountState2 = controller.getDefiPositionsState(ACCOUNT.addr)
    expect(Object.keys(selectedAccountState2).length).toBeGreaterThan(0)

    Object.values(selectedAccountState2).forEach((networkState) => {
      if (!networkState.positionsByProvider.length) return

      if (networkState.positionsByProvider.some((p) => p.source === 'debank')) {
        expect(networkState.error).toBeDefined()
        expect(networkState.error).toBe(DeFiPositionsError.CriticalError)
        debankPositionsCount2++
      }
    })

    expect(debankPositionsCount2).toBe(debankPositionsCount)
    restore()
  })

  it('should continuously update the defi positions', async () => {
    jest.useFakeTimers()
    jest.spyOn(global.console, 'error').mockImplementation(() => {})

    const { controller, ui } = await prepareTest()
    controller.updatePositions = jest.fn().mockResolvedValue(undefined)
    jest.spyOn(controller.positionsContinuousUpdateInterval, 'start')
    jest.spyOn(controller.positionsContinuousUpdateInterval, 'stop')
    jest.spyOn(controller, 'positionsContinuousUpdate')

    expect(controller.positionsContinuousUpdateInterval.start).toHaveBeenCalledTimes(0)
    expect(controller.positionsContinuousUpdateInterval.stop).toHaveBeenCalledTimes(0)
    expect(controller.positionsContinuousUpdate).toHaveBeenCalledTimes(0)
    const FIVE_MINUTES = 1000 * 60 * 5
    await jest.advanceTimersByTimeAsync(FIVE_MINUTES)
    expect(controller.positionsContinuousUpdateInterval.start).toHaveBeenCalledTimes(0)
    expect(controller.positionsContinuousUpdateInterval.stop).toHaveBeenCalledTimes(0)
    expect(controller.positionsContinuousUpdate).toHaveBeenCalledTimes(0)
    ui.addView({ id: '1', type: 'popup', currentRoute: 'dashboard', isReady: true })
    await jest.advanceTimersByTimeAsync(0)
    expect(controller.positionsContinuousUpdateInterval.start).toHaveBeenCalledTimes(1)
    expect(controller.positionsContinuousUpdateInterval.stop).toHaveBeenCalledTimes(0)
    expect(controller.positionsContinuousUpdate).toHaveBeenCalledTimes(0)
    await waitForFnToBeCalledAndExecuted(controller.positionsContinuousUpdateInterval)
    expect(controller.positionsContinuousUpdateInterval.start).toHaveBeenCalledTimes(1)
    expect(controller.positionsContinuousUpdateInterval.stop).toHaveBeenCalledTimes(0)
    expect(controller.positionsContinuousUpdate).toHaveBeenCalledTimes(1)
    await waitForFnToBeCalledAndExecuted(controller.positionsContinuousUpdateInterval)
    expect(controller.positionsContinuousUpdateInterval.start).toHaveBeenCalledTimes(1)
    expect(controller.positionsContinuousUpdateInterval.stop).toHaveBeenCalledTimes(0)
    expect(controller.positionsContinuousUpdate).toHaveBeenCalledTimes(2)
    ui.removeView('1')
    await jest.advanceTimersByTimeAsync(0)
    expect(controller.positionsContinuousUpdateInterval.start).toHaveBeenCalledTimes(1)
    expect(controller.positionsContinuousUpdateInterval.stop).toHaveBeenCalledTimes(1)
    expect(controller.positionsContinuousUpdate).toHaveBeenCalledTimes(2)
    jest.clearAllTimers()
    jest.useRealTimers()
    jest.clearAllMocks()
    ;(console.error as jest.Mock).mockRestore()
  })
})

const MOCK_DEBANK_RESPONSE_DATA = [
  {
    providerName: 'LIDO',
    chainId: 1,
    iconUrl:
      'https://static.debank.com/image/project/logo_url/lido/081388ebc44fa042561749bd5338d49e.png',
    siteUrl: 'https://stake.lido.fi',
    type: 'common',
    positions: [
      {
        id: 'f7bf33cb-b134-4bca-97fb-82403101faf3',
        assets: [
          {
            address: 'eth',
            symbol: 'ETH',
            name: 'ETH',
            decimals: 18,
            amount: '728892183657245952',
            priceIn: {
              price: 3893.5,
              baseCurrency: 'usd'
            },
            value: 2837.94171706949,
            type: 1,
            iconUrl:
              'https://static.debank.com/image/coin/logo_url/eth/6443cdccced33e204d90cb723c632917.png'
          }
        ],
        additionalData: {
          positionInUSD: 2837.94171706949,
          collateralInUSD: 2837.94171706949,
          name: 'Staked',
          detailTypes: ['common'],
          updateAt: 1761804296,
          pool: {
            id: '0xae7ab96520de3a18e5e111b5eaab095312d7fe84',
            chain: 'eth',
            project_id: 'lido',
            adapter_id: 'lido_staked',
            controller: '0xae7ab96520de3a18e5e111b5eaab095312d7fe84',
            index: null,
            time_at: 1608242396
          }
        }
      }
    ],
    positionInUSD: 2837.94171706949
  },
  {
    providerName: 'Aave V3',
    chainId: 10,
    iconUrl:
      'https://static.debank.com/image/project/logo_url/aave3/54df7839ab09493ba7540ab832590255.png',
    siteUrl: 'https://app.aave.com',
    type: 'lending',
    positions: [
      {
        id: 'ae4c7c2f-7d30-44ad-be91-c2a812b7ff1d',
        assets: [
          {
            address: '0x68f180fcce6836688e9084f035309e29bf0a2095',
            symbol: 'WBTC',
            name: 'Wrapped BTC',
            decimals: 8,
            amount: '21258',
            priceIn: {
              price: 109986.47,
              baseCurrency: 'usd'
            },
            value: 23.3809237926,
            type: 1,
            iconUrl:
              'https://static.debank.com/image/op_token/logo_url/0x68f180fcce6836688e9084f035309e29bf0a2095/d3c52e7c7449afa8bd4fad1c93f50d93.png',
            protocolAsset: {
              address: '0x078f358208685046a11c85e8ad32895ded33a249'
            }
          },
          {
            address: '0x4200000000000000000000000000000000000006',
            symbol: 'WETH',
            name: 'Wrapped Ether',
            decimals: 18,
            amount: '1893035353',
            priceIn: {
              price: 3893.71,
              baseCurrency: 'usd'
            },
            value: 0.000007370930688223,
            type: 1,
            iconUrl:
              'https://static.debank.com/image/op_token/logo_url/0x4200000000000000000000000000000000000006/61844453e63cf81301f845d7864236f6.png',
            protocolAsset: {
              address: '0xe50fa9b3c56ffb159cb0fca61f5c9d750e8128c8'
            }
          },
          {
            address: '0x4200000000000000000000000000000000000042',
            symbol: 'OP',
            name: 'Optimism',
            decimals: 18,
            amount: '147983993409089863680',
            priceIn: {
              price: 0.4267,
              baseCurrency: 'usd'
            },
            value: 63.1447699876587,
            type: 1,
            iconUrl:
              'https://static.debank.com/image/op_token/logo_url/0x4200000000000000000000000000000000000042/029a56df18f88f4123120fdcb6bea40b.png',
            protocolAsset: {
              address: '0x513c7e3a9c69ca3e22550ef58ac1c0088e918fff'
            }
          }
        ],
        additionalData: {
          healthRate: 1.157920892373162e59,
          positionInUSD: 86.5257011511893,
          collateralInUSD: 86.5257011511893,
          name: 'Lending',
          detailTypes: ['lending'],
          updateAt: 1761771802,
          pool: {
            id: '0x794a61358d6845594f94dc1db02a252b5b4814ad',
            chain: 'op',
            project_id: 'op_aave3',
            adapter_id: 'aave3_proxy_lending',
            controller: '0x794a61358d6845594f94dc1db02a252b5b4814ad',
            index: null,
            time_at: 1647006479
          }
        }
      }
    ],
    positionInUSD: 86.5257011511893
  },
  {
    providerName: 'Curve',
    chainId: 10,
    iconUrl:
      'https://static.debank.com/image/project/logo_url/op_curve/42e8c4eb3a83479f172dd56c67eb7e88.png',
    siteUrl: 'https://www.curve.finance',
    type: 'common',
    positions: [
      {
        id: 'e1fe3d5b-d142-4015-9147-3e0494f74e19',
        assets: [
          {
            address: '0x8c6f28f2f1a3c87f0f938b96d27520d9751ec8d9',
            symbol: 'sUSD',
            name: 'Synth sUSD',
            decimals: 18,
            amount: '259733753028248128',
            priceIn: {
              price: 0.9997,
              baseCurrency: 'usd'
            },
            value: 0.25965583290234,
            type: 0,
            iconUrl:
              'https://static.debank.com/image/op_token/logo_url/0x8c6f28f2f1a3c87f0f938b96d27520d9751ec8d9/c699f829018dea55b6b49da32bc9a90d.png'
          },
          {
            address: '0xda10009cbd5d07dd0cecc66161fc93d7c9000da1',
            symbol: 'DAI',
            name: 'Dai Stablecoin',
            decimals: 18,
            amount: '21818986095686912',
            priceIn: {
              price: 0.9999,
              baseCurrency: 'usd'
            },
            value: 0.0218168041970773,
            type: 0,
            iconUrl:
              'https://static.debank.com/image/op_token/logo_url/0xda10009cbd5d07dd0cecc66161fc93d7c9000da1/549c4205dbb199f1b8b03af783f35e71.png'
          },
          {
            address: '0x7f5c764cbc14f9669b88837ca1490cca17c31607',
            symbol: 'USDC',
            name: 'USD Coin',
            decimals: 6,
            amount: '13834',
            priceIn: {
              price: 0.9998,
              baseCurrency: 'usd'
            },
            value: 0.0138315353723521,
            type: 0,
            iconUrl:
              'https://static.debank.com/image/avax_token/logo_url/0xa7d7079b0fead91f3e65f86e8915cb59c1a4c664/c1503ade9d53497fe93ca9f2723c56a1.png'
          },
          {
            address: '0x94b008aa00579c1307b0ef2c499ad98a8ce58e58',
            symbol: 'USDT',
            name: 'Tether USD',
            decimals: 6,
            amount: '10458',
            priceIn: {
              price: 1.00008,
              baseCurrency: 'usd'
            },
            value: 0.0104598184308759,
            type: 0,
            iconUrl:
              'https://static.debank.com/image/eth_token/logo_url/0xdac17f958d2ee523a2206206994597c13d831ec7/464c0de678334b8fe87327e527bc476d.png'
          }
        ],
        additionalData: {
          positionInUSD: 0.305763990902645,
          collateralInUSD: 0.305763990902645,
          name: 'Liquidity Pool',
          detailTypes: ['common'],
          updateAt: 1761742358,
          pool: {
            id: '0x061b87122ed14b9526a813209c8a59a633257bab',
            chain: 'op',
            project_id: 'op_curve',
            adapter_id: 'curve_liquidity',
            controller: '0x061b87122ed14b9526a813209c8a59a633257bab',
            index: null,
            time_at: 1644708825
          }
        }
      }
    ],
    positionInUSD: 0.305763990902645
  },
  {
    providerName: 'Uniswap V3',
    chainId: 1,
    iconUrl:
      'https://static.debank.com/image/project/logo_url/uniswap3/87a541b3b83b041c8d12119e5a0d19f0.png',
    siteUrl: 'https://app.uniswap.org',
    type: 'common',
    positions: [
      {
        id: 'a9539958-03e0-43c9-b78b-7270c68ca0d9',
        assets: [
          {
            address: '0x88800092ff476844f74dc2fc427974bbee2794ae',
            symbol: 'WALLET',
            name: 'Ambire Wallet',
            decimals: 18,
            amount: '43243041899205214863360',
            priceIn: {
              price: 0.0220880944993347,
              baseCurrency: 'usd'
            },
            value: 955.156395908336,
            type: 0,
            iconUrl:
              'https://static.debank.com/image/eth_token/logo_url/0x88800092ff476844f74dc2fc427974bbee2794ae/6d920bb617173a2c6d5e4d8d91febeeb.png'
          },
          {
            address: '0xc02aaa39b223fe8d0a0e5c4f27ead9083c756cc2',
            symbol: 'WETH',
            name: 'Wrapped Ether',
            decimals: 18,
            amount: '74587507562656928',
            priceIn: {
              price: 3893.5,
              baseCurrency: 'usd'
            },
            value: 290.406460695205,
            type: 0,
            iconUrl:
              'https://static.debank.com/image/eth_token/logo_url/0xc02aaa39b223fe8d0a0e5c4f27ead9083c756cc2/61844453e63cf81301f845d7864236f6.png'
          },
          {
            address: '0x88800092ff476844f74dc2fc427974bbee2794ae',
            symbol: 'WALLET',
            name: 'Ambire Wallet',
            decimals: 18,
            amount: '1528669825915597619200',
            priceIn: {
              price: 0.0220880944993347,
              baseCurrency: 'usd'
            },
            value: 33.7654035731053,
            type: 3,
            iconUrl:
              'https://static.debank.com/image/eth_token/logo_url/0x88800092ff476844f74dc2fc427974bbee2794ae/6d920bb617173a2c6d5e4d8d91febeeb.png'
          },
          {
            address: '0xc02aaa39b223fe8d0a0e5c4f27ead9083c756cc2',
            symbol: 'WETH',
            name: 'Wrapped Ether',
            decimals: 18,
            amount: '8185867942579183',
            priceIn: {
              price: 3893.5,
              baseCurrency: 'usd'
            },
            value: 31.871676834432,
            type: 3,
            iconUrl:
              'https://static.debank.com/image/eth_token/logo_url/0xc02aaa39b223fe8d0a0e5c4f27ead9083c756cc2/61844453e63cf81301f845d7864236f6.png'
          }
        ],
        additionalData: {
          positionInUSD: 1311.19993701108,
          collateralInUSD: 1311.19993701108,
          positionIndex: '1054309',
          name: 'Liquidity Pool',
          detailTypes: ['common'],
          updateAt: 1761804299,
          position_index: '1054309',
          pool: {
            id: '0x53bbdf4ea397d17a6f904dc882b3fb78a6875a66',
            chain: 'eth',
            project_id: 'uniswap3',
            adapter_id: 'uniswap3_liquidity',
            controller: '0x53bbdf4ea397d17a6f904dc882b3fb78a6875a66',
            index: null,
            time_at: 1673842307
          }
        }
      }
    ],
    positionInUSD: 1311.19993701108
  }
]<|MERGE_RESOLUTION|>--- conflicted
+++ resolved
@@ -271,15 +271,9 @@
   })
 
   it('getUniqueMergedPositions: duplicates are removed and custom are preffered', async () => {
-<<<<<<< HEAD
-    const uniV3 = MOCK_DEBANK_RESPONSE_DATA.find((p) => p.providerName === 'Uniswap V3')!
-
-    const network = networks.find((n) => n.chainId === BigInt(uniV3.chainId))!
-=======
     const uniV3 = MOCK_DEBANK_RESPONSE_DATA.find(
       (p) => p.providerName === 'Uniswap V3' && p.chainId === 1
     )!
->>>>>>> d752351b
 
     const customUni = {
       ...uniV3,
@@ -287,12 +281,7 @@
     }
 
     const merged = DefiPositionsController.getUniqueMergedPositions(
-<<<<<<< HEAD
-      network,
-      MOCK_DEBANK_RESPONSE_DATA as any[],
-=======
       MOCK_DEBANK_RESPONSE_DATA.filter(({ chainId }) => chainId === 1) as any[],
->>>>>>> d752351b
       [customUni] as any[]
     )
 
@@ -312,11 +301,7 @@
 
     const selectedAccountState = controller.getDefiPositionsState(ACCOUNT.addr)
     const aaveV3Positions = selectedAccountState['10'].positionsByProvider.find(
-<<<<<<< HEAD
-      (p) => DefiPositionsController.getProviderId(p.providerName) === 'aave v3'
-=======
       (p) => getProviderId(p.providerName) === 'aave v3'
->>>>>>> d752351b
     )
 
     expect(aaveV3Positions).toBeDefined()
@@ -389,13 +374,7 @@
       if (!networkState.positionsByProvider.length) return
 
       if (
-<<<<<<< HEAD
-        networkState.positionsByProvider.some(
-          (p) => DefiPositionsController.getProviderId(p.providerName) === 'aave v3'
-        )
-=======
         networkState.positionsByProvider.some((p) => getProviderId(p.providerName) === 'aave v3')
->>>>>>> d752351b
       ) {
         aaveV3PositionsCount++
       }
@@ -422,13 +401,7 @@
       if (!networkState.positionsByProvider.length) return
 
       if (
-<<<<<<< HEAD
-        networkState.positionsByProvider.some(
-          (p) => DefiPositionsController.getProviderId(p.providerName) === 'aave v3'
-        )
-=======
         networkState.positionsByProvider.some((p) => getProviderId(p.providerName) === 'aave v3')
->>>>>>> d752351b
       ) {
         expect(networkState.providerErrors).toBeDefined()
         expect(networkState.providerErrors?.length).toBeGreaterThan(0)
