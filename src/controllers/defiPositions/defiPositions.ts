import { Fetch } from '../../interfaces/fetch'
import { NetworkId } from '../../interfaces/network'
import { getNetworksWithDeFiPositionsErrorBanners } from '../../libs/banners/banners'
import { getAssetValue, sortByValue } from '../../libs/defiPositions/helpers'
import { getAAVEPositions, getUniV3Positions } from '../../libs/defiPositions/providers'
<<<<<<< HEAD
import { DeFiPositionsState, PositionsByProvider } from '../../libs/defiPositions/types'
=======
import {
  DeFiPositionsError,
  DeFiPositionsState,
  PositionsByProvider
} from '../../libs/defiPositions/types'
import { AccountsController } from '../accounts/accounts'
>>>>>>> 57534e8d
import EventEmitter from '../eventEmitter/eventEmitter'
import { NetworksController } from '../networks/networks'
import { ProvidersController } from '../providers/providers'
import { SelectedAccountController } from '../selectedAccount/selectedAccount'

export class DefiPositionsController extends EventEmitter {
  #selectedAccount: SelectedAccountController

  #providers: ProvidersController

  #networks: NetworksController

  #fetch: Fetch

  #minUpdateInterval: number = 60 * 1000 // 1 minute

  state: DeFiPositionsState = {}

  constructor({
<<<<<<< HEAD
    selectedAccount,
    providers,
    networks
  }: {
    selectedAccount: SelectedAccountController
=======
    fetch,
    accounts,
    providers,
    networks
  }: {
    fetch: Fetch
    accounts: AccountsController
>>>>>>> 57534e8d
    providers: ProvidersController
    networks: NetworksController
  }) {
    super()

<<<<<<< HEAD
    this.#selectedAccount = selectedAccount
    this.#providers = providers
    this.#networks = networks
    this.initialLoadPromise = this.#load()
  }

  async #load() {
    await this.#selectedAccount.initialLoadPromise
    await this.#networks.initialLoadPromise
    await this.#providers.initialLoadPromise

    await this.updatePositions()
=======
    this.#fetch = fetch
    this.#accounts = accounts
    this.#providers = providers
    this.#networks = networks
>>>>>>> 57534e8d
  }

  #initInitialAccountStateIfNeeded(accountAddr: string) {
    if (!this.state[accountAddr]) {
      this.state[accountAddr] = this.#networks.networks.reduce(
        (acc, n) => ({
          ...acc,
          [n.id]: { isLoading: true, positionsByProvider: [] }
        }),
        this.state[accountAddr]
      )

      this.emitUpdate()
    }
  }

  #setProviderError(
    accountAddr: string,
    networkId: string,
    providerName: string,
    errorMessage: string
  ) {
    if (!this.state[accountAddr][networkId].providerErrors) {
      this.state[accountAddr][networkId].providerErrors = []
    }

    this.state[accountAddr][networkId].providerErrors!.push({
      providerName,
      error: errorMessage
    })
  }

  #getCanSkipUpdate(accountAddr: string, networkId: string) {
    const networkState = this.state[accountAddr][networkId]

    if (networkState.isLoading) return false
    if (networkState.error) return false
    if (networkState.providerErrors?.length) return false
    if (networkState.updatedAt && Date.now() - networkState.updatedAt < this.#minUpdateInterval)
      return true

    return false
  }

  async updatePositions(networkId?: NetworkId) {
<<<<<<< HEAD
    const selectedAccount = this.#selectedAccount.account

    if (!selectedAccount) {
      console.error('updatePositions: no selected account')
      return
    }
=======
    const selectedAccountAddr = this.#accounts.selectedAccount
    if (!selectedAccountAddr) return
>>>>>>> 57534e8d

    const { addr } = selectedAccount

    this.#initInitialAccountStateIfNeeded(addr)

    const networksToUpdate = networkId
      ? this.#networks.networks.filter((n) => n.id === networkId)
      : this.#networks.networks

<<<<<<< HEAD
    networksToUpdate.map(async (n) => {
      if (this.#getCanSkipUpdate(addr, n.id)) {
        // Emit an update so that the current account data getter is updated
        this.emitUpdate()
        return
      }
      const networkState = this.state[addr][n.id]
=======
    await Promise.all(
      networksToUpdate.map(async (n) => {
        if (this.#getCanSkipUpdate(selectedAccountAddr, n.id)) {
          // Emit an update so that the current account data getter is updated
          this.emitUpdate()
          return
        }
        const networkState = this.state[selectedAccountAddr][n.id]
>>>>>>> 57534e8d

        // Reset provider errors before updating
        networkState.providerErrors = []
<<<<<<< HEAD
      }

      try {
        const [aavePositions, uniV3Positions] = [
          await getAAVEPositions(addr, this.#providers.providers[n.id], n).catch((e) => {
            console.error('getAAVEPositions error:', e)
            this.#setProviderError(addr, n.id, 'AAVE v3', e?.message || 'Unknown error')

            return null
          }),
          await getUniV3Positions(addr, this.#providers.providers[n.id], n).catch((e) => {
            console.error('getUniV3Positions error:', e)

            this.#setProviderError(addr, n.id, 'Uniswap V3', e?.message || 'Unknown error')

            return null
          })
        ]

        this.state[addr][n.id] = {
          ...networkState,
          isLoading: false,
          positionsByProvider: [aavePositions, uniV3Positions].filter(
            Boolean
          ) as PositionsByProvider[],
          updatedAt: Date.now()
        }
        await this.#setAssetPrices(addr, n.id)
      } catch (e: any) {
        const prevPositionsByProvider = networkState.positionsByProvider
        this.state[addr][n.id] = {
          isLoading: false,
          positionsByProvider: prevPositionsByProvider || [],
          criticalError: e?.message || 'Unknown error'
=======
        networkState.error = undefined

        try {
          const [aavePositions, uniV3Positions] = await Promise.all([
            getAAVEPositions(
              this.#accounts.selectedAccount!,
              this.#providers.providers[n.id],
              n
            ).catch((e: any) => {
              console.error('getAAVEPositions error:', e)
              this.#setProviderError(
                selectedAccountAddr,
                n.id,
                'AAVE v3',
                e?.message || 'Unknown error'
              )

              return null
            }),
            getUniV3Positions(
              this.#accounts.selectedAccount!,
              this.#providers.providers[n.id],
              n
            ).catch((e: any) => {
              console.error('getUniV3Positions error:', e)

              this.#setProviderError(
                selectedAccountAddr,
                n.id,
                'Uniswap V3',
                e?.message || 'Unknown error'
              )

              return null
            })
          ])

          this.state[selectedAccountAddr][n.id] = {
            ...networkState,
            isLoading: false,
            positionsByProvider: [aavePositions, uniV3Positions].filter(
              Boolean
            ) as PositionsByProvider[],
            updatedAt: Date.now()
          }
          await this.#setAssetPrices(selectedAccountAddr, n.id).catch((e) => {
            console.error('#setAssetPrices error:', e)
            this.state[selectedAccountAddr][n.id].error = DeFiPositionsError.AssetPriceError
          })
        } catch (e: any) {
          const prevPositionsByProvider = networkState.positionsByProvider
          this.state[selectedAccountAddr][n.id] = {
            isLoading: false,
            positionsByProvider: prevPositionsByProvider || [],
            error: DeFiPositionsError.CriticalError
          }
          console.error(`updatePositions error on ${n.id}`, e)
        } finally {
          this.emitUpdate()
>>>>>>> 57534e8d
        }
      })
    )
  }

  async #setAssetPrices(accountAddr: string, networkId: string) {
    const dedup = (x: any[]) => x.filter((y, i) => x.indexOf(y) === i)

    const networkState = this.state[accountAddr][networkId]

    const addresses: string[] = []

    networkState.positionsByProvider.forEach((providerPos) => {
      providerPos.positions.forEach((p) => {
        p.assets.forEach((a) => {
          addresses.push(a.address)
        })
      })
    })

    const cenaUrl = `https://cena.ambire.com/api/v3/simple/token_price/${
      this.#networks.networks.find((n) => n.id === networkId)?.platformId
    }?contract_addresses=${dedup(addresses).join('%2C')}&vs_currencies=usd`

    try {
      const resp = await this.#fetch(cenaUrl)
      const body = await resp.json()
      if (resp.status !== 200) throw body
      // eslint-disable-next-line no-prototype-builtins
      if (body.hasOwnProperty('message')) throw body
      // eslint-disable-next-line no-prototype-builtins
      if (body.hasOwnProperty('error')) throw body

      const positionsByProviderWithPrices = this.state[accountAddr][
        networkId
      ].positionsByProvider.map((positionsByProvider) => {
        if (positionsByProvider.providerName.toLowerCase().includes('aave'))
          return positionsByProvider

        const updatedPositions = positionsByProvider.positions.map((position) => {
          let positionInUSD = position.additionalData.positionInUSD || 0

          const updatedAssets = position.assets.map((asset) => {
            const priceData = body[asset.address.toLowerCase()]
            if (!priceData) return asset

            const priceIn = Object.entries(priceData).map(([currency, price]) => ({
              baseCurrency: currency,
              price: price as number
            }))

            const value = getAssetValue(asset.amount, asset.decimals, priceIn)

            positionInUSD += value

            return {
              ...asset,
              value,
              priceIn
            }
          })

          return {
            ...position,
            assets: updatedAssets,
            additionalData: { ...position.additionalData, positionInUSD }
          }
        })

        let positionInUSD = positionsByProvider.positionInUSD

        // Already set in the corresponding lib
        if (!positionInUSD) {
          positionInUSD = updatedPositions.reduce((prevPositionValue, position) => {
            return prevPositionValue + (position.additionalData.positionInUSD || 0)
          }, 0)
        }

        return { ...positionsByProvider, positions: updatedPositions, positionInUSD }
      })

      this.state[accountAddr][networkId].positionsByProvider = positionsByProviderWithPrices
    } catch (error) {
      console.error('#setAssetPrices error in defiPositions:', error)
    }
  }

  get banners() {
    if (!this.#selectedAccount.account) return []

    const errorBanners = getNetworksWithDeFiPositionsErrorBanners({
      networks: this.#networks.networks,
      currentAccountState: this.state[this.#selectedAccount.account.addr],
      providers: this.#providers.providers
    })

    return errorBanners
  }

  get selectedAccountPositions() {
    if (!this.#selectedAccount.account) return null

    const positionsByProvider = Object.values(
      this.state[this.#selectedAccount.account.addr] || {}
    ).flatMap((n) => n.positionsByProvider)

    const positionsByProviderWithSortedAssets = positionsByProvider.map((provider) => {
      const positions = provider.positions
        .map((position) => {
          const assets = position.assets.sort((a, b) => sortByValue(a.value, b.value))

          return { ...position, assets }
        })
        .sort((a, b) => sortByValue(a.additionalData.positionInUSD, b.additionalData.positionInUSD))

      return { ...provider, positions }
    })

    const sortedPositionsByProvider = positionsByProviderWithSortedAssets.sort((a, b) =>
      sortByValue(a.positionInUSD, b.positionInUSD)
    )

    return sortedPositionsByProvider
  }

  get isSelectedAccountLoading() {
    if (!this.#selectedAccount.account) return false

    return Object.values(this.state[this.#selectedAccount.account.addr] || {}).some(
      (n) => n.isLoading
    )
  }

  toJSON() {
    return {
      ...this,
      ...super.toJSON(),
      selectedAccountPositions: this.selectedAccountPositions,
      isSelectedAccountLoading: this.isSelectedAccountLoading,
      banners: this.banners
    }
  }
}<|MERGE_RESOLUTION|>--- conflicted
+++ resolved
@@ -1,21 +1,18 @@
 import { Fetch } from '../../interfaces/fetch'
 import { NetworkId } from '../../interfaces/network'
+// eslint-disable-next-line import/no-cycle
 import { getNetworksWithDeFiPositionsErrorBanners } from '../../libs/banners/banners'
 import { getAssetValue, sortByValue } from '../../libs/defiPositions/helpers'
 import { getAAVEPositions, getUniV3Positions } from '../../libs/defiPositions/providers'
-<<<<<<< HEAD
-import { DeFiPositionsState, PositionsByProvider } from '../../libs/defiPositions/types'
-=======
 import {
   DeFiPositionsError,
   DeFiPositionsState,
   PositionsByProvider
 } from '../../libs/defiPositions/types'
-import { AccountsController } from '../accounts/accounts'
->>>>>>> 57534e8d
 import EventEmitter from '../eventEmitter/eventEmitter'
 import { NetworksController } from '../networks/networks'
 import { ProvidersController } from '../providers/providers'
+// eslint-disable-next-line import/no-cycle
 import { SelectedAccountController } from '../selectedAccount/selectedAccount'
 
 export class DefiPositionsController extends EventEmitter {
@@ -32,45 +29,22 @@
   state: DeFiPositionsState = {}
 
   constructor({
-<<<<<<< HEAD
+    fetch,
     selectedAccount,
     providers,
     networks
   }: {
+    fetch: Fetch
     selectedAccount: SelectedAccountController
-=======
-    fetch,
-    accounts,
-    providers,
-    networks
-  }: {
-    fetch: Fetch
-    accounts: AccountsController
->>>>>>> 57534e8d
     providers: ProvidersController
     networks: NetworksController
   }) {
     super()
 
-<<<<<<< HEAD
+    this.#fetch = fetch
     this.#selectedAccount = selectedAccount
     this.#providers = providers
     this.#networks = networks
-    this.initialLoadPromise = this.#load()
-  }
-
-  async #load() {
-    await this.#selectedAccount.initialLoadPromise
-    await this.#networks.initialLoadPromise
-    await this.#providers.initialLoadPromise
-
-    await this.updatePositions()
-=======
-    this.#fetch = fetch
-    this.#accounts = accounts
-    this.#providers = providers
-    this.#networks = networks
->>>>>>> 57534e8d
   }
 
   #initInitialAccountStateIfNeeded(accountAddr: string) {
@@ -116,35 +90,15 @@
   }
 
   async updatePositions(networkId?: NetworkId) {
-<<<<<<< HEAD
-    const selectedAccount = this.#selectedAccount.account
-
-    if (!selectedAccount) {
-      console.error('updatePositions: no selected account')
-      return
-    }
-=======
-    const selectedAccountAddr = this.#accounts.selectedAccount
-    if (!selectedAccountAddr) return
->>>>>>> 57534e8d
-
-    const { addr } = selectedAccount
-
-    this.#initInitialAccountStateIfNeeded(addr)
+    if (!this.#selectedAccount.account) return
+
+    const selectedAccountAddr = this.#selectedAccount.account.addr
+    this.#initInitialAccountStateIfNeeded(selectedAccountAddr)
 
     const networksToUpdate = networkId
       ? this.#networks.networks.filter((n) => n.id === networkId)
       : this.#networks.networks
 
-<<<<<<< HEAD
-    networksToUpdate.map(async (n) => {
-      if (this.#getCanSkipUpdate(addr, n.id)) {
-        // Emit an update so that the current account data getter is updated
-        this.emitUpdate()
-        return
-      }
-      const networkState = this.state[addr][n.id]
-=======
     await Promise.all(
       networksToUpdate.map(async (n) => {
         if (this.#getCanSkipUpdate(selectedAccountAddr, n.id)) {
@@ -153,81 +107,40 @@
           return
         }
         const networkState = this.state[selectedAccountAddr][n.id]
->>>>>>> 57534e8d
 
         // Reset provider errors before updating
         networkState.providerErrors = []
-<<<<<<< HEAD
-      }
-
-      try {
-        const [aavePositions, uniV3Positions] = [
-          await getAAVEPositions(addr, this.#providers.providers[n.id], n).catch((e) => {
-            console.error('getAAVEPositions error:', e)
-            this.#setProviderError(addr, n.id, 'AAVE v3', e?.message || 'Unknown error')
-
-            return null
-          }),
-          await getUniV3Positions(addr, this.#providers.providers[n.id], n).catch((e) => {
-            console.error('getUniV3Positions error:', e)
-
-            this.#setProviderError(addr, n.id, 'Uniswap V3', e?.message || 'Unknown error')
-
-            return null
-          })
-        ]
-
-        this.state[addr][n.id] = {
-          ...networkState,
-          isLoading: false,
-          positionsByProvider: [aavePositions, uniV3Positions].filter(
-            Boolean
-          ) as PositionsByProvider[],
-          updatedAt: Date.now()
-        }
-        await this.#setAssetPrices(addr, n.id)
-      } catch (e: any) {
-        const prevPositionsByProvider = networkState.positionsByProvider
-        this.state[addr][n.id] = {
-          isLoading: false,
-          positionsByProvider: prevPositionsByProvider || [],
-          criticalError: e?.message || 'Unknown error'
-=======
         networkState.error = undefined
 
         try {
           const [aavePositions, uniV3Positions] = await Promise.all([
-            getAAVEPositions(
-              this.#accounts.selectedAccount!,
-              this.#providers.providers[n.id],
-              n
-            ).catch((e: any) => {
-              console.error('getAAVEPositions error:', e)
-              this.#setProviderError(
-                selectedAccountAddr,
-                n.id,
-                'AAVE v3',
-                e?.message || 'Unknown error'
-              )
-
-              return null
-            }),
-            getUniV3Positions(
-              this.#accounts.selectedAccount!,
-              this.#providers.providers[n.id],
-              n
-            ).catch((e: any) => {
-              console.error('getUniV3Positions error:', e)
-
-              this.#setProviderError(
-                selectedAccountAddr,
-                n.id,
-                'Uniswap V3',
-                e?.message || 'Unknown error'
-              )
-
-              return null
-            })
+            getAAVEPositions(selectedAccountAddr, this.#providers.providers[n.id], n).catch(
+              (e: any) => {
+                console.error('getAAVEPositions error:', e)
+                this.#setProviderError(
+                  selectedAccountAddr,
+                  n.id,
+                  'AAVE v3',
+                  e?.message || 'Unknown error'
+                )
+
+                return null
+              }
+            ),
+            getUniV3Positions(selectedAccountAddr, this.#providers.providers[n.id], n).catch(
+              (e: any) => {
+                console.error('getUniV3Positions error:', e)
+
+                this.#setProviderError(
+                  selectedAccountAddr,
+                  n.id,
+                  'Uniswap V3',
+                  e?.message || 'Unknown error'
+                )
+
+                return null
+              }
+            )
           ])
 
           this.state[selectedAccountAddr][n.id] = {
@@ -252,7 +165,6 @@
           console.error(`updatePositions error on ${n.id}`, e)
         } finally {
           this.emitUpdate()
->>>>>>> 57534e8d
         }
       })
     )
