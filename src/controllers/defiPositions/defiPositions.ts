--- conflicted
+++ resolved
@@ -45,15 +45,9 @@
     this.#networks = networks
   }
 
-<<<<<<< HEAD
   #prepareState(accountAddr: string) {
-    if (!this.state[accountAddr]) {
-      this.state[accountAddr] = this.#networks.networks.reduce(
-=======
-  #initInitialAccountStateIfNeeded(accountAddr: string) {
     if (!this.#state[accountAddr]) {
       this.#state[accountAddr] = this.#networks.networks.reduce(
->>>>>>> 3ff2536a
         (acc, n) => ({
           ...acc,
           [n.id]: { isLoading: true, positionsByProvider: [] }
@@ -67,8 +61,8 @@
 
     // Init state for missing networks
     this.#networks.networks.forEach((n) => {
-      if (!this.state[accountAddr][n.id]) {
-        this.state[accountAddr][n.id] = { isLoading: true, positionsByProvider: [] }
+      if (!this.#state[accountAddr][n.id]) {
+        this.#state[accountAddr][n.id] = { isLoading: true, positionsByProvider: [] }
       }
     })
     this.emitUpdate()
@@ -265,28 +259,15 @@
     }
   }
 
-<<<<<<< HEAD
   removeNetworkData(networkId: NetworkId) {
-    Object.keys(this.state).forEach((accountId) => {
-      delete this.state[accountId][networkId]
+    Object.keys(this.#state).forEach((accountId) => {
+      delete this.#state[accountId][networkId]
     })
     this.emitUpdate()
   }
 
-  get banners() {
-    if (!this.#selectedAccount.account) return []
-
-    const errorBanners = getNetworksWithDeFiPositionsErrorBanners({
-      networks: this.#networks.networks,
-      currentAccountState: this.state[this.#selectedAccount.account.addr],
-      providers: this.#providers.providers
-    })
-
-    return errorBanners
-=======
   getDefiPositionsState(accountAddr: string) {
     return this.#state[accountAddr] || {}
->>>>>>> 3ff2536a
   }
 
   toJSON() {
