--- conflicted
+++ resolved
@@ -41,10 +41,7 @@
           amount
         )} to ${getNetwork(toChainId)} for ${getTokenDetails(
           humanizerInfo,
-<<<<<<< HEAD
-=======
           network,
->>>>>>> 69c9d3c1
           formatNativeTokenAddress(outputToken),
           null
         )}`
