--- conflicted
+++ resolved
@@ -10,31 +10,10 @@
 import OpenSea from './OpenSea'
 import UniRouters from './UniRouters'
 import WALLETStakingPool from './WALLETStakingPool'
-<<<<<<< HEAD
-import AaveWethGatewayV2 from './AaveWethGatewayV2'
-import SwappinMapping from './Swappin'
-
-const all = {
-  ...UniRouters,
-  ...AaveLendingPoolV2,
-  ...AaveWethGatewayV2,
-  ...ERC20,
-  ...ERC721,
-  ...WETH,
-  ...AmbireIdentity,
-  ...AmbireFactory,
-  ...YearnTesseractVault,
-  ...Movr,
-  ...OpenSea,
-  ...WALLETSupplyController,
-  ...AmbireBatcher,
-  ...WALLETStakingPool,
-  ...SwappinMapping
-}
-=======
 import WALLETSupplyController from './WALLETSupplyController'
 import WETH from './WETH'
 import YearnTesseractVault from './YearnTesseractVault'
+import SwappinMapping from './Swappin'
 
 const all = (humanizerInfo: HumanizerInfoType) => ({
   ...UniRouters(humanizerInfo),
@@ -50,7 +29,7 @@
   ...OpenSea(humanizerInfo),
   ...WALLETSupplyController(),
   ...AmbireBatcher(humanizerInfo),
-  ...WALLETStakingPool(humanizerInfo)
+  ...WALLETStakingPool(humanizerInfo),
+  ...SwappinMapping(humanizerInfo)
 })
->>>>>>> 7e0a3678
 export default all