--- conflicted
+++ resolved
@@ -10,31 +10,10 @@
 import OpenSea from './OpenSea'
 import UniRouters from './UniRouters'
 import WALLETStakingPool from './WALLETStakingPool'
-<<<<<<< HEAD
-import AaveWethGatewayV2 from './AaveWethGatewayV2'
-import SudoSwap from './SudoSwap'
-
-const all = {
-  ...UniRouters,
-  ...AaveLendingPoolV2,
-  ...AaveWethGatewayV2,
-  ...ERC20,
-  ...ERC721,
-  ...WETH,
-  ...AmbireIdentity,
-  ...AmbireFactory,
-  ...YearnTesseractVault,
-  ...Movr,
-  ...OpenSea,
-  ...WALLETSupplyController,
-  ...AmbireBatcher,
-  ...WALLETStakingPool,
-  ...SudoSwap
-}
-=======
 import WALLETSupplyController from './WALLETSupplyController'
 import WETH from './WETH'
 import YearnTesseractVault from './YearnTesseractVault'
+import SudoSwap from './SudoSwap'
 
 const all = (humanizerInfo: HumanizerInfoType) => ({
   ...UniRouters(humanizerInfo),
@@ -50,7 +29,8 @@
   ...OpenSea(humanizerInfo),
   ...WALLETSupplyController(),
   ...AmbireBatcher(humanizerInfo),
-  ...WALLETStakingPool(humanizerInfo)
+  ...WALLETStakingPool(humanizerInfo),
+  ...SudoSwap(humanizerInfo)
 })
->>>>>>> a98f1689
+
 export default all