--- conflicted
+++ resolved
@@ -208,15 +208,6 @@
     }
   }
 
-<<<<<<< HEAD
-  static async estimateSponsorship(
-    userOperation: UserOperation | null,
-    network: NetworkDescriptor,
-    shouldStateOverride = false
-  ): Promise<BundlerEstimateResult | undefined> {
-    if (!userOperation) return undefined
-    return Bundler.estimate(userOperation, network, shouldStateOverride)
-=======
   // used when catching errors from bundler requests
   static decodeBundlerError(e: any, defaultMsg: string): string {
     let errMsg = e.error.message ? e.error.message : defaultMsg
@@ -225,6 +216,5 @@
     if (decodedHex) errMsg = errMsg.replace(hex, decodedHex)
     const finalMsg = mapTxnErrMsg(errMsg)
     return finalMsg ?? errMsg
->>>>>>> e1f3f48e
   }
 }