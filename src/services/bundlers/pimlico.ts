/* eslint-disable class-methods-use-this */
<<<<<<< HEAD
import { Network } from '../../interfaces/network'
=======
>>>>>>> 5efbf504

import { BUNDLER, PIMLICO } from '../../consts/bundlers'
import { Network } from '../../interfaces/network'
import { Bundler } from './bundler'
import { GasSpeeds, UserOpStatus } from './types'

export class Pimlico extends Bundler {
  protected getUrl(network: Network): string {
    return `https://api.pimlico.io/v2/${network.chainId}/rpc?apikey=${process.env.REACT_APP_PIMLICO_API_KEY}`
  }

  protected async getGasPrice(network: Network): Promise<GasSpeeds> {
    const provider = this.getProvider(network)
    const prices: any = await provider.send('pimlico_getUserOperationGasPrice', [])
    prices.medium = prices.standard
    prices.ape = prices.fast
    delete prices.standard
    return prices
  }

  public async getStatus(network: Network, userOpHash: string): Promise<UserOpStatus> {
    const provider = this.getProvider(network)
    return provider.send('pimlico_getUserOperationStatus', [userOpHash])
  }

  public getName(): BUNDLER {
    return PIMLICO
  }
}<|MERGE_RESOLUTION|>--- conflicted
+++ resolved
@@ -1,9 +1,4 @@
 /* eslint-disable class-methods-use-this */
-<<<<<<< HEAD
-import { Network } from '../../interfaces/network'
-=======
->>>>>>> 5efbf504
-
 import { BUNDLER, PIMLICO } from '../../consts/bundlers'
 import { Network } from '../../interfaces/network'
 import { Bundler } from './bundler'
