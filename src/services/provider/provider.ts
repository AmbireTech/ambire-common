<<<<<<< HEAD
import { NetworkId } from '../../constants/networks'
=======
import { NetworkDescriptor } from '../../interfaces/networkDescriptor'
>>>>>>> 524f15a4

// Provider instances by a network id
// For instance: { 'ethereum': new providers.StaticJsonRpcProvider }
let rpcProviders: any = {}

<<<<<<< HEAD
export const initRpcProviders = (providers: { [key in NetworkId]: any }) => {
=======
export const initRpcProviders = (providers: { [key: string]: any }) => {
>>>>>>> 524f15a4
  rpcProviders = providers
}

export const areRpcProvidersInitialized = () => {
  return !!Object.keys(rpcProviders).length
}

<<<<<<< HEAD
export function getProvider(networkId: NetworkId) {
=======
export function getProvider(networkId: NetworkDescriptor['id']) {
>>>>>>> 524f15a4
  const providersByNetwork = rpcProviders[networkId]

  if (!providersByNetwork) {
    console.error(
      `getProvider called with non-existent provider for network: ${networkId}. Initialize providers before calling getProvider`
    )
  }

  return providersByNetwork
}<|MERGE_RESOLUTION|>--- conflicted
+++ resolved
@@ -1,30 +1,19 @@
-<<<<<<< HEAD
 import { NetworkId } from '../../constants/networks'
-=======
 import { NetworkDescriptor } from '../../interfaces/networkDescriptor'
->>>>>>> 524f15a4
 
 // Provider instances by a network id
 // For instance: { 'ethereum': new providers.StaticJsonRpcProvider }
 let rpcProviders: any = {}
 
-<<<<<<< HEAD
-export const initRpcProviders = (providers: { [key in NetworkId]: any }) => {
-=======
-export const initRpcProviders = (providers: { [key: string]: any }) => {
->>>>>>> 524f15a4
+export const initRpcProviders = (providers: Partial<{ [ key in NetworkId ]: any }>) => {
   rpcProviders = providers
 }
-
 export const areRpcProvidersInitialized = () => {
   return !!Object.keys(rpcProviders).length
 }
 
-<<<<<<< HEAD
-export function getProvider(networkId: NetworkId) {
-=======
+
 export function getProvider(networkId: NetworkDescriptor['id']) {
->>>>>>> 524f15a4
   const providersByNetwork = rpcProviders[networkId]
 
   if (!providersByNetwork) {
