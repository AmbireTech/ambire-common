--- conflicted
+++ resolved
@@ -9,11 +9,8 @@
 type ValidateReturnType = {
   success: boolean
   message: string
-<<<<<<< HEAD
   severity?: 'info' | 'warning'
-=======
   errorType?: 'insufficient_amount'
->>>>>>> 96ba094c
 }
 
 export const validateAddress = (address: string): ValidateReturnType => {
@@ -227,11 +224,8 @@
         return {
           success: false,
           message: 'Insufficient amount.',
-<<<<<<< HEAD
           severity: 'warning'
-=======
           errorType: 'insufficient_amount'
->>>>>>> 96ba094c
         }
       }
     }
