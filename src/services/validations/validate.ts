import { formatUnits, getAddress } from 'ethers'
import isEmail from 'validator/es/lib/isEmail'

import { TransferControllerState } from '../../interfaces/transfer'
import { TokenResult } from '../../libs/portfolio'
import { isValidAddress } from '../address'

const validateAddress = (address: string) => {
  if (!(address && address.length)) {
    return {
      success: false,
      message: ''
    }
  }

  if (!(address && isValidAddress(address))) {
    return {
      success: false,
      message: 'Invalid address.'
    }
  }

  try {
    getAddress(address)
  } catch {
    return {
      success: false,
      message: 'Invalid checksum. Verify the address and try again.'
    }
  }

  return { success: true, message: '' }
}

const validateAddAuthSignerAddress = (address: string, selectedAcc: any) => {
  const isValidAddr = validateAddress(address)
  if (!isValidAddr.success) return isValidAddr

  if (address && selectedAcc && address === selectedAcc) {
    return {
      success: false,
      message: 'The entered address should be different than your own account address.'
    }
  }

  return { success: true }
}

const validateSendTransferAddress = (
  address: string,
  selectedAcc: string,
  addressConfirmed: any,
  isRecipientAddressUnknown: TransferControllerState['isRecipientAddressUnknown'],
  isRecipientHumanizerKnownTokenOrSmartContract: TransferControllerState['isRecipientHumanizerKnownTokenOrSmartContract'],
  isUDAddress: boolean,
  isEnsAddress: boolean,
  isRecipientDomainResolving: boolean
) => {
  // Basic validation is handled in the AddressInput component and we don't want to overwrite it.
  if (!isValidAddress(address) || isRecipientDomainResolving) {
    return {
      success: true,
      message: ''
    }
  }

  // Validate checksum
  try {
    getAddress(address)
  } catch {
    return {
      success: false,
      message: 'Invalid checksum. Verify the address and try again.'
    }
  }

  if (selectedAcc && address === selectedAcc) {
    return {
      success: false,
      message: 'The entered address should be different than the your own account address.'
    }
  }

<<<<<<< HEAD
  if (isKnownTokenOrContract(humanizerInfo, address)) {
=======
  if (address && isRecipientHumanizerKnownTokenOrSmartContract) {
>>>>>>> f757394b
    return {
      success: false,
      message: 'You are trying to send tokens to a smart contract. Doing so would burn them.'
    }
  }

  if (
    isRecipientAddressUnknown &&
    !addressConfirmed &&
    !isUDAddress &&
    !isEnsAddress &&
    !isRecipientDomainResolving
  ) {
    return {
      success: false,
      message:
        "You're trying to send to an unknown address. If you're really sure, confirm using the checkbox below."
    }
  }

  if (
    isRecipientAddressUnknown &&
    !addressConfirmed &&
    (isUDAddress || isEnsAddress) &&
    !isRecipientDomainResolving
  ) {
    const name = isUDAddress ? 'Unstoppable domain' : 'Ethereum Name Service'
    return {
      success: false,
      message: `You're trying to send to an unknown ${name}. If you really trust the person who gave it to you, confirm using the checkbox below.`
    }
  }

  return { success: true, message: '' }
}

const validateSendTransferAmount = (amount: string, selectedAsset: TokenResult) => {
  if (!(amount && amount.length)) {
    return {
      success: false,
      message: ''
    }
  }

  if (!(amount && Number(amount) > 0)) {
    return {
      success: false,
      message: 'The amount must be greater than 0.'
    }
  }

  try {
    if (amount && selectedAsset && selectedAsset.decimals) {
      const selectedAssetMaxAmount = Number(
        formatUnits(selectedAsset.amount, Number(selectedAsset.decimals))
      )
      const currentAmount = Number(amount)

      if (currentAmount && selectedAssetMaxAmount && Number(amount) > selectedAssetMaxAmount) {
        return {
          success: false,
          message: `The amount is greater than the asset's balance: ${selectedAssetMaxAmount} ${selectedAsset?.symbol}.`
        }
      }
    }
  } catch (e) {
    console.error(e)
  }

  return { success: true, message: '' }
}

const validateSendNftAddress = (
  address: string,
  selectedAcc: any,
  addressConfirmed: any,
  isRecipientAddressUnknown: TransferControllerState['isRecipientAddressUnknown'],
  isRecipientHumanizerKnownTokenOrSmartContract: TransferControllerState['isRecipientHumanizerKnownTokenOrSmartContract'],
  metadata: any,
  selectedNetwork: any,
  network: any,
  isUDAddress: boolean,
  isEnsAddress: boolean,
  isRecipientDomainResolving: boolean
) => {
  const isValidAddr = validateSendTransferAddress(
    address,
    selectedAcc,
    addressConfirmed,
    isRecipientAddressUnknown,
    isRecipientHumanizerKnownTokenOrSmartContract,
    isUDAddress,
    isEnsAddress,
    isRecipientDomainResolving
  )
  if (!isValidAddr.success) return isValidAddr

  if (
    metadata &&
    selectedAcc &&
    metadata.owner?.address.toLowerCase() !== selectedAcc.toLowerCase()
  ) {
    return {
      success: false,
      message: "The NFT you're trying to send is not owned by you!"
    }
  }

  if (selectedNetwork && network && selectedNetwork.id !== network) {
    return {
      success: false,
      message: 'The selected network is not the correct one.'
    }
  }

  return { success: true }
}

const isValidCode = (code: string) => code.length === 6

const isValidPassword = (password: string) => password.length >= 8

export {
  isEmail,
  validateAddAuthSignerAddress,
  validateSendTransferAddress,
  validateSendTransferAmount,
  validateSendNftAddress,
  isValidCode,
  isValidPassword
}<|MERGE_RESOLUTION|>--- conflicted
+++ resolved
@@ -81,11 +81,7 @@
     }
   }
 
-<<<<<<< HEAD
-  if (isKnownTokenOrContract(humanizerInfo, address)) {
-=======
-  if (address && isRecipientHumanizerKnownTokenOrSmartContract) {
->>>>>>> f757394b
+  if (isRecipientHumanizerKnownTokenOrSmartContract) {
     return {
       success: false,
       message: 'You are trying to send tokens to a smart contract. Doing so would burn them.'
