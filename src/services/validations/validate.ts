import { getAddress, parseUnits } from 'ethers'
import isEmail from 'validator/es/lib/isEmail'

import { TokenResult } from '../../libs/portfolio'
import { getTokenAmount } from '../../libs/portfolio/helpers'
import { getSanitizedAmount } from '../../libs/transfer/amount'
import { isValidAddress } from '../address'

type ValidateReturnType = {
  success: boolean
  message: string
}

const validateAddress = (address: string): ValidateReturnType => {
  if (!(address && address.length)) {
    return {
      success: false,
      message: ''
    }
  }

  if (!(address && isValidAddress(address))) {
    return {
      success: false,
      message: 'Invalid address.'
    }
  }

  try {
    getAddress(address)
  } catch {
    return {
      success: false,
      message: 'Invalid checksum. Verify the address and try again.'
    }
  }

  return { success: true, message: '' }
}

const validateAddAuthSignerAddress = (address: string, selectedAcc: any): ValidateReturnType => {
  const isValidAddr = validateAddress(address)
  if (!isValidAddr.success) return isValidAddr

  if (address && selectedAcc && address === selectedAcc) {
    return {
      success: false,
      message: 'The entered address should be different than your own account address.'
    }
  }

  return { success: true, message: '' }
}

const validateSendTransferAddress = (
  address: string,
  selectedAcc: string,
  addressConfirmed: any,
  isRecipientAddressUnknown: boolean,
  isRecipientHumanizerKnownTokenOrSmartContract: boolean,
  isEnsAddress: boolean,
  isRecipientDomainResolving: boolean,
  isSWWarningVisible?: boolean,
  isSWWarningAgreed?: boolean
): ValidateReturnType => {
  // Basic validation is handled in the AddressInput component and we don't want to overwrite it.
  if (!isValidAddress(address) || isRecipientDomainResolving) {
    return {
      success: true,
      message: ''
    }
  }

  if (selectedAcc && address.toLowerCase() === selectedAcc.toLowerCase()) {
    return {
      success: false,
      message: 'The entered address should be different than the your own account address.'
    }
  }

  if (isRecipientHumanizerKnownTokenOrSmartContract) {
    return {
      success: false,
      message: 'You are trying to send tokens to a smart contract. Doing so would burn them.'
    }
  }

  if (
    isRecipientAddressUnknown &&
    !addressConfirmed &&
    !isEnsAddress &&
    !isRecipientDomainResolving
  ) {
    return {
      success: false,
      message:
        "You're trying to send to an unknown address. If you're really sure, confirm using the checkbox below."
    }
  }

  if (
    isRecipientAddressUnknown &&
    !addressConfirmed &&
    isEnsAddress &&
    !isRecipientDomainResolving
  ) {
    const name = 'Ethereum Name Service'
    return {
      success: false,
      message: `You're trying to send to an unknown ${name}. If you really trust the person who gave it to you, confirm using the checkbox below.`
    }
  }

  if (isRecipientAddressUnknown && addressConfirmed && isSWWarningVisible && !isSWWarningAgreed) {
    return {
      success: false,
      message: 'Please confirm that the recipient address is not an exchange.'
    }
  }

  return { success: true, message: '' }
}

const validateSendTransferAmount = (
  amount: string,
  maxAmount: number,
  maxAmountInFiat: number,
  selectedAsset: TokenResult
): ValidateReturnType => {
  const sanitizedAmount = getSanitizedAmount(amount, selectedAsset.decimals)

  if (!(sanitizedAmount && sanitizedAmount.length)) {
    return {
      success: false,
      message: ''
    }
  }

  if (!(sanitizedAmount && Number(sanitizedAmount) > 0)) {
    return {
      success: false,
      message: 'The amount must be greater than 0.'
    }
  }

  try {
    if (sanitizedAmount && selectedAsset && selectedAsset.decimals) {
      if (Number(sanitizedAmount) < 1 / 10 ** selectedAsset.decimals)
        return {
          success: false,
          message: 'Token amount too low.'
        }

      const currentAmount: bigint = parseUnits(sanitizedAmount, selectedAsset.decimals)

      if (currentAmount > getTokenAmount(selectedAsset)) {
        return {
          success: false,
          message: `The amount is greater than the asset's balance: ${Number(maxAmount) || 0} ${
            selectedAsset?.symbol
          }${maxAmountInFiat ? `/ ${Number(maxAmountInFiat)} USD.` : ''}`
        }
      }
    }
  } catch (e) {
    console.error(e)

    return {
      success: false,
      message: 'Invalid amount.'
    }
  }

  return { success: true, message: '' }
}

<<<<<<< HEAD
const validateSendNftAddress = (
  address: string,
  selectedAcc: any,
  addressConfirmed: any,
  isRecipientAddressUnknown: boolean,
  isRecipientHumanizerKnownTokenOrSmartContract: boolean,
  metadata: any,
  selectedNetwork: any,
  network: any,
  isEnsAddress: boolean,
  isRecipientDomainResolving: boolean
): ValidateReturnType => {
  const isValidAddr = validateSendTransferAddress(
    address,
    selectedAcc,
    addressConfirmed,
    isRecipientAddressUnknown,
    isRecipientHumanizerKnownTokenOrSmartContract,
    isEnsAddress,
    isRecipientDomainResolving
  )
  if (!isValidAddr.success) return isValidAddr

  if (
    metadata &&
    selectedAcc &&
    metadata.owner?.address.toLowerCase() !== selectedAcc.toLowerCase()
  ) {
    return {
      success: false,
      message: "The NFT you're trying to send is not owned by you!"
    }
  }

  if (selectedNetwork && network && selectedNetwork.id !== network) {
    return {
      success: false,
      message: 'The selected network is not the correct one.'
    }
  }

  return { success: true, message: '' }
}

=======
>>>>>>> 72e10fca
const isValidCode = (code: string) => code.length === 6

const isValidPassword = (password: string) => password.length >= 8

function isValidURL(url: string) {
  const urlRegex =
    /^(?:https?|ftp):\/\/(?:\w+:{0,1}\w*@)?(?:\S+)(?::\d+)?(?:\/|\/(?:[\w#!:.?+=&%@!\-\/]))?$/

  return urlRegex.test(url)
}

export {
  isEmail,
  validateAddAuthSignerAddress,
  validateSendTransferAddress,
  validateSendTransferAmount,
  isValidCode,
  isValidPassword,
  isValidURL
}<|MERGE_RESOLUTION|>--- conflicted
+++ resolved
@@ -174,53 +174,6 @@
   return { success: true, message: '' }
 }
 
-<<<<<<< HEAD
-const validateSendNftAddress = (
-  address: string,
-  selectedAcc: any,
-  addressConfirmed: any,
-  isRecipientAddressUnknown: boolean,
-  isRecipientHumanizerKnownTokenOrSmartContract: boolean,
-  metadata: any,
-  selectedNetwork: any,
-  network: any,
-  isEnsAddress: boolean,
-  isRecipientDomainResolving: boolean
-): ValidateReturnType => {
-  const isValidAddr = validateSendTransferAddress(
-    address,
-    selectedAcc,
-    addressConfirmed,
-    isRecipientAddressUnknown,
-    isRecipientHumanizerKnownTokenOrSmartContract,
-    isEnsAddress,
-    isRecipientDomainResolving
-  )
-  if (!isValidAddr.success) return isValidAddr
-
-  if (
-    metadata &&
-    selectedAcc &&
-    metadata.owner?.address.toLowerCase() !== selectedAcc.toLowerCase()
-  ) {
-    return {
-      success: false,
-      message: "The NFT you're trying to send is not owned by you!"
-    }
-  }
-
-  if (selectedNetwork && network && selectedNetwork.id !== network) {
-    return {
-      success: false,
-      message: 'The selected network is not the correct one.'
-    }
-  }
-
-  return { success: true, message: '' }
-}
-
-=======
->>>>>>> 72e10fca
 const isValidCode = (code: string) => code.length === 6
 
 const isValidPassword = (password: string) => password.length >= 8
