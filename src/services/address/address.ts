--- conflicted
+++ resolved
@@ -1,23 +1,6 @@
-<<<<<<< HEAD
 import { HumanizerInfoType } from '../../hooks/useConstants'
-
-const isValidAddress = (address: string) => /^0x[a-fA-F0-9]{40}$/.test(address)
-
-const isKnownTokenOrContract = (humanizerInfo: HumanizerInfoType, address: string) => {
-  if (humanizerInfo?.names && humanizerInfo?.abis) {
-    const addressToLowerCase = address.toLowerCase()
-    const tokensAddresses = Object.keys(humanizerInfo.tokens)
-    const contractsAddresses = Object.keys(humanizerInfo.names)
-    return (
-      tokensAddresses.includes(addressToLowerCase) ||
-      contractsAddresses.includes(addressToLowerCase)
-    )
-  }
-
-  return false
-=======
-import { HumanizerInfoType } from '../../../v1/hooks/useConstants'
 import { FEE_COLLECTOR } from '../../consts/addresses'
+// import { HumanizerInfoType } from '../../../v1/hooks/useConstants'
 
 const isValidAddress = (address: string) => /^0x[a-fA-F0-9]{40}$/.test(address)
 
@@ -36,7 +19,19 @@
     Object.keys(humanizerInfo.tokens).includes(address) || // token addresses
     Object.keys(humanizerInfo.names).includes(address) // smart contract addresses
   )
->>>>>>> 524f15a4
+}
+const isKnownTokenOrContract = (humanizerInfo: HumanizerInfoType, address: string) => {
+  if (humanizerInfo?.names && humanizerInfo?.abis) {
+    const addressToLowerCase = address.toLowerCase()
+    const tokensAddresses = Object.keys(humanizerInfo.tokens)
+    const contractsAddresses = Object.keys(humanizerInfo.names)
+    return (
+      tokensAddresses.includes(addressToLowerCase) ||
+      contractsAddresses.includes(addressToLowerCase)
+    )
+  }
+
+  return false
 }
 
-export { isValidAddress, isHumanizerKnownTokenOrSmartContract }+export { isValidAddress, isHumanizerKnownTokenOrSmartContract,isKnownTokenOrContract }