// SPDX-License-Identifier: agpl-3.0
pragma solidity 0.8.19;

import './deployless/IAmbireAccount.sol';
import './libs/SignatureValidator.sol';
import './libs/Strings.sol';
import './libs/Base64.sol';
import './libs/BytesUtils.sol';
import './dkim/RSASHA256.sol';
import './dkim/DNSSEC.sol';
import './dkim/RRUtils.sol';
<<<<<<< HEAD
import './libs/OpenZepellinStrings.sol';
=======
import './libs/OpenZeppelinStrings.sol';
>>>>>>> b74adf02
import './ExternalSigValidator.sol';

/**
 * @notice  A validator that performs DKIM signature recovery
 * @dev     The DKIM signature is taken from an email along
 * with its contents. The email contains information about the
 * new key and the sigMode requested. To execute the request immediately,
 * two signatures are needed - the DKIM sig and a secondaryKey signature.
 * That is represented by sigMode.Both.
 * If one of the things are missing (user has lost access to his email or
 * he has lost his secondaryKey), a timelock is required. That is handled
 * by mode.onlyDKIM or mode.OnlySecond. The account needs to allow single
 * signature recoveries for that. The duration of the timelock is set in
 * AccInfo.onlyOneSigTimelock.
 * DKIM validation checks the email headers - whether "from" is the
 * account email, whether "to" is the specified receiver, and whether
 * the subject contains the signerKey and sigMode. Afterwards, it performs
 * an RSASHA256 verification. Only RSASHA256 is supported so DKIM signatures
 * from different algorithms will not work.
 * All the DKIM public keys are kept in dkimKeys and are added by providing
 * valid rrSets for the given DNS, or DNSSEC verification.
 * The secondSig is a signature on keccak256(abi.encode(address(accountAddr), calls)).
 */
contract DKIMRecoverySigValidator is ExternalSigValidator {
  using Strings for *;
  using RRUtils for *;
  using Base64 for *;
  using BytesUtils for *;

  struct DKIMKey {
    string domainName;
    bytes pubKeyModulus;
    bytes pubKeyExponent;
  }

  struct AccInfo {
    string emailFrom;
    string emailTo;
    // DKIM key
    // We have to additionally verify if it matches the domain in emailFrom
    string domainName;
    bytes dkimPubKeyModulus;
    bytes dkimPubKeyExponent;
    // normally set to the email vault key held by the relayer
    address secondaryKey;
    // whether we accept selectors that are different from the one set in this struct
    bool acceptUnknownSelectors;
    // if a record has been added by `authorizedToSubmit`, we can choose to require some time to pass before accepting it
    uint32 waitUntilAcceptAdded;
    // if a record has been removed by the `authorizedToRemove`, we can choose to require some time to pass before accepting that removal
    uint32 waitUntilAcceptRemoved;
    // whether to accept any of those signatures to be missing; if only 1/2 sigs are provided we go into the timelock tho
    bool acceptEmptyDKIMSig;
    bool acceptEmptySecondSig;
    // The timelock in case we only use 1/2 signatures
    uint32 onlyOneSigTimelock;
  }

  // we need SigMode (OnlyDKIM, OnlySecond, Both) in the identifier itself, otherwise sigs are malleable (you can front-run a modified sig to trigger the timelock)
  // Known: no cancellation because 2/2 can immediately invalidate old timelock
  enum SigMode {
    Both,
    OnlyDKIM,
    OnlySecond
  }

  // the signatures themselves are passed separately to avoid cyclical dependency (`identifier` is generated from this meta)
  struct SignatureMeta {
    SigMode mode;
    DKIMKey key;
    string canonizedHeaders;
    address newKeyToSet;
    bytes32 newPrivilegeValue;
  }

  struct KeyInfo {
    bool isExisting;
    bool isBridge;
    uint32 dateAdded;
    uint32 dateRemoved;
  }

  struct Timelock {
    bool isExecuted;
    uint32 whenReady;
  }

  mapping(bytes32 => Timelock) public timelocks;

  event RecoveryExecuted(address acc, bytes32 identifier);
  event DKIMKeyAdded(
    string domainName,
    bytes modulus,
    bytes exponent,
    uint32 dateAdded,
    bool isBridge
  );
  event DKIMKeyRemoved(bytes32 keyHash, uint32 dateRemoved, bool isBridge);
  event TimelockSet(bytes32 identifier, uint32 time);
  event TimelockExecuted(bytes32 identifier);

  // keccak256(Key) => KeyInfo
  mapping(bytes32 => KeyInfo) public dkimKeys;
  // recoveryIdentifier => bool
  mapping(bytes32 => bool) public recoveries;

  address public immutable authorizedToSubmit;
  address public immutable authorizedToRevoke;
  DNSSEC public immutable oracle;

  constructor(DNSSEC _oracle, address _authorizedToSubmit, address _authorizedToRevoke) {
    authorizedToSubmit = _authorizedToSubmit;
    authorizedToRevoke = _authorizedToRevoke;
    oracle = _oracle;
  }

  /**
   * @notice  Validates a DKIM sig and a secondaryKey sig to perform a recovery.
   * @dev     Please read the contracts' spec for more @dev information.
   * @param   accountAddr  The AmbireAccount.sol address
   * @param   data  The AccInfo data that has privileges for the accountAddr:
   * AmbireAccount.privileges[hash] == keccak256(abi.encode(accountAddr, data))
   * @param   sig  abi.decode(SignatureMeta, dkimSig, secondSig)
   * - SignatureMeta describes the type of request that's been made. E.g.
   * SignatureMeta.mode can be Both and that means we expect a DKIM and a secondKey signature
   * @param   calls  The transactions we're executing. We make sure they are a single call
   * to AmbireAccount.setAddrPrivilege for the key in sigMeta
   */
  function validateSig(
    address accountAddr,
    bytes calldata data,
    bytes calldata sig,
<<<<<<< HEAD
    Transaction[] calldata calls
  ) override external returns (bool, uint256) {
=======
    uint256,
    Transaction[] calldata calls
  ) external returns (bool) {
>>>>>>> b74adf02
    AccInfo memory accInfo = abi.decode(data, (AccInfo));

    (SignatureMeta memory sigMeta, bytes memory dkimSig, bytes memory secondSig) = abi.decode(
      sig,
      (SignatureMeta, bytes, bytes)
    );
    bytes32 identifier = keccak256(abi.encode(accountAddr, data, sigMeta));
    require(!recoveries[identifier], 'recovery already done');

<<<<<<< HEAD
    // declare the variables to not go deep in the stack
=======
    // Validate the calls: we only allow setAddrPrivilege for the pre-set newKeyToSet and newPrivilegeValue
    require(calls.length == 1, 'calls length must be 1');
    Transaction memory txn = calls[0];
    require(txn.value == 0, 'call value must be 0');
    require(txn.to == accountAddr, 'call "to" must be the ambire account addr');
    require(
      keccak256(txn.data) ==
        keccak256(
          abi.encodeWithSelector(
            IAmbireAccount.setAddrPrivilege.selector,
            sigMeta.newKeyToSet,
            sigMeta.newPrivilegeValue
          )
        ),
      'Transaction data is not set correctly, either selector, key or priv is incorrect'
    );

>>>>>>> b74adf02
    SigMode mode = sigMeta.mode;
    address newKeyToSet = sigMeta.newKeyToSet;
    bytes32 newPrivilegeValue = sigMeta.newPrivilegeValue;

    if (mode == SigMode.Both) {
      _validateCalls(calls, accountAddr, newKeyToSet, newPrivilegeValue);
    }

    if (mode == SigMode.Both || mode == SigMode.OnlyDKIM) {
      if (mode == SigMode.OnlyDKIM)
        require(accInfo.acceptEmptySecondSig, 'account disallows OnlyDKIM');

      string memory headers = sigMeta.canonizedHeaders;
      _verifyHeaders(headers, accInfo.emailFrom, accInfo.emailTo, newKeyToSet, mode);

      DKIMKey memory key = sigMeta.key;
      bytes memory pubKeyExponent = key.pubKeyExponent;
      bytes memory pubKeyModulus = key.pubKeyModulus;
      if (
        !(keccak256(abi.encodePacked(accInfo.domainName)) ==
          keccak256(abi.encodePacked(key.domainName)) &&
          keccak256(accInfo.dkimPubKeyExponent) == keccak256(pubKeyExponent) &&
          keccak256(accInfo.dkimPubKeyModulus) == keccak256(pubKeyModulus))
      ) {
        Strings.slice memory emailDomain = accInfo.domainName.toSlice();
        emailDomain.split('_domainkey'.toSlice());
        require(
          bytes(emailDomain.toString()).length > 0 &&
            key.domainName.toSlice().endsWith(emailDomain),
          'domain in sigMeta is not authorized for this account'
        );

        bytes32 keyId = keccak256(abi.encode(key));
        require(accInfo.acceptUnknownSelectors, 'account does not allow unknown selectors');
        KeyInfo storage keyInfo = dkimKeys[keyId];
        require(keyInfo.isExisting, 'non-existant DKIM key');
        uint32 dateRemoved = keyInfo.dateRemoved;
        require(
          dateRemoved == 0 || block.timestamp < dateRemoved + accInfo.waitUntilAcceptRemoved,
          'DKIM key revoked'
        );
        require(
          block.timestamp >= keyInfo.dateAdded + accInfo.waitUntilAcceptAdded,
          'DKIM key not added yet'
        );
      }

      if (! (RSASHA256.verify(sha256(bytes(headers)), dkimSig, pubKeyExponent, pubKeyModulus))) {
        return (false, 0);
      }
    }

    bytes32 hashToSign = keccak256(
      abi.encode(address(accountAddr), newKeyToSet, newPrivilegeValue)
    );
    if (mode == SigMode.Both || mode == SigMode.OnlySecond) {
      if (mode == SigMode.OnlySecond)
        require(accInfo.acceptEmptyDKIMSig, 'account disallows OnlySecond');

      // @TODO should spoofing be allowed
      if (! (SignatureValidator.recoverAddrImpl(hashToSign, secondSig, true) == accInfo.secondaryKey)) {
        return (false, 0);
      }
    }

    // In those modes, we require a timelock
    if (mode == SigMode.OnlySecond || mode == SigMode.OnlyDKIM) {
      Timelock storage timelock = timelocks[identifier];
      require(!timelock.isExecuted, 'timelock: already executed');

      if (timelock.whenReady == 0) {
        require(calls.length == 0, 'no txn execution is allowed when setting a timelock');
        timelock.whenReady = uint32(block.timestamp) + accInfo.onlyOneSigTimelock;
        emit TimelockSet(identifier, timelock.whenReady);
        return (true, timelock.whenReady);
      } else {
        require(uint32(block.timestamp) >= timelock.whenReady, 'timelock: not ready yet');
        _validateCalls(calls, accountAddr, newKeyToSet, newPrivilegeValue);
        timelock.isExecuted = true;
        emit TimelockExecuted(identifier);
      }
    }

    recoveries[identifier] = true;
    return (true, 0);
  }

  /**
   * @notice  Add a DKIM public key for a given DNS and selector
   * @dev     DNSSEC verification is performed by DNSSECImpl.sol. The
   * contract originates from the ENS implementation. Unfortunately,
   * major email providers like gmail do not support DNSSEC. To be able
   * to add their keys, we use a bridge. The bridge string is this:
   * 646e7373656362726964676506616d6269726503636f6d0000100001000001
   * an it means bridge.ambire.com. To add gmail, we create a selector
   * gmail.com.bridge.ambire.com, check whether the TXT field's signer
   * ends with bridge.ambire.com and if so, add the key for gmail.
   * This is a compromise; otherwise, gmail keys cannot be added by DNSSEC.
   * @param   sets  {bytes rrset; bytes sig} The sets to validate.
   * The final one needs to be the TXT field containing the DKIM key.
   */
  function addDKIMKeyWithDNSSec(DNSSEC.RRSetWithSignature[] memory sets) external {
    require(
      authorizedToSubmit == address(69) || msg.sender == authorizedToSubmit,
      'not authorized to submit'
    );

    RRUtils.SignedSet memory signedSet = sets[sets.length - 1].rrset.readSignedSet();
    (bytes memory rrs, ) = oracle.verifyRRSet(sets);
    require(keccak256(rrs) == keccak256(signedSet.data), 'DNSSec verification failed');

    (DKIMKey memory key, string memory domainName, bool isBridge) = _parse(signedSet);
    if (isBridge) key.domainName = domainName;

    bytes32 id = keccak256(abi.encode(key));
    KeyInfo storage keyInfo = dkimKeys[id];
    require(!keyInfo.isExisting, 'key already exists');

    keyInfo.isExisting = true;
    keyInfo.dateAdded = uint32(block.timestamp);
    keyInfo.isBridge = isBridge;
    emit DKIMKeyAdded(
      key.domainName,
      key.pubKeyModulus,
      key.pubKeyExponent,
      keyInfo.dateAdded,
      isBridge
    );
  }

  function _parse(
    RRUtils.SignedSet memory signedSet
  ) internal pure returns (DKIMKey memory key, string memory domainName, bool isBridge) {
    Strings.slice memory data = string(signedSet.data).toSlice();
    data.split('p='.toSlice()); // this becomes the value after p=
    bytes memory pValue = bytes(data.toString());
    require(pValue.length > 0, 'public key not found in txt set');

    string memory base64Key = string(pValue);
    uint256 offsetOfInvalidAscii = pValue.find(0, pValue.length, 0x9b);
    while (offsetOfInvalidAscii != type(uint256).max) {
      bytes memory firstPartOfKey = pValue.substring(0, offsetOfInvalidAscii);
      bytes memory secondPartOfKey = pValue.substring(
        offsetOfInvalidAscii + 1,
        pValue.length - 1 - offsetOfInvalidAscii
      );
      base64Key = string(firstPartOfKey).toSlice().concat(string(secondPartOfKey).toSlice());
      offsetOfInvalidAscii = bytes(base64Key).find(0, bytes(base64Key).length, 0x9b);
    }

    bytes memory decoded = string(base64Key).decode();
    // omit the first 32 bytes, take everything expect the last 5 bytes:
    // - first two bytes from the last 5 is modulus header info
    // - last three bytes is modulus
    bytes memory modulus = decoded.substring(32, decoded.length - 32 - 5);
    // the last 3 bytes of the decoded string is the exponent
    bytes memory exponent = decoded.substring(decoded.length - 3, 3);

    (domainName, isBridge) = _getDomainNameFromSignedSet(signedSet);
    key = DKIMKey(domainName, modulus, exponent);
  }

  function _getDomainNameFromSignedSet(
    RRUtils.SignedSet memory signedSet
  ) internal pure returns (string memory, bool) {
    Strings.slice memory domainName = string(signedSet.data).toSlice();
    domainName.rsplit(','.toSlice()); // this becomes the value before ,
    require(bytes(domainName.toString()).length > 0, 'domain name not found in txt set');

    bytes memory bridgeString = hex'646e7373656362726964676506616d6269726503636f6d0000100001000001';
    bool isBridge = domainName.endsWith(string(bridgeString).toSlice());
    if (isBridge) domainName.rsplit(string(bridgeString).toSlice()); // remove the bridge

    return (domainName.toString(), isBridge);
  }

  /**
   * @notice  A helper to get the domain name from a set
   * @dev     RRUtils are used to fetch the domain name from the set.
   * Most of the times, if the original domain name is ambire.com,
   * RRUtils parses it a bit differently and returns []ambire[]com, where
   * [] are invalid ascii symbols. So comparing a string ambire.com and the
   * string representation of RRUtils's domainName will not work as the
   * hexes are different. It is recommended to use this function to
   * get the domain name on and off chain.
   * @param   set  The TXT set
   */
  function getDomainNameFromSet(
    DNSSEC.RRSetWithSignature memory set
  ) public pure returns (string memory, bool) {
    return _getDomainNameFromSignedSet(set.rrset.readSignedSet());
  }

  function _verifyHeaders(
    string memory canonizedHeaders,
    string memory accountEmailFrom,
    string memory accountEmailTo,
    address newKeyToSet,
    SigMode mode
  ) internal pure {
    // from looks like this: from: name <email>
    // so we take what's between <> and validate it
    Strings.slice memory fromHeader = canonizedHeaders.toSlice().find('from:'.toSlice());
    fromHeader.split('<'.toSlice());
    require(
      fromHeader.startsWith(accountEmailFrom.toSlice().concat('>'.toSlice()).toSlice()),
      'emailFrom not valid'
    );

    // to looks like this: to:email
    Strings.slice memory toHeader = 'to:'.toSlice().concat(accountEmailTo.toSlice()).toSlice();
    require(canonizedHeaders.toSlice().startsWith(toHeader), 'emailTo not valid');

    // subject looks like this: subject:Give permissions to {address} SigMode {uint8}
    Strings.slice memory newKeyString = 'subject:Give permissions to '
      .toSlice()
      .concat(OpenZeppelinStrings.toHexString(newKeyToSet).toSlice())
      .toSlice()
      .concat(' SigMode '.toSlice())
      .toSlice()
      .concat(OpenZeppelinStrings.toString(uint8(mode)).toSlice())
      .toSlice();

    // a bit of magic here
    // when using split this way, if it finds newKeyString, it returns
    // everything before it as subject. If it does not find it,
    // subject is set to canonizedHeaders. So we check whether subject
    // is equal to canonizedHeaders. If it is, the subject has not been found
    Strings.slice memory subject = canonizedHeaders.toSlice().split(newKeyString);
    require(!subject.equals(canonizedHeaders.toSlice()), 'emailSubject not valid');
  }

<<<<<<< HEAD
  function _validateCalls(
    Transaction[] memory calls,
    address accountAddr,
    address newKeyToSet,
    bytes32 newPrivilegeValue
  ) internal pure {
    // Validate the calls: we only allow setAddrPrivilege for the pre-set newKeyToSet and newPrivilegeValue
    require(calls.length == 1, 'calls length must be 1');
    Transaction memory txn = calls[0];
    require(txn.value == 0, 'call value must be 0');
    require(txn.to == accountAddr, 'call "to" must be the ambire account addr');
    require(
      keccak256(txn.data) ==
        keccak256(
          abi.encodeWithSelector(
            IAmbireAccount.setAddrPrivilege.selector,
            newKeyToSet,
            newPrivilegeValue
          )
        ),
      'Transaction data is not set correctly, either selector, key or priv is incorrect'
    );
=======
  /**
   * @notice  Remove a DKIM key in case it has been compromised
   * @param   id  bytes32 keccak256(abi.encode(DKIMKey))
   */
  function removeDKIMKey(bytes32 id) external {
    require(msg.sender == authorizedToRevoke, 'Address unauthorized to revoke');
    dkimKeys[id].dateRemoved = uint32(block.timestamp);
    emit DKIMKeyRemoved(id, dkimKeys[id].dateRemoved, dkimKeys[id].isBridge);
  }

  //
  // Timelock
  //
  struct Timelock {
    bool isExecuted;
    uint32 whenReady;
  }

  mapping(bytes32 => Timelock) public timelocks;

  event TimelockSet(bytes32 identifier, uint32 time);
  event TimelockExecuted(bytes32 identifier);

  /**
   * @notice  Check whether a timelock has been set and can it be executed.
   * @param   identifier  keccak256(abi.encode(accountAddr, data, sigMeta))
   * @param   time  AccInfo.onlyOneSigTimelock - how much is the required
   * time to wait before the timelock can be executed
   * @return  shouldExecute  whether the timelock should be executed
   */
  function checkTimelock(bytes32 identifier, uint32 time) public returns (bool shouldExecute) {
    Timelock storage timelock = timelocks[identifier];
    require(!timelock.isExecuted, 'timelock: already executed');
    if (timelock.whenReady == 0) {
      timelock.whenReady = uint32(block.timestamp) + time;
      emit TimelockSet(identifier, timelock.whenReady);
      return false;
    } else {
      require(uint32(block.timestamp) >= timelock.whenReady, 'timelock: not ready yet');
      timelock.isExecuted = true;
      emit TimelockExecuted(identifier);
      return true;
    }
>>>>>>> b74adf02
  }
}<|MERGE_RESOLUTION|>--- conflicted
+++ resolved
@@ -9,11 +9,7 @@
 import './dkim/RSASHA256.sol';
 import './dkim/DNSSEC.sol';
 import './dkim/RRUtils.sol';
-<<<<<<< HEAD
-import './libs/OpenZepellinStrings.sol';
-=======
 import './libs/OpenZeppelinStrings.sol';
->>>>>>> b74adf02
 import './ExternalSigValidator.sol';
 
 /**
@@ -146,14 +142,8 @@
     address accountAddr,
     bytes calldata data,
     bytes calldata sig,
-<<<<<<< HEAD
     Transaction[] calldata calls
   ) override external returns (bool, uint256) {
-=======
-    uint256,
-    Transaction[] calldata calls
-  ) external returns (bool) {
->>>>>>> b74adf02
     AccInfo memory accInfo = abi.decode(data, (AccInfo));
 
     (SignatureMeta memory sigMeta, bytes memory dkimSig, bytes memory secondSig) = abi.decode(
@@ -163,27 +153,7 @@
     bytes32 identifier = keccak256(abi.encode(accountAddr, data, sigMeta));
     require(!recoveries[identifier], 'recovery already done');
 
-<<<<<<< HEAD
     // declare the variables to not go deep in the stack
-=======
-    // Validate the calls: we only allow setAddrPrivilege for the pre-set newKeyToSet and newPrivilegeValue
-    require(calls.length == 1, 'calls length must be 1');
-    Transaction memory txn = calls[0];
-    require(txn.value == 0, 'call value must be 0');
-    require(txn.to == accountAddr, 'call "to" must be the ambire account addr');
-    require(
-      keccak256(txn.data) ==
-        keccak256(
-          abi.encodeWithSelector(
-            IAmbireAccount.setAddrPrivilege.selector,
-            sigMeta.newKeyToSet,
-            sigMeta.newPrivilegeValue
-          )
-        ),
-      'Transaction data is not set correctly, either selector, key or priv is incorrect'
-    );
-
->>>>>>> b74adf02
     SigMode mode = sigMeta.mode;
     address newKeyToSet = sigMeta.newKeyToSet;
     bytes32 newPrivilegeValue = sigMeta.newPrivilegeValue;
@@ -271,112 +241,6 @@
     return (true, 0);
   }
 
-  /**
-   * @notice  Add a DKIM public key for a given DNS and selector
-   * @dev     DNSSEC verification is performed by DNSSECImpl.sol. The
-   * contract originates from the ENS implementation. Unfortunately,
-   * major email providers like gmail do not support DNSSEC. To be able
-   * to add their keys, we use a bridge. The bridge string is this:
-   * 646e7373656362726964676506616d6269726503636f6d0000100001000001
-   * an it means bridge.ambire.com. To add gmail, we create a selector
-   * gmail.com.bridge.ambire.com, check whether the TXT field's signer
-   * ends with bridge.ambire.com and if so, add the key for gmail.
-   * This is a compromise; otherwise, gmail keys cannot be added by DNSSEC.
-   * @param   sets  {bytes rrset; bytes sig} The sets to validate.
-   * The final one needs to be the TXT field containing the DKIM key.
-   */
-  function addDKIMKeyWithDNSSec(DNSSEC.RRSetWithSignature[] memory sets) external {
-    require(
-      authorizedToSubmit == address(69) || msg.sender == authorizedToSubmit,
-      'not authorized to submit'
-    );
-
-    RRUtils.SignedSet memory signedSet = sets[sets.length - 1].rrset.readSignedSet();
-    (bytes memory rrs, ) = oracle.verifyRRSet(sets);
-    require(keccak256(rrs) == keccak256(signedSet.data), 'DNSSec verification failed');
-
-    (DKIMKey memory key, string memory domainName, bool isBridge) = _parse(signedSet);
-    if (isBridge) key.domainName = domainName;
-
-    bytes32 id = keccak256(abi.encode(key));
-    KeyInfo storage keyInfo = dkimKeys[id];
-    require(!keyInfo.isExisting, 'key already exists');
-
-    keyInfo.isExisting = true;
-    keyInfo.dateAdded = uint32(block.timestamp);
-    keyInfo.isBridge = isBridge;
-    emit DKIMKeyAdded(
-      key.domainName,
-      key.pubKeyModulus,
-      key.pubKeyExponent,
-      keyInfo.dateAdded,
-      isBridge
-    );
-  }
-
-  function _parse(
-    RRUtils.SignedSet memory signedSet
-  ) internal pure returns (DKIMKey memory key, string memory domainName, bool isBridge) {
-    Strings.slice memory data = string(signedSet.data).toSlice();
-    data.split('p='.toSlice()); // this becomes the value after p=
-    bytes memory pValue = bytes(data.toString());
-    require(pValue.length > 0, 'public key not found in txt set');
-
-    string memory base64Key = string(pValue);
-    uint256 offsetOfInvalidAscii = pValue.find(0, pValue.length, 0x9b);
-    while (offsetOfInvalidAscii != type(uint256).max) {
-      bytes memory firstPartOfKey = pValue.substring(0, offsetOfInvalidAscii);
-      bytes memory secondPartOfKey = pValue.substring(
-        offsetOfInvalidAscii + 1,
-        pValue.length - 1 - offsetOfInvalidAscii
-      );
-      base64Key = string(firstPartOfKey).toSlice().concat(string(secondPartOfKey).toSlice());
-      offsetOfInvalidAscii = bytes(base64Key).find(0, bytes(base64Key).length, 0x9b);
-    }
-
-    bytes memory decoded = string(base64Key).decode();
-    // omit the first 32 bytes, take everything expect the last 5 bytes:
-    // - first two bytes from the last 5 is modulus header info
-    // - last three bytes is modulus
-    bytes memory modulus = decoded.substring(32, decoded.length - 32 - 5);
-    // the last 3 bytes of the decoded string is the exponent
-    bytes memory exponent = decoded.substring(decoded.length - 3, 3);
-
-    (domainName, isBridge) = _getDomainNameFromSignedSet(signedSet);
-    key = DKIMKey(domainName, modulus, exponent);
-  }
-
-  function _getDomainNameFromSignedSet(
-    RRUtils.SignedSet memory signedSet
-  ) internal pure returns (string memory, bool) {
-    Strings.slice memory domainName = string(signedSet.data).toSlice();
-    domainName.rsplit(','.toSlice()); // this becomes the value before ,
-    require(bytes(domainName.toString()).length > 0, 'domain name not found in txt set');
-
-    bytes memory bridgeString = hex'646e7373656362726964676506616d6269726503636f6d0000100001000001';
-    bool isBridge = domainName.endsWith(string(bridgeString).toSlice());
-    if (isBridge) domainName.rsplit(string(bridgeString).toSlice()); // remove the bridge
-
-    return (domainName.toString(), isBridge);
-  }
-
-  /**
-   * @notice  A helper to get the domain name from a set
-   * @dev     RRUtils are used to fetch the domain name from the set.
-   * Most of the times, if the original domain name is ambire.com,
-   * RRUtils parses it a bit differently and returns []ambire[]com, where
-   * [] are invalid ascii symbols. So comparing a string ambire.com and the
-   * string representation of RRUtils's domainName will not work as the
-   * hexes are different. It is recommended to use this function to
-   * get the domain name on and off chain.
-   * @param   set  The TXT set
-   */
-  function getDomainNameFromSet(
-    DNSSEC.RRSetWithSignature memory set
-  ) public pure returns (string memory, bool) {
-    return _getDomainNameFromSignedSet(set.rrset.readSignedSet());
-  }
-
   function _verifyHeaders(
     string memory canonizedHeaders,
     string memory accountEmailFrom,
@@ -416,7 +280,6 @@
     require(!subject.equals(canonizedHeaders.toSlice()), 'emailSubject not valid');
   }
 
-<<<<<<< HEAD
   function _validateCalls(
     Transaction[] memory calls,
     address accountAddr,
@@ -439,7 +302,114 @@
         ),
       'Transaction data is not set correctly, either selector, key or priv is incorrect'
     );
-=======
+  }
+
+  /**
+   * @notice  Add a DKIM public key for a given DNS and selector
+   * @dev     DNSSEC verification is performed by DNSSECImpl.sol. The
+   * contract originates from the ENS implementation. Unfortunately,
+   * major email providers like gmail do not support DNSSEC. To be able
+   * to add their keys, we use a bridge. The bridge string is this:
+   * 646e7373656362726964676506616d6269726503636f6d0000100001000001
+   * an it means bridge.ambire.com. To add gmail, we create a selector
+   * gmail.com.bridge.ambire.com, check whether the TXT field's signer
+   * ends with bridge.ambire.com and if so, add the key for gmail.
+   * This is a compromise; otherwise, gmail keys cannot be added by DNSSEC.
+   * @param   sets  {bytes rrset; bytes sig} The sets to validate.
+   * The final one needs to be the TXT field containing the DKIM key.
+   */
+  function addDKIMKeyWithDNSSec(DNSSEC.RRSetWithSignature[] memory sets) external {
+    require(
+      authorizedToSubmit == address(69) || msg.sender == authorizedToSubmit,
+      'not authorized to submit'
+    );
+
+    RRUtils.SignedSet memory signedSet = sets[sets.length - 1].rrset.readSignedSet();
+    (bytes memory rrs, ) = oracle.verifyRRSet(sets);
+    require(keccak256(rrs) == keccak256(signedSet.data), 'DNSSec verification failed');
+
+    (DKIMKey memory key, string memory domainName, bool isBridge) = _parse(signedSet);
+    if (isBridge) key.domainName = domainName;
+
+    bytes32 id = keccak256(abi.encode(key));
+    KeyInfo storage keyInfo = dkimKeys[id];
+    require(!keyInfo.isExisting, 'key already exists');
+
+    keyInfo.isExisting = true;
+    keyInfo.dateAdded = uint32(block.timestamp);
+    keyInfo.isBridge = isBridge;
+    emit DKIMKeyAdded(
+      key.domainName,
+      key.pubKeyModulus,
+      key.pubKeyExponent,
+      keyInfo.dateAdded,
+      isBridge
+    );
+  }
+
+  function _parse(
+    RRUtils.SignedSet memory signedSet
+  ) internal pure returns (DKIMKey memory key, string memory domainName, bool isBridge) {
+    Strings.slice memory data = string(signedSet.data).toSlice();
+    data.split('p='.toSlice()); // this becomes the value after p=
+    bytes memory pValue = bytes(data.toString());
+    require(pValue.length > 0, 'public key not found in txt set');
+
+    string memory base64Key = string(pValue);
+    uint256 offsetOfInvalidAscii = pValue.find(0, pValue.length, 0x9b);
+    while (offsetOfInvalidAscii != type(uint256).max) {
+      bytes memory firstPartOfKey = pValue.substring(0, offsetOfInvalidAscii);
+      bytes memory secondPartOfKey = pValue.substring(
+        offsetOfInvalidAscii + 1,
+        pValue.length - 1 - offsetOfInvalidAscii
+      );
+      base64Key = string(firstPartOfKey).toSlice().concat(string(secondPartOfKey).toSlice());
+      offsetOfInvalidAscii = bytes(base64Key).find(0, bytes(base64Key).length, 0x9b);
+    }
+
+    bytes memory decoded = string(base64Key).decode();
+    // omit the first 32 bytes, take everything expect the last 5 bytes:
+    // - first two bytes from the last 5 is modulus header info
+    // - last three bytes is modulus
+    bytes memory modulus = decoded.substring(32, decoded.length - 32 - 5);
+    // the last 3 bytes of the decoded string is the exponent
+    bytes memory exponent = decoded.substring(decoded.length - 3, 3);
+
+    (domainName, isBridge) = _getDomainNameFromSignedSet(signedSet);
+    key = DKIMKey(domainName, modulus, exponent);
+  }
+
+  function _getDomainNameFromSignedSet(
+    RRUtils.SignedSet memory signedSet
+  ) internal pure returns (string memory, bool) {
+    Strings.slice memory domainName = string(signedSet.data).toSlice();
+    domainName.rsplit(','.toSlice()); // this becomes the value before ,
+    require(bytes(domainName.toString()).length > 0, 'domain name not found in txt set');
+
+    bytes memory bridgeString = hex'646e7373656362726964676506616d6269726503636f6d0000100001000001';
+    bool isBridge = domainName.endsWith(string(bridgeString).toSlice());
+    if (isBridge) domainName.rsplit(string(bridgeString).toSlice()); // remove the bridge
+
+    return (domainName.toString(), isBridge);
+  }
+
+  /**
+   * @notice  A helper to get the domain name from a set
+   * @dev     RRUtils are used to fetch the domain name from the set.
+   * Most of the times, if the original domain name is ambire.com,
+   * RRUtils parses it a bit differently and returns []ambire[]com, where
+   * [] are invalid ascii symbols. So comparing a string ambire.com and the
+   * string representation of RRUtils's domainName will not work as the
+   * hexes are different. It is recommended to use this function to
+   * get the domain name on and off chain.
+   * @param   set  The TXT set
+   */
+  function getDomainNameFromSet(
+    DNSSEC.RRSetWithSignature memory set
+  ) public pure returns (string memory, bool) {
+    return _getDomainNameFromSignedSet(set.rrset.readSignedSet());
+  }
+
   /**
    * @notice  Remove a DKIM key in case it has been compromised
    * @param   id  bytes32 keccak256(abi.encode(DKIMKey))
@@ -449,40 +419,4 @@
     dkimKeys[id].dateRemoved = uint32(block.timestamp);
     emit DKIMKeyRemoved(id, dkimKeys[id].dateRemoved, dkimKeys[id].isBridge);
   }
-
-  //
-  // Timelock
-  //
-  struct Timelock {
-    bool isExecuted;
-    uint32 whenReady;
-  }
-
-  mapping(bytes32 => Timelock) public timelocks;
-
-  event TimelockSet(bytes32 identifier, uint32 time);
-  event TimelockExecuted(bytes32 identifier);
-
-  /**
-   * @notice  Check whether a timelock has been set and can it be executed.
-   * @param   identifier  keccak256(abi.encode(accountAddr, data, sigMeta))
-   * @param   time  AccInfo.onlyOneSigTimelock - how much is the required
-   * time to wait before the timelock can be executed
-   * @return  shouldExecute  whether the timelock should be executed
-   */
-  function checkTimelock(bytes32 identifier, uint32 time) public returns (bool shouldExecute) {
-    Timelock storage timelock = timelocks[identifier];
-    require(!timelock.isExecuted, 'timelock: already executed');
-    if (timelock.whenReady == 0) {
-      timelock.whenReady = uint32(block.timestamp) + time;
-      emit TimelockSet(identifier, timelock.whenReady);
-      return false;
-    } else {
-      require(uint32(block.timestamp) >= timelock.whenReady, 'timelock: not ready yet');
-      timelock.isExecuted = true;
-      emit TimelockExecuted(identifier);
-      return true;
-    }
->>>>>>> b74adf02
-  }
 }