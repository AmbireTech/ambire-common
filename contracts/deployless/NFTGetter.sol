--- conflicted
+++ resolved
@@ -21,19 +21,12 @@
 }
 
 contract NFTGetter is Simulation {
-<<<<<<< HEAD
   // During simulation, we return the delta between the collection before and after the simulation.
   // This array maintains a mapping between the indices of the passed-in token addresses and the tokens listed in the delta array.
   // While returning the token address directly in the before/after collection would be more straightforward,
   // it would result in heavier data for larger token portfolios, making it more CPU-intensive to parse with ethers.
   address[] private deltaAddressesMapping;
 
-  struct NFTMetadata {
-    uint id;
-    string uri;
-  }
-=======
->>>>>>> 8fe58bd9
   struct NFTCollectionMetadata {
     string name;
     string symbol;
