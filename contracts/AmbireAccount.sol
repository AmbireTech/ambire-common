// SPDX-License-Identifier: agpl-3.0
pragma solidity 0.8.19;

import './libs/SignatureValidator.sol';
<<<<<<< HEAD

interface ExternalSigValidator {
	function validateSig(
		address accountAddr,
		bytes calldata data,
		bytes calldata sig,
		AmbireAccount.Transaction[] calldata calls
	) external;
}

// EIP-4337 UserOperation
// https://eips.ethereum.org/EIPS/eip-4337#required-entry-point-contract-functionality
struct UserOperation {
	address sender;
	uint256 nonce;
	bytes initCode;
	bytes callData;
	uint256 callGasLimit;
	uint256 verificationGasLimit;
	uint256 preVerificationGas;
	uint256 maxFeePerGas;
	uint256 maxPriorityFeePerGas;
	bytes paymasterAndData;
	bytes signature;
}
=======
import './ExternalSigValidator.sol';
>>>>>>> c0fc6ae7

// @dev All external/public functions (that are not view/pure) use `payable` because AmbireAccount
// is a wallet contract, and any ETH sent to it is not lost, but on the other hand not having `payable`
// makes the Solidity compiler add an extra check for `msg.value`, which in this case is wasted gas
contract AmbireAccount {
	// @dev We do not have a constructor. This contract cannot be initialized with any valid `privileges` by itself!
	// The indended use case is to deploy one base implementation contract, and create a minimal proxy for each user wallet, by
	// using our own code generation to insert SSTOREs to initialize `privileges` (IdentityProxyDeploy.js)
	address private constant FALLBACK_HANDLER_SLOT = address(0x6969);

	// keccak256(hex"7171")
	bytes32 constant ENTRY_POINT_PRIV = 0x42144640c7cb5ff8aa9595ae175ffcb6dd152db6e737c13cc2d5d07576967020;

	// Variables
	mapping(address => bytes32) public privileges;
	uint256 public nonce;

	// Events
	event LogPrivilegeChanged(address indexed addr, bytes32 priv);
	event LogErr(address indexed to, uint256 value, bytes data, bytes returnData); // only used in tryCatch

	// Transaction structure
	// we handle replay protection separately by requiring (address(this), chainID, nonce) as part of the sig
	// @dev a better name for this would be `Call`, but we are keeping `Transaction` for backwards compatibility
	struct Transaction {
		address to;
		uint256 value;
		bytes data;
	}
	// built-in batching of multiple execute()'s; useful when performing timelocked recoveries
	struct ExecuteArgs {
		Transaction[] calls;
		bytes signature;
	}

	// Externally validated signatures
	uint8 private constant SIGMODE_EXTERNALLY_VALIDATED = 255;

	// This contract can accept ETH without calldata
	receive() external payable {}

	// To support EIP 721 and EIP 1155, we need to respond to those methods with their own method signature
	function onERC721Received(address, address, uint256, bytes calldata) external pure returns (bytes4) {
		return this.onERC721Received.selector;
	}

	function onERC1155Received(address, address, uint256, uint256, bytes calldata) external pure returns (bytes4) {
		return this.onERC1155Received.selector;
	}

	function onERC1155BatchReceived(
		address,
		address,
		uint256[] calldata,
		uint256[] calldata,
		bytes calldata
	) external pure returns (bytes4) {
		return this.onERC1155BatchReceived.selector;
	}

	// @notice fallback method: currently used to call the fallback handler
	// which is set by the user and can be changed
	// @dev this contract can accept ETH with calldata, hence payable
	fallback() external payable {
		// We store the fallback handler at this magic slot
		address fallbackHandler = address(uint160(uint(privileges[FALLBACK_HANDLER_SLOT])));
		if (fallbackHandler == address(0)) return;
		assembly {
			// We can use memory addr 0, since it's not occupied
			calldatacopy(0, 0, calldatasize())
			let result := delegatecall(gas(), fallbackHandler, 0, calldatasize(), 0, 0)
			let size := returndatasize()
			returndatacopy(0, 0, size)
			if eq(result, 0) {
				revert(0, size)
			}
			return(0, size)
		}
	}

	// @notice used to set the privilege of a key (by `addr`); normal signatures will be considered valid if the
	// `addr` they are signed with has non-zero (not 0x000..000) privilege set; we can set the privilege to
	// a hash of the recovery keys and timelock (see `RecoveryInfo`) to enable recovery signatures
	function setAddrPrivilege(address addr, bytes32 priv) external payable {
		require(msg.sender == address(this), 'ONLY_IDENTITY_CAN_CALL');
		privileges[addr] = priv;
		emit LogPrivilegeChanged(addr, priv);
	}

	// @notice Useful when we need to do multiple operations but ignore failures in some of them
	function tryCatch(address to, uint256 value, bytes calldata data) external payable {
		require(msg.sender == address(this), 'ONLY_IDENTITY_CAN_CALL');
		uint256 gasBefore = gasleft();
		(bool success, bytes memory returnData) = to.call{ value: value, gas: gasBefore }(data);
		require(gasleft() > gasBefore / 64, 'TRYCATCH_OOG');
		if (!success) emit LogErr(to, value, data, returnData);
	}

	// @notice same as `tryCatch` but with a gas limit
	function tryCatchLimit(address to, uint256 value, bytes calldata data, uint256 gasLimit) external payable {
		require(msg.sender == address(this), 'ONLY_IDENTITY_CAN_CALL');
		uint256 gasBefore = gasleft();
		(bool success, bytes memory returnData) = to.call{ value: value, gas: gasLimit }(data);
		require(gasleft() > gasBefore / 64, 'TRYCATCH_OOG');
		if (!success) emit LogErr(to, value, data, returnData);
	}

	// @notice execute: this method is used to execute a single bundle of calls that are signed with a key
	// that is authorized to execute on this account (in `privileges`)
	// @dev: WARNING: if the signature of this is changed, we have to change AmbireAccountFactory
	function execute(Transaction[] calldata calls, bytes calldata signature) public payable {
<<<<<<< HEAD
		address signerKey;
		uint8 sigMode = uint8(signature[signature.length - 1]);
		uint currentNonce = nonce;
=======
		uint256 currentNonce = nonce;
>>>>>>> c0fc6ae7
		// we increment the nonce here (not using `nonce++` to save some gas)
		// in case shouldExecute is false, we revert it back
		nonce = currentNonce + 1;

		if (sigMode == SIGMODE_EXTERNALLY_VALIDATED) {
			bool shouldExecute;
			(signerKey, shouldExecute) = validateExternalSig(calls, signature);
			if (!shouldExecute) {
				nonce = currentNonce;
				return;
			}
		} else {
			signerKey = SignatureValidator.recoverAddrImpl(
				keccak256(abi.encode(address(this), block.chainid, currentNonce, calls)),
				signature,
				true
			);
			require(privileges[signerKey] != bytes32(0), 'INSUFFICIENT_PRIVILEGE');
		}

		executeBatch(calls);

		// The actual anti-bricking mechanism - do not allow a signerKey to drop their own privileges
		require(privileges[signerKey] != bytes32(0), 'PRIVILEGE_NOT_DOWNGRADED');
	}

	// @notice allows executing multiple bundles of calls (batch together multiple executes)
	function executeMultiple(ExecuteArgs[] calldata toExec) external payable {
		for (uint256 i = 0; i != toExec.length; i++) execute(toExec[i].calls, toExec[i].signature);
	}

	// @notice Allows executing calls if the caller itself is authorized
	// @dev no need for nonce management here cause we're not dealing with sigs
	function executeBySender(Transaction[] calldata calls) external payable {
		require(privileges[msg.sender] != bytes32(0), 'INSUFFICIENT_PRIVILEGE');
		executeBatch(calls);
		// again, anti-bricking
		require(privileges[msg.sender] != bytes32(0), 'PRIVILEGE_NOT_DOWNGRADED');
	}

	// @notice allows the contract itself to execute a batch of calls
	// self-calling is useful in cases like wanting to do multiple things in a tryCatchLimit
	function executeBySelf(Transaction[] calldata calls) external payable {
		require(msg.sender == address(this), 'ONLY_IDENTITY_CAN_CALL');
		executeBatch(calls);
	}

	function executeBatch(Transaction[] memory calls) internal {
		uint256 len = calls.length;
		for (uint256 i = 0; i < len; i++) {
			Transaction memory call = calls[i];
			executeCall(call.to, call.value, call.data);
		}
	}

	// we shouldn't use address.call(), cause: https://github.com/ethereum/solidity/issues/2884
	function executeCall(address to, uint256 value, bytes memory data) internal {
		assembly {
			let result := call(gas(), to, value, add(data, 0x20), mload(data), 0, 0)

			if eq(result, 0) {
				let size := returndatasize()
				let ptr := mload(0x40)
				returndatacopy(ptr, 0, size)
				revert(ptr, size)
			}
		}
	}

	// @notice EIP-1271 implementation
	// see https://eips.ethereum.org/EIPS/eip-1271
	function isValidSignature(bytes32 hash, bytes calldata signature) external view returns (bytes4) {
		if (privileges[SignatureValidator.recoverAddr(hash, signature)] != bytes32(0)) {
			// bytes4(keccak256("isValidSignature(bytes32,bytes)")
			return 0x1626ba7e;
		} else {
			return 0xffffffff;
		}
	}

	// @notice EIP-1155 implementation
	// we pretty much only need to signal that we support the interface for 165, but for 1155 we also need the fallback function
	function supportsInterface(bytes4 interfaceID) external view returns (bool) {
		bool supported = interfaceID == 0x01ffc9a7 || // ERC-165 support (i.e. `bytes4(keccak256('supportsInterface(bytes4)'))`).
			interfaceID == 0x150b7a02 || // ERC721TokenReceiver
			interfaceID == 0x4e2312e0 || // ERC-1155 `ERC1155TokenReceiver` support (i.e. `bytes4(keccak256("onERC1155Received(address,address,uint256,uint256,bytes)")) ^ bytes4(keccak256("onERC1155BatchReceived(address,address,uint256[],uint256[],bytes)"))`).
			interfaceID == 0x0a417632; // used for checking whether the account is v2 or not
		if (supported) return true;
		address payable fallbackHandler = payable(address(uint160(uint256(privileges[FALLBACK_HANDLER_SLOT]))));
		if (fallbackHandler == address(0)) return false;
		return AmbireAccount(fallbackHandler).supportsInterface(interfaceID);
	}

	// return value in case of signature failure, with no time-range.
	// equivalent to packSigTimeRange(true,0,0);
	uint256 constant internal SIG_VALIDATION_FAILED = 1;

	function validateUserOp(UserOperation calldata userOp, bytes32 userOpHash, uint256 missingAccountFunds)
	external returns (uint256)
	{
		require(privileges[msg.sender] == ENTRY_POINT_PRIV, 'Request not from entryPoint');

		uint8 sigMode = uint8(userOp.signature[userOp.signature.length - 1]);
		if (sigMode == SIGMODE_EXTERNALLY_VALIDATED) {
			Transaction[] memory calls = userOp.callData.length > 0
			  ? abi.decode(userOp.callData[4:], (Transaction[]))
			  : new Transaction[](0);

			validateExternalSig(calls, userOp.signature);
		} else {
			address signer = SignatureValidator.recoverAddr(userOpHash, userOp.signature);
			if (privileges[signer] == bytes32(0)) return SIG_VALIDATION_FAILED;
		}

		if (missingAccountFunds > 0) {
			// TODO: MAY pay more than the minimum, to deposit for future transactions
			(bool success,) = payable(msg.sender).call{value : missingAccountFunds}("");
			(success);
			// ignore failure (its EntryPoint's job to verify, not account.)
		}

		return 0; // always return 0 as this function doesn't support time based validation
	}

	function validateExternalSig(Transaction[] memory calls, bytes calldata signature) internal returns(address signerKey, bool shouldExecute) {
		shouldExecute = true;
		(bytes memory sig, ) = SignatureValidator.splitSignature(signature);
		address validatorAddr;
		bytes memory validatorData;
		bytes memory innerSig;
		(signerKey, validatorAddr, validatorData, innerSig) = abi.decode(sig, (address, address, bytes, bytes));
		require(
			privileges[signerKey] == keccak256(abi.encode(validatorAddr, validatorData)),
			'EXTERNAL_VALIDATION_NOT_SET'
		);

		// The sig validator itself should throw when a signature isn't valdiated successfully
		// the return value just indicates whether we want to execute the current calls
		// @TODO what about reentrancy for externally validated signatures
		ExternalSigValidator(validatorAddr).validateSig(address(this), validatorData, innerSig, calls);
	}
}<|MERGE_RESOLUTION|>--- conflicted
+++ resolved
@@ -2,16 +2,7 @@
 pragma solidity 0.8.19;
 
 import './libs/SignatureValidator.sol';
-<<<<<<< HEAD
-
-interface ExternalSigValidator {
-	function validateSig(
-		address accountAddr,
-		bytes calldata data,
-		bytes calldata sig,
-		AmbireAccount.Transaction[] calldata calls
-	) external;
-}
+import './ExternalSigValidator.sol';
 
 // EIP-4337 UserOperation
 // https://eips.ethereum.org/EIPS/eip-4337#required-entry-point-contract-functionality
@@ -28,9 +19,6 @@
 	bytes paymasterAndData;
 	bytes signature;
 }
-=======
-import './ExternalSigValidator.sol';
->>>>>>> c0fc6ae7
 
 // @dev All external/public functions (that are not view/pure) use `payable` because AmbireAccount
 // is a wallet contract, and any ETH sent to it is not lost, but on the other hand not having `payable`
@@ -142,24 +130,15 @@
 	// that is authorized to execute on this account (in `privileges`)
 	// @dev: WARNING: if the signature of this is changed, we have to change AmbireAccountFactory
 	function execute(Transaction[] calldata calls, bytes calldata signature) public payable {
-<<<<<<< HEAD
 		address signerKey;
 		uint8 sigMode = uint8(signature[signature.length - 1]);
-		uint currentNonce = nonce;
-=======
 		uint256 currentNonce = nonce;
->>>>>>> c0fc6ae7
 		// we increment the nonce here (not using `nonce++` to save some gas)
 		// in case shouldExecute is false, we revert it back
 		nonce = currentNonce + 1;
 
 		if (sigMode == SIGMODE_EXTERNALLY_VALIDATED) {
-			bool shouldExecute;
-			(signerKey, shouldExecute) = validateExternalSig(calls, signature);
-			if (!shouldExecute) {
-				nonce = currentNonce;
-				return;
-			}
+			(signerKey) = validateExternalSig(calls, signature);
 		} else {
 			signerKey = SignatureValidator.recoverAddrImpl(
 				keccak256(abi.encode(address(this), block.chainid, currentNonce, calls)),
@@ -257,6 +236,7 @@
 			  ? abi.decode(userOp.callData[4:], (Transaction[]))
 			  : new Transaction[](0);
 
+			// TODO: maybe return SIG_VALIDATION_FAILED on sig fail?
 			validateExternalSig(calls, userOp.signature);
 		} else {
 			address signer = SignatureValidator.recoverAddr(userOpHash, userOp.signature);
@@ -273,8 +253,7 @@
 		return 0; // always return 0 as this function doesn't support time based validation
 	}
 
-	function validateExternalSig(Transaction[] memory calls, bytes calldata signature) internal returns(address signerKey, bool shouldExecute) {
-		shouldExecute = true;
+	function validateExternalSig(Transaction[] memory calls, bytes calldata signature) internal returns(address signerKey) {
 		(bytes memory sig, ) = SignatureValidator.splitSignature(signature);
 		address validatorAddr;
 		bytes memory validatorData;
