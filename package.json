--- conflicted
+++ resolved
@@ -1,9 +1,5 @@
 {
-<<<<<<< HEAD
-  "version": "0.21.8",
-=======
   "version": "0.22.27",
->>>>>>> d405aa5e
   "name": "ambire-common",
   "description": "Common ground for the Ambire apps",
   "peerDependencies": {
