{
<<<<<<< HEAD
  "version": "0.21.9",
=======
  "version": "0.22.14",
>>>>>>> a560faa1
  "name": "ambire-common",
  "description": "Common ground for the Ambire apps",
  "peerDependencies": {
    "@ambire/signature-validator": "^1.0.3",
    "@ensdomains/eth-ens-namehash": "^2.0.15",
    "@unstoppabledomains/resolution": "^7.1.4",
    "@walletconnect/client": "^1.7.1",
    "adex-protocol-eth": "git+https://git@github.com/AmbireTech/adex-protocol-eth.git",
    "bip44-constants": "^128.0.0",
    "ethereumjs-util": "^7.1.3",
    "ethers": "^5.5.2",
    "react": "^17.0.0",
    "url": "^0.11.0",
    "validator": "^13.7.0"
  },
  "devDependencies": {
    "@types/react": "17.0.39",
    "@types/validator": "^13.7.0",
    "@typescript-eslint/eslint-plugin": "5.5.0",
    "@typescript-eslint/parser": "5.5.0",
    "adex-protocol-eth": "git+https://git@github.com/AmbireTech/adex-protocol-eth.git#c5e6bc4a01b6b84ffb41ac6e84f0219c358b39f5",
    "eslint": "8.3.0",
    "eslint-config-airbnb": "19.0.1",
    "eslint-config-airbnb-typescript": "16.0.0",
    "eslint-config-prettier": "8.3.0",
    "eslint-plugin-import": "2.25.3",
    "eslint-plugin-jsx-a11y": "6.5.1",
    "eslint-plugin-prettier": "4.0.0",
    "eslint-plugin-react": "7.27.1",
    "eslint-plugin-react-hooks": "4.3.0",
    "node-fetch": "^2.3.0",
    "prettier": "2.5.0",
    "react": "17.0.1",
    "typescript": "~4.3.5"
  }
}<|MERGE_RESOLUTION|>--- conflicted
+++ resolved
@@ -1,9 +1,5 @@
 {
-<<<<<<< HEAD
-  "version": "0.21.9",
-=======
   "version": "0.22.14",
->>>>>>> a560faa1
   "name": "ambire-common",
   "description": "Common ground for the Ambire apps",
   "peerDependencies": {
