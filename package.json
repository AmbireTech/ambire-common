--- conflicted
+++ resolved
@@ -11,16 +11,12 @@
     "@unstoppabledomains/resolution": "^7.1.4",
     "@walletconnect/client": "^1.7.1",
     "adex-protocol-eth": "git+https://git@github.com/AmbireTech/adex-protocol-eth.git",
-<<<<<<< HEAD
     "ethereumjs-util": "^7.1.3",
     "ethers": "^5.5.2",
     "react": "^17.0.0",
     "url": "^0.11.0",
-    "validator": "^13.7.0"
-=======
     "validator": "^13.7.0",
     "bip44-constants": "^128.0.0"
->>>>>>> 15e387f8
   },
   "devDependencies": {
     "@types/validator": "^13.7.0",
