--- conflicted
+++ resolved
@@ -1,9 +1,5 @@
 {
-<<<<<<< HEAD
-  "version": "0.21.25",
-=======
-  "version": "0.22.27",
->>>>>>> bd276d82
+  "version": "0.23.0",
   "name": "ambire-common",
   "description": "Common ground for the Ambire apps",
   "peerDependencies": {
