{
<<<<<<< HEAD
  "version": "0.23.0",
=======
  "version": "1.0.0",
>>>>>>> 12f47321
  "name": "ambire-common",
  "description": "Common ground for the Ambire apps",
  "peerDependencies": {
    "@ambire/signature-validator": "^1.0.3",
    "@ensdomains/eth-ens-namehash": "^2.0.15",
    "@unstoppabledomains/resolution": "^7.1.4",
    "@walletconnect/client": "^1.7.1",
    "adex-protocol-eth": "git+https://git@github.com/AmbireTech/adex-protocol-eth.git",
    "bip44-constants": "^128.0.0",
    "ethereumjs-util": "^7.1.3",
    "ethers": "^5.5.2",
    "react": "^17.0.0",
    "url": "^0.11.0",
    "validator": "^13.7.0"
  },
  "devDependencies": {
    "@types/react": "17.0.39",
    "@types/validator": "^13.7.0",
    "@typescript-eslint/eslint-plugin": "5.5.0",
    "@typescript-eslint/parser": "5.5.0",
    "adex-protocol-eth": "git+https://git@github.com/AmbireTech/adex-protocol-eth.git#4ddebac4109e9709c4cc862ee0708f208dac9ee2",
    "eslint": "8.3.0",
    "eslint-config-airbnb": "19.0.1",
    "eslint-config-airbnb-typescript": "16.0.0",
    "eslint-config-prettier": "8.3.0",
    "eslint-plugin-import": "2.25.3",
    "eslint-plugin-jsx-a11y": "6.5.1",
    "eslint-plugin-prettier": "4.0.0",
    "eslint-plugin-react": "7.27.1",
    "eslint-plugin-react-hooks": "4.3.0",
    "node-fetch": "^2.3.0",
    "prettier": "2.5.0",
    "react": "17.0.1",
    "typescript": "~4.3.5"
  }
}<|MERGE_RESOLUTION|>--- conflicted
+++ resolved
@@ -1,9 +1,5 @@
 {
-<<<<<<< HEAD
-  "version": "0.23.0",
-=======
   "version": "1.0.0",
->>>>>>> 12f47321
   "name": "ambire-common",
   "description": "Common ground for the Ambire apps",
   "peerDependencies": {
