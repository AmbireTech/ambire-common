--- conflicted
+++ resolved
@@ -16,13 +16,7 @@
     "ethers": "^5.5.2",
     "react": "^17.0.0",
     "url": "^0.11.0",
-<<<<<<< HEAD
     "validator": "^13.7.0"
-=======
-    "validator": "^13.7.0",
-    "bip44-constants": "^128.0.0",
-    "@types/validator": "^13.7.0"
->>>>>>> 54ac0562
   },
   "devDependencies": {
     "@types/react": "17.0.39",
