{
  "version": "0.15.0",
  "name": "ambire-common",
  "description": "Common ground for the Ambire apps",
  "peerDependencies": {
    "@ambire/signature-validator": "^1.0.3",
    "@ensdomains/eth-ens-namehash": "^2.0.15",
    "@unstoppabledomains/resolution": "^7.1.4",
    "@walletconnect/client": "^1.7.1",
    "adex-protocol-eth": "git+https://git@github.com/AmbireTech/adex-protocol-eth.git",
    "bip44-constants": "^128.0.0",
    "ethereumjs-util": "^7.1.3",
    "ethers": "^5.5.2",
    "react": "^17.0.0",
    "url": "^0.11.0",
    "validator": "^13.7.0"
  },
  "devDependencies": {
<<<<<<< HEAD
    "@types/react": "^18.0.18",
=======
    "@types/react": "17.0.39",
>>>>>>> 08988467
    "@types/validator": "^13.7.0",
    "@typescript-eslint/eslint-plugin": "5.5.0",
    "@typescript-eslint/parser": "5.5.0",
    "adex-protocol-eth": "git+https://git@github.com/AmbireTech/adex-protocol-eth.git#ef2f88f26824c64c1eb12c02a389baec2b2c3889",
    "eslint": "8.3.0",
    "eslint-config-airbnb": "19.0.1",
    "eslint-config-airbnb-typescript": "16.0.0",
    "eslint-config-prettier": "8.3.0",
    "eslint-plugin-import": "2.25.3",
    "eslint-plugin-jsx-a11y": "6.5.1",
    "eslint-plugin-prettier": "4.0.0",
    "eslint-plugin-react": "7.27.1",
    "eslint-plugin-react-hooks": "4.3.0",
    "node-fetch": "^2.3.0",
    "prettier": "2.5.0",
    "react": "17.0.1",
    "typescript": "~4.3.5"
  }
}<|MERGE_RESOLUTION|>--- conflicted
+++ resolved
@@ -16,11 +16,7 @@
     "validator": "^13.7.0"
   },
   "devDependencies": {
-<<<<<<< HEAD
-    "@types/react": "^18.0.18",
-=======
     "@types/react": "17.0.39",
->>>>>>> 08988467
     "@types/validator": "^13.7.0",
     "@typescript-eslint/eslint-plugin": "5.5.0",
     "@typescript-eslint/parser": "5.5.0",
