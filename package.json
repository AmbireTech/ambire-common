{
<<<<<<< HEAD
  "version": "0.21.7",
=======
  "version": "0.22.4",
>>>>>>> b69d688c
  "name": "ambire-common",
  "description": "Common ground for the Ambire apps",
  "peerDependencies": {
    "@ambire/signature-validator": "^1.0.3",
    "@ensdomains/eth-ens-namehash": "^2.0.15",
    "@unstoppabledomains/resolution": "^7.1.4",
    "@walletconnect/client": "^1.7.1",
    "adex-protocol-eth": "git+https://git@github.com/AmbireTech/adex-protocol-eth.git",
    "bip44-constants": "^128.0.0",
    "ethereumjs-util": "^7.1.3",
    "ethers": "^5.5.2",
    "react": "^17.0.0",
    "url": "^0.11.0",
    "validator": "^13.7.0"
  },
  "devDependencies": {
    "@types/react": "17.0.39",
    "@types/validator": "^13.7.0",
    "@typescript-eslint/eslint-plugin": "5.5.0",
    "@typescript-eslint/parser": "5.5.0",
    "adex-protocol-eth": "git+https://git@github.com/AmbireTech/adex-protocol-eth.git#ef2f88f26824c64c1eb12c02a389baec2b2c3889",
    "eslint": "8.3.0",
    "eslint-config-airbnb": "19.0.1",
    "eslint-config-airbnb-typescript": "16.0.0",
    "eslint-config-prettier": "8.3.0",
    "eslint-plugin-import": "2.25.3",
    "eslint-plugin-jsx-a11y": "6.5.1",
    "eslint-plugin-prettier": "4.0.0",
    "eslint-plugin-react": "7.27.1",
    "eslint-plugin-react-hooks": "4.3.0",
    "node-fetch": "^2.3.0",
    "prettier": "2.5.0",
    "react": "17.0.1",
    "typescript": "~4.3.5"
  }
}<|MERGE_RESOLUTION|>--- conflicted
+++ resolved
@@ -1,9 +1,5 @@
 {
-<<<<<<< HEAD
-  "version": "0.21.7",
-=======
   "version": "0.22.4",
->>>>>>> b69d688c
   "name": "ambire-common",
   "description": "Common ground for the Ambire apps",
   "peerDependencies": {
