import { ethers } from 'hardhat'
import lookup from '../../src/libs/dns/lookup'
import { abiCoder, expect } from '../config'
const SignedSet = require('@ensdomains/dnsprovejs').SignedSet
import getPublicKey from '../../src/libs/dkim/getPublicKey'
import publicKeyToComponents from '../../src/libs/dkim/publicKeyToComponents'
import { promisify } from 'util'
import fs from 'fs'
import path from 'path'
import parseEmail from '../../src/libs/dkim/parseEmail'
import { getDKIMValidatorData, getPriviledgeTxn, getSignerKey } from '../helpers'
import { deployAmbireAccountHardhatNetwork } from '../implementations'
import { wrapEthSign, wrapExternallyValidated } from '../ambireSign'
const readFile = promisify(fs.readFile)
const emailsPath = path.join(__dirname, 'emails')

function hexEncodeSignedSet(rrs: any, sig: any) {
  const ss = new SignedSet(rrs, sig)
  return [ss.toWire(), ss.signature.data.signature]
}

const gmailDomainName = '0832303232313230380a5f646f6d61696e6b657905676d61696c03636f6d0c'
const accInfoTuple = 'tuple(string, string, string, bytes, bytes, address, bool, uint32, uint32, bool, bool, uint32)';

let dkimRecovery: any
let ambireAccountAddress: any
let account: any

describe('DKIM Bridge + unknown selector DKIM verification', function () {
  it('successfully deploy the DNSSEC contracts and DKIM Recovery', async function () {
    const [signer] = await ethers.getSigners()

    const dnsSec = await ethers.deployContract('DNSSECImpl', ['0x00002b000100000e1000244a5c080249aac11d7b6f6446702e54a1607371607a1a41855200fd2ce1cdde32f24e8fb500002b000100000e1000244f660802e06d44b80b8f1d39a95c0b0d7c65d08458e880409bbc683457104237c7f8ec8d00002b000100000e10000404fefdfd'])

    const rsaSha256 = await ethers.deployContract('RSASHA256Algorithm')
    await dnsSec.setAlgorithm(8, await rsaSha256.getAddress())

    // other algo
    const rsaSha256Other = await ethers.deployContract('RSASHA256')

    const p256SHA256Algorithm = await ethers.deployContract('P256SHA256Algorithm')
    await dnsSec.setAlgorithm(13, await p256SHA256Algorithm.getAddress())

    const digest = await ethers.deployContract('SHA256Digest')
    await dnsSec.setDigest(2, await digest.getAddress())

    const contractFactory = await ethers.getContractFactory("DKIMRecoverySigValidator", {
      libraries: {
        RSASHA256: await rsaSha256Other.getAddress(),
      },
    })

    dkimRecovery = await contractFactory.deploy(
      await dnsSec.getAddress(),
      signer.address,
      signer.address
    )

    expect(await dkimRecovery.getAddress()).to.not.be.null
  })

  it('successfully deploys the ambire account', async function () {
    const [relayer] = await ethers.getSigners()
    const gmail = await readFile(path.join(emailsPath, 'sigMode0.eml'), {
      encoding: 'ascii'
    })
    const parsedContents: any = await parseEmail(gmail)
    const domainName = Buffer.from(gmailDomainName, 'hex').toString('ascii').replace('20221208', '20221207')
    const validatorData = getDKIMValidatorData(parsedContents, relayer, {
      acceptUnknownSelectors: true,
      selector: domainName,
    })
    const {signerKey, hash} = getSignerKey(await dkimRecovery.getAddress(), validatorData)
    const { ambireAccount, ambireAccountAddress: addr } = await deployAmbireAccountHardhatNetwork([
      { addr: signerKey, hash: hash }
    ])
    ambireAccountAddress = addr
    account = ambireAccount
  })

  it('successfully add a DNS key through addDKIMKeyWithDNSSec', async function () {
    const res = await lookup('20221208', 'gmail.com.dnssecbridge.ambire.com')
    const rrsets = res.proofs.map(({records, signature}: any) => hexEncodeSignedSet(records, signature))
    const set = hexEncodeSignedSet(res.answer.records, res.answer.signature)
    rrsets.push(set)
    await dkimRecovery.addDKIMKeyWithDNSSec(rrsets)

    // get the public key
    const ambireKey = await getPublicKey({domain: 'gmail.com.dnssecbridge.ambire.com', selector: '20221208'})
    const key = publicKeyToComponents(ambireKey.publicKey)
    const ambireExponent = ethers.hexlify(ethers.toBeHex(key.exponent))
    const ambireModulus = ethers.hexlify(key.modulus)

    // get the domainName
    const domainName = Buffer.from(gmailDomainName, 'hex').toString('ascii')
    const dkimHash = ethers.keccak256(abiCoder.encode(['tuple(string, bytes, bytes)'], [[domainName, ambireModulus, ambireExponent]]))
    const isResThere = await dkimRecovery.dkimKeys(dkimHash)
    expect(isResThere[0]).to.be.true
  })

  it('successfully uses the added DKIM key to trigger a recovery', async function () {
    const [relayer, newSigner] = await ethers.getSigners()
    const gmail = await readFile(path.join(emailsPath, 'sigMode0.eml'), {
      encoding: 'ascii'
    })
    const parsedContents: any = await parseEmail(gmail)
    const domainName = Buffer.from(gmailDomainName, 'hex').toString('ascii').replace('20221208', '20221207')
    const validatorData = getDKIMValidatorData(parsedContents, relayer, {
      acceptUnknownSelectors: true,
      selector: domainName,
    })
    const validatorAddr = await dkimRecovery.getAddress()
    const {signerKey} = getSignerKey(validatorAddr, validatorData)
    const dkimSig = parsedContents[0].solidity.signature

    const txns = [getPriviledgeTxn(ambireAccountAddress, newSigner.address, true)]
<<<<<<< HEAD
    const msgHash = ethers.keccak256(
      abiCoder.encode(
        ['address', 'address', 'bytes32'],
        [ambireAccountAddress, newSigner.address, ethers.toBeHex(1, 32)]
      )
    )
    const msg = ethers.getBytes(msgHash)
    const secondSig = wrapEthSign(await relayer.signMessage(msg))
=======
    const identifierData = getDKIMValidatorData(parsedContents, relayer, {
      acceptUnknownSelectors: true,
      selector: domainName,
      plain: true
    })
>>>>>>> 200e7aaf
    const sigMetaTuple = 'tuple(uint8, tuple(string, bytes, bytes), string, address, bytes32)'
    const domainNameMeta = Buffer.from(gmailDomainName, 'hex').toString('ascii')
    const sigMetaValues = [
      ethers.toBeHex(0, 1),
      [
        domainNameMeta,
        ethers.hexlify(parsedContents[0].modulus),
        ethers.hexlify(ethers.toBeHex(parsedContents[0].exponent)),
      ],
      parsedContents[0].processedHeader,
      newSigner.address,
      ethers.toBeHex(1, 32)
    ]
    const identifier = ethers.keccak256(abiCoder.encode(['address', accInfoTuple, sigMetaTuple], [
        ambireAccountAddress,
        identifierData,
        sigMetaValues
    ]))
    const secondSig = wrapEthSign(await relayer.signMessage(ethers.getBytes(identifier)))
    const innerSig = abiCoder.encode([sigMetaTuple, 'bytes', 'bytes'], [
      sigMetaValues,
      dkimSig,
      secondSig
    ])
    const sig = abiCoder.encode(['address', 'address', 'bytes', 'bytes'], [signerKey, validatorAddr, validatorData, innerSig])
    const finalSig = wrapExternallyValidated(sig)
    await account.execute(txns, finalSig)

    // txn should have completed successfully
    const hasPriv = await account.privileges(newSigner.address)
    expect(hasPriv).to.equal(ethers.toBeHex(1, 32))

    // expect recovery to not have been marked as complete
    const recoveryAssigned = await dkimRecovery.recoveries(identifier)
    expect(recoveryAssigned).to.be.true

    // test protection against malleability
    await expect(account.execute(txns, finalSig))
      .to.be.revertedWith('recovery already done')
  })
})<|MERGE_RESOLUTION|>--- conflicted
+++ resolved
@@ -114,22 +114,11 @@
     const dkimSig = parsedContents[0].solidity.signature
 
     const txns = [getPriviledgeTxn(ambireAccountAddress, newSigner.address, true)]
-<<<<<<< HEAD
-    const msgHash = ethers.keccak256(
-      abiCoder.encode(
-        ['address', 'address', 'bytes32'],
-        [ambireAccountAddress, newSigner.address, ethers.toBeHex(1, 32)]
-      )
-    )
-    const msg = ethers.getBytes(msgHash)
-    const secondSig = wrapEthSign(await relayer.signMessage(msg))
-=======
     const identifierData = getDKIMValidatorData(parsedContents, relayer, {
       acceptUnknownSelectors: true,
       selector: domainName,
       plain: true
     })
->>>>>>> 200e7aaf
     const sigMetaTuple = 'tuple(uint8, tuple(string, bytes, bytes), string, address, bytes32)'
     const domainNameMeta = Buffer.from(gmailDomainName, 'hex').toString('ascii')
     const sigMetaValues = [
