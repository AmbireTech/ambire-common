--- conflicted
+++ resolved
@@ -72,7 +72,6 @@
     ambireAccountAddress = addr
     account = ambireAccount
   })
-<<<<<<< HEAD
   it('should revert if there is transaction mendling - more txns; wrong new signer', async function () {
     const [relayer, newSigner] = await ethers.getSigners()
     const gmail = await readFile(path.join(emailsPath, 'sigMode0.eml'), {
@@ -85,8 +84,8 @@
     const {signerKey} = getSignerKey(validatorAddr, validatorData)
 
     const txns = [
-      getPriviledgeTxn(ambireAccountAddress, relayer.address, true),
-      getPriviledgeTxn(ambireAccountAddress, newSigner.address, true)
+      getPriviledgeTxnWithCustomHash(ambireAccountAddress, relayer.address, emailPrivValue),
+      getPriviledgeTxnWithCustomHash(ambireAccountAddress, newSigner.address, emailPrivValue)
     ]
     const sigMetaValues = [
       ethers.toBeHex(0, 1),
@@ -97,7 +96,7 @@
       ],
       parsedContents[0].processedHeader,
       newSigner.address,
-      ethers.toBeHex(1, 32)
+      emailPrivValue
     ]
     const identifierData = getDKIMValidatorData(parsedContents, relayer, {
       plain: true
@@ -134,8 +133,6 @@
     await expect(account.execute(txns, finalSig))
       .to.be.revertedWith('Transaction data is not set correctly, either selector, key or priv is incorrect')
   })
-=======
->>>>>>> cb9cd4f5
   it('successfully validate a DKIM signature and execute the recovery transaction', async function () {
     const [relayer, newSigner] = await ethers.getSigners()
     const gmail = await readFile(path.join(emailsPath, 'sigMode0.eml'), {
@@ -241,59 +238,6 @@
     await expect(account.execute(txns, finalSig))
       .to.be.revertedWith('account does not allow unknown selectors')
   })
-<<<<<<< HEAD
-=======
-  it('should revert if there is transaction mendling - more txns wrong new signer', async function () {
-    const [relayer, newSigner] = await ethers.getSigners()
-    const gmail = await readFile(path.join(emailsPath, 'sigMode0.eml'), {
-      encoding: 'ascii'
-    })
-    const parsedContents: any = await parseEmail(gmail)
-    const validatorData = getDKIMValidatorData(parsedContents, relayer)
-    const validatorAddr = await dkimRecovery.getAddress()
-    const {signerKey} = getSignerKey(validatorAddr, validatorData)
-
-    const txns = [
-      getPriviledgeTxnWithCustomHash(ambireAccountAddress, relayer.address, emailPrivValue),
-      getPriviledgeTxnWithCustomHash(ambireAccountAddress, newSigner.address, emailPrivValue)
-    ]
-    const sigMetaValues = [
-      ethers.toBeHex(0, 1),
-      [
-        `unknown._domainkey.gmail.com`,
-        ethers.hexlify(parsedContents[0].modulus),
-        ethers.hexlify(ethers.toBeHex(parsedContents[0].exponent)),
-      ],
-      parsedContents[0].processedHeader,
-      newSigner.address,
-      emailPrivValue
-    ]
-    const innerSig = abiCoder.encode([sigMetaTuple, 'bytes', 'bytes'], [
-      sigMetaValues,
-      ethers.toBeHex(0, 1),
-      ethers.toBeHex(0, 1)
-    ])
-    const sig = abiCoder.encode(['address', 'address', 'bytes', 'bytes'], [signerKey, validatorAddr, validatorData, innerSig])
-    const finalSig = wrapExternallyValidated(sig)
-
-    await expect(account.execute(txns, finalSig))
-      .to.be.revertedWith('calls length must be 1')
-
-    txns.pop()
-    txns[0][1] = 1
-    await expect(account.execute(txns, finalSig))
-      .to.be.revertedWith('call value must be 0')
-
-    txns[0][1] = 0
-    txns[0][0] = newSigner.address
-    await expect(account.execute(txns, finalSig))
-      .to.be.revertedWith('call "to" must be the ambire account addr')
-
-    txns[0][0] = ambireAccountAddress
-    await expect(account.execute(txns, finalSig))
-      .to.be.revertedWith('Transaction data is not set correctly, either selector, key or priv is incorrect')
-  })
->>>>>>> cb9cd4f5
   it('should revert if the cannonized headers emailSubject and the sent emailSubject are different', async function () {
     const [relayer, newSigner] = await ethers.getSigners()
     const gmail = await readFile(path.join(emailsPath, 'sigMode0.eml'), {
